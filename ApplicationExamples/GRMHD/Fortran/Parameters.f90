! MHD Parameters: Riemann problem, Rotor problem, Blast wave
  
  MODULE Parameters 
    IMPLICIT NONE  
    PUBLIC  

    ! This typesDef.f90 is a relict still from the old Fortran interface in Exahype.
    ! However, the following two variables are needed in the Fortran code. They
    ! should provided by the glue code generator in an appropriate way.

    ! If you modify the SRHD.exahype, please do the following mapping by hand:
    !
    ! solver ADER-DG SRHDSolver / unknowns   ->  goes to ->  nVar
    ! computational-domain / dimension       ->  goes to ->  nDim
    !

    ! Here, we obtain DIMENSIONS from the C++ preprocessor
#if defined(Dim3)
    INTEGER, PARAMETER             :: nDim = 3                   ! The number of space dimensions
#elif defined(Dim2)
    INTEGER, PARAMETER             :: nDim = 2                   ! The number of space dimensions
#else
#error "DIMENSIONS not set. Please run the C preprocessor with the ExaHyPE Makesystem"
#endif
<<<<<<< HEAD
    INTEGER, PARAMETER             :: nVar = 19                           ! The number of variables of the PDE system  
=======
    INTEGER, PARAMETER             :: nVar = 19                  ! The number of variables of the PDE system  
>>>>>>> 4b467c80
    
    
    ! And even more parameters
    
    ! 4/3 used in ADERDG3D-SRMHD-Z4 by MD, 01.Nov2016
    REAL, PARAMETER                :: gamma = 4.0/3.0
      
    ! Divergence cleaning.
    ! 1.0 used in ADERDG3D-SRMHD-Z4 by MD, 01.Nov2016
    ! Note that currently we don't add the contribution to the source.
    REAL, PARAMETER :: DivCleaning_a = 1.0

  END MODULE Parameters  <|MERGE_RESOLUTION|>--- conflicted
+++ resolved
@@ -19,14 +19,7 @@
     INTEGER, PARAMETER             :: nDim = 3                   ! The number of space dimensions
 #elif defined(Dim2)
     INTEGER, PARAMETER             :: nDim = 2                   ! The number of space dimensions
-#else
-#error "DIMENSIONS not set. Please run the C preprocessor with the ExaHyPE Makesystem"
-#endif
-<<<<<<< HEAD
     INTEGER, PARAMETER             :: nVar = 19                           ! The number of variables of the PDE system  
-=======
-    INTEGER, PARAMETER             :: nVar = 19                  ! The number of variables of the PDE system  
->>>>>>> 4b467c80
     
     
     ! And even more parameters
@@ -35,6 +28,7 @@
     REAL, PARAMETER                :: gamma = 4.0/3.0
       
     ! Divergence cleaning.
+
     ! 1.0 used in ADERDG3D-SRMHD-Z4 by MD, 01.Nov2016
     ! Note that currently we don't add the contribution to the source.
     REAL, PARAMETER :: DivCleaning_a = 1.0
