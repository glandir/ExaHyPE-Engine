#include "GRMHDSolver_ADERDG.h"

#include "GRMHDSolver_ADERDG_Variables.h"
#include "InitialData/InitialData.h"
#include "Fortran/PDE.h"

#include <cstring> // memset
#include "kernels/KernelUtils.h" // matrix indexing
#include "kernels/GaussLegendreQuadrature.h"

#include "exahype/disableOptimization.h" // we experience compiler bugs sometimes.

#include "BoundaryConditions/BoundaryConditions_ADERDG.h"


const double excision_radius = 1.0;
constexpr int nVar = GRMHD::AbstractGRMHDSolver_ADERDG::NumberOfVariables;
constexpr int order = GRMHD::AbstractGRMHDSolver_ADERDG::Order;
constexpr int basisSize = order + 1;
constexpr int nDim = DIMENSIONS;

tarch::logging::Log GRMHD::GRMHDSolver_ADERDG::_log("GRMHDSolver_ADERDG");

typedef BoundaryConditions<GRMHD::GRMHDSolver_ADERDG> ADERDG_BC;
ADERDG_BC* abc;

// enable nan tracker
#include <fenv.h>

void GRMHD::GRMHDSolver_ADERDG::init(std::vector<std::string>& cmdlineargs,exahype::Parser::ParserView constants) {
  // NAN checker
  feenableexcept(FE_INVALID | FE_OVERFLOW);  // Enable all floating point exceptions but FE_INEXACT
	
  // Todo: Move this to specfile once we have working constants.
  std::string id_default = "Fortran";
  std::string bc_default = "left:exact,right:exact,top:exact,bottom:exact,front:exact,back:exact";

  // alternatives:
  //std::string id_RNSID = "RNSID";
  //std::string bc_RNSID_octant = "left:refl,right:exact,bottom:refl,top:exact,front:refl,back:exact";

  // try to obtain requested initial data and boundary conditions from the
  // environment variables, as the specfile parameter system is still broken.
  std::string tid = getenv("EXAHYPE_ID") ? getenv("EXAHYPE_ID") : id_default;
  std::string tbc = getenv("EXAHYPE_BC") ? getenv("EXAHYPE_BC") : bc_default;

  if(!prepare_id(tid)) {
	  logError("prepare_id", "Could not setup Initial Data '" << tid << "', probably misspelled.");
	  std::abort();
  }

  abc = new ADERDG_BC(this);
  //if(!abc->setFromSpecFile<exahype::Parser::ParserView>(constants)) {
  if(!abc->setFromSpecFile<StringMapView>(StringMapView(tbc))) {
	logError("boundaryValues", "Some Boundary faces are missing in Specfile. Need: left,right,top,bottom,front,back. Got:" << tbc);
	std::abort();
  }
}

void __attribute__((optimize("O0"))) GRMHD::GRMHDSolver_ADERDG::adjustPointSolution(const double* const x,const double t,const double dt,double* Q) {
  bool insideExcisionBall = false;
  bool hastoadjust = tarch::la::equals(t,0.0) || insideExcisionBall;

<<<<<<< HEAD
void __attribute__((optimize("O0"))) GRMHD::GRMHDSolver_ADERDG::adjustPointSolution(const double* const x,const double w,const double t,const double dt,double* Q) {
  id->Interpolate(x, t, Q);
  //printf("Interpoalted at x=[%f,%f,%f], t=%f, Q2=%f\n", x[0],x[1],x[2], t, Q[2]);
  for(int i=0; i<NumberOfVariables; i++) {
	if(!std::isfinite(Q[i])) {
		printf("NAN in i=%d at t=%f, x=[%f,%f,%f], Q[%d]=%f\n", i, t, x[0],x[1],x[2], i, Q[i]);
	}
=======
  if (hastoadjust) {
    id->Interpolate(x, t, Q);
    //printf("Interpoalted at x=[%f,%f,%f], t=%f, Q0=%f\n", x[0],x[1],x[2], t, Q[0]);
    for(int i=0; i<NumberOfVariables; i++) {
      if(!std::isfinite(Q[i])) {
        printf("NAN in i=%d at t=%f, x=[%f,%f,%f], Q[%d]=%f\n", i, t, x[0],x[1],x[2], i, Q[i]);
      }
    }
>>>>>>> ac913f8c
  }
}

void __attribute__((optimize("O0"))) GRMHD::GRMHDSolver_ADERDG::eigenvalues(const double* const Q,const int d,double* lambda) {
  double nv[3] = {0.};
  nv[d] = 1;
  pdeeigenvalues_(lambda, Q, nv);
}


void GRMHD::GRMHDSolver_ADERDG::flux(const double* const Q,double** F) {
  pdeflux_(F[0], F[1], (DIMENSIONS==3)?F[2]:nullptr, Q);
}


void __attribute__((optimize("O0"))) GRMHD::GRMHDSolver_ADERDG::algebraicSource(const double* const Q,double* S) {
  pdesource_(S, Q);
}


void GRMHD::GRMHDSolver_ADERDG::boundaryValues(const double* const x,const double t,const double dt,const int faceIndex,const int d,
  const double * const fluxIn,const double* const stateIn, double *fluxOut,double* stateOut) {
	 // for debugging, to make sure BC are set correctly
	double snan = std::numeric_limits<double>::signaling_NaN();
	double weird_number = -1.234567;
	std::memset(stateOut, weird_number, nVar * sizeof(double));
	std::memset(fluxOut,  weird_number, nVar * sizeof(double));
	
	//abc->apply(ADERDG_BOUNDARY_CALL);
	//abc->exact(ADERDG_BOUNDARY_CALL);
	
	/////// EXACT
	  // employ time-integrated exact BC for AlfenWave.
  
  double Qgp[nVar], Fs[nDim][nVar], *F[nDim];
  for(int dd=0; dd<nDim; dd++) F[dd] = Fs[dd];
  // zeroise stateOut, fluxOut
  for(int m=0; m<nVar; m++) {
    stateOut[m] = 0;
    fluxOut[m] = 0;
  }
  for(int i=0; i < basisSize; i++)  { // i == time
    const double weight = kernels::gaussLegendreWeights[order][i];
    const double xi = kernels::gaussLegendreNodes[order][i];
    double ti = t + xi * dt;

    adjustPointSolution(x, weight/*not sure, not used anyway*/, ti, dt, Qgp);
    flux(Qgp, F);
    
    for(int m=0; m < nVar; m++) {
      stateOut[m] += weight * Qgp[m];
      fluxOut[m] += weight * Fs[d][m];
    }
  }
  ///// EXACT
	
	
  for(int i=0; i<NumberOfVariables; i++) {
	if(!std::isfinite(stateOut[i])) {
		printf("BoundaryValues stateOut NAN in i=%d at t=%f, x=[%f,%f,%f], stateOut[%d]=%f\n", i, t, x[0],x[1],x[2], i, stateOut[i]);
	}
	if(!std::isfinite(fluxOut[i])) {
		printf("BoundaryValues NAN in i=%d at t=%f, x=[%f,%f,%f], fluxOut[%d]=%f\n", i, t, x[0],x[1],x[2], i, fluxOut[i]);
	}
  }
}


exahype::solvers::Solver::RefinementControl GRMHD::GRMHDSolver_ADERDG::refinementCriterion(const double* luh,const tarch::la::Vector<DIMENSIONS,double>& center,const tarch::la::Vector<DIMENSIONS,double>& dx,double t,const int level) {
  // @todo Please implement/augment if required
  return exahype::solvers::Solver::RefinementControl::Keep;
}

// only evaluated in Limiting context
void GRMHD::GRMHDSolver_ADERDG::mapDiscreteMaximumPrincipleObservables(
    double* observables,const int numberOfObservables,
    const double* const Q) const {
  assertion(numberOfObservables==2);

  observables[0] = Q[0]; // rho
  observables[1] = Q[4]; // dens
}


bool GRMHD::GRMHDSolver_ADERDG::isPhysicallyAdmissible(
  const double* const solution,
  const double* const observablesMin,const double* const observablesMax,const int numberOfObservables,
  const tarch::la::Vector<DIMENSIONS,double>& center, const tarch::la::Vector<DIMENSIONS,double>& dx,
  const double t, const double dt) const {

  // geometric criterion:
  //  if ((center[0]-0.5)*(center[0]-0.5)+(center[1]-0.5)*(center[1]-0.5)<0.25*dx[0]*dx[0]) return false;

  // Static criterium for startup: When the density makes a large jump,
  // ie. at the star crust
  //if ( QMin[0] != 0.0 && QMax[0]/QMin[0] > 1e3 ) return false;

  if (observablesMin[0] < 0.0) return false;
  if (observablesMin[1] < 0.0) return false;

  // what about this kind of check?
  /*

  for (int i=0; i<nVar; ++i) {
    if (!std::isfinite(QMin[i])) return false;
    if (!std::isfinite(QMax[i])) return false;
  }
  
  */
  return true;
}

void __attribute__((optimize("O0"))) GRMHD::GRMHDSolver_ADERDG::nonConservativeProduct(const double* const Q,const double* const gradQ,double* BgradQ) {
  pdencp_(BgradQ, Q, gradQ);
  
  for(int i=0; i<NumberOfVariables; i++) {
	if(!std::isfinite(BgradQ[i])) {
		printf("NCP NAN in BgradQ[%d]=>%f\n", i, BgradQ[i]);
		for(int j=0; j<NumberOfVariables; j++) {
			printf("Q[%d]=%f\n", j, Q[j]);
			printf("BgradQ[%d]=%f\n", j, BgradQ[j]);
		}
	}
  }
}


void GRMHD::GRMHDSolver_ADERDG::coefficientMatrix(const double* const Q,const int d,double* Bn) {
  // new scheme has no coefficient matrix
  static tarch::logging::Log _log("GRMHDSolver");
  logError("coefficientMatrix()", "ADERDG Coefficient Matrix invoked");
  exit(-2);

  double nv[3] = {0.};
  nv[d] = 1;
  pdematrixb_(Bn, Q, nv);
}<|MERGE_RESOLUTION|>--- conflicted
+++ resolved
@@ -61,15 +61,6 @@
   bool insideExcisionBall = false;
   bool hastoadjust = tarch::la::equals(t,0.0) || insideExcisionBall;
 
-<<<<<<< HEAD
-void __attribute__((optimize("O0"))) GRMHD::GRMHDSolver_ADERDG::adjustPointSolution(const double* const x,const double w,const double t,const double dt,double* Q) {
-  id->Interpolate(x, t, Q);
-  //printf("Interpoalted at x=[%f,%f,%f], t=%f, Q2=%f\n", x[0],x[1],x[2], t, Q[2]);
-  for(int i=0; i<NumberOfVariables; i++) {
-	if(!std::isfinite(Q[i])) {
-		printf("NAN in i=%d at t=%f, x=[%f,%f,%f], Q[%d]=%f\n", i, t, x[0],x[1],x[2], i, Q[i]);
-	}
-=======
   if (hastoadjust) {
     id->Interpolate(x, t, Q);
     //printf("Interpoalted at x=[%f,%f,%f], t=%f, Q0=%f\n", x[0],x[1],x[2], t, Q[0]);
@@ -78,7 +69,6 @@
         printf("NAN in i=%d at t=%f, x=[%f,%f,%f], Q[%d]=%f\n", i, t, x[0],x[1],x[2], i, Q[i]);
       }
     }
->>>>>>> ac913f8c
   }
 }
 
