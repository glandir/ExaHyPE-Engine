--- conflicted
+++ resolved
@@ -21,11 +21,7 @@
   logInfo("init()", "FV Godunov + GRMHD starting.");
 }
 
-<<<<<<< HEAD
 bool GRMHD::GRMHDSolver::useAdjustSolution(const tarch::la::Vector<DIMENSIONS,double>& center,const tarch::la::Vector<DIMENSIONS,double>& dx,const double t,const double dt) const {
-=======
-bool GRMHD::GRMHDSolver::useAdjustSolution(const tarch::la::Vector<DIMENSIONS,double>& center,const tarch::la::Vector<DIMENSIONS,double>& dx,const double t,const double dt) const  {
->>>>>>> 1bcb0f3c
   using namespace tarch::la;
   // Do excision only in 3D.
   bool insideExcisionBall = norm2(center) < excision_radius;
@@ -92,12 +88,13 @@
   double nv[3] = {0.};
   nv[d] = 1;
   pdematrixb_(Bn, Q, nv);
-<<<<<<< HEAD
   
   for(int l=0; l<NumberOfVariables*NumberOfVariables; l++) {
     Bn[l] = 0.0;
   }
-=======
   */
->>>>>>> 1bcb0f3c
-}+}
+
+
+
+
