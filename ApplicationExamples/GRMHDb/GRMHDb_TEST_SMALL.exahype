--- conflicted
+++ resolved
@@ -52,16 +52,10 @@
   end distributed-memory
 
   global-optimisation
-<<<<<<< HEAD
-    fuse-algorithmic-steps          = all
-    fuse-algorithmic-steps-rerun-factor   = 0.99
-    fuse-algorithmic-steps-diffusion-factor   = 0.99
-=======
     fuse-algorithmic-steps          = on
     fuse-algorithmic-steps-factor   = 0.99
     //fuse-algorithmic-steps-rerun-factor   = 0.99
     //fuse-algorithmic-steps-diffusion-factor   = 0.99
->>>>>>> 44537b21
     spawn-predictor-as-background-thread = on
     // spawn-predictor-as-background-thread = off
     spawn-amr-background-threads         = on
@@ -101,6 +95,7 @@
     dmp-observables  const         =5
 	dmp-relaxation-parameter = 1e4
 	dmp-difference-scaling = 1e3 
+    //steps-till-cured           = 8
      helper-layers              = 1
 
    plot user::defined ErrorWriter
