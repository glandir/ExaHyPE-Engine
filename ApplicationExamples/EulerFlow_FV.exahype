/**

 Euler Flow

 This setup corresponds to the Finite Volume demonstrator code as discussed in 
 Section 2 of the guidebook. To keep stuff here extremely simple, the spec file 
 does not contain any optimisations or any parallelisation. How to add parallel
 features is solely described in the guidebook.


 * This file is part of the ExaHyPE project.
 * Copyright (c) 2016  http://exahype.eu
 * All rights reserved.
 *
 * The project has received funding from the European Union's Horizon 
 * 2020 research and innovation programme under grant agreement
 * No 671698. For copyrights and licensing, please consult the webpage.
 *
 * Released under the BSD 3 Open Source License.
 * For the full license text, see LICENSE.txt
 */
exahype-project Euler

  peano-kernel-path const          = ./Peano
  exahype-path const               = ./ExaHyPE
  output-directory const           = ./ApplicationExamples/EulerFlow_FV
  architecture const               = noarch
  log-file  = we-dont-care.log

  computational-domain
    dimension const          = 3
    width                    = 1.0, 1.0, 1.0
    offset                   = 0.0, 0.0, 0.0
    end-time                 = 1.0
  end computational-domain
<<<<<<< HEAD

  shared-memory
    identifier               = dummy
    cores                    = 4
=======
  
  shared-memory
    identifier               = dummy
    cores                    = 1
>>>>>>> 1bcb0f3c
    properties-file          = sharedmemory.properties
  end shared-memory
 
  solver Finite-Volumes MyEulerSolver
    variables const   = rho:1,j:3,E:1
<<<<<<< HEAD
    patch-size const  = 4
    maximum-mesh-size = 0.444
=======
    patch-size const  = 10
    maximum-mesh-size = 0.4
>>>>>>> 1bcb0f3c
    time-stepping     = global
    kernel const      = generic::musclhancock
    language const    = C
<<<<<<< HEAD
    /* musclhancock */
    
    plot vtk::Cartesian::cells::ascii ConservedWriter
      variables const = 5
      time      = 0.0
      repeat    = 0.5E-8
=======

    plot vtk::Cartesian::cells::ascii ConservedWriter
      variables const = 5
      time      = 0.0
      repeat    = 0.5E-10
>>>>>>> 1bcb0f3c
      output    = ./vtk-output/conserved
      select    = x:0.0,y:0.0
    end plot

    plot vtk::Cartesian::cells::ascii ComputeGlobalIntegrals
      variables const = 0
      time            = 0.0
      repeat          = 0.000001
      output          = ./output/these-files-should-not-be-there
      select          = x:0.0,y:0.0
    end plot
  end solver
end exahype-project<|MERGE_RESOLUTION|>--- conflicted
+++ resolved
@@ -33,46 +33,27 @@
     offset                   = 0.0, 0.0, 0.0
     end-time                 = 1.0
   end computational-domain
-<<<<<<< HEAD
 
   shared-memory
     identifier               = dummy
     cores                    = 4
-=======
-  
-  shared-memory
-    identifier               = dummy
-    cores                    = 1
->>>>>>> 1bcb0f3c
     properties-file          = sharedmemory.properties
   end shared-memory
  
   solver Finite-Volumes MyEulerSolver
     variables const   = rho:1,j:3,E:1
-<<<<<<< HEAD
     patch-size const  = 4
     maximum-mesh-size = 0.444
-=======
-    patch-size const  = 10
-    maximum-mesh-size = 0.4
->>>>>>> 1bcb0f3c
     time-stepping     = global
     kernel const      = generic::musclhancock
     language const    = C
-<<<<<<< HEAD
     /* musclhancock */
     
-    plot vtk::Cartesian::cells::ascii ConservedWriter
-      variables const = 5
-      time      = 0.0
-      repeat    = 0.5E-8
-=======
 
     plot vtk::Cartesian::cells::ascii ConservedWriter
       variables const = 5
       time      = 0.0
       repeat    = 0.5E-10
->>>>>>> 1bcb0f3c
       output    = ./vtk-output/conserved
       select    = x:0.0,y:0.0
     end plot
