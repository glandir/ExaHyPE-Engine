--- conflicted
+++ resolved
@@ -126,11 +126,6 @@
           "default": "NoOpProfiler"
         },
         "metrics": {
-<<<<<<< HEAD
-          "type": "string",
-          "$comment": "Actually seems to be a property list again. Subject to fix!"
-        }
-=======
           "type": "array",
           "$comment": "A list of metrics",
           "items" : {
@@ -142,7 +137,6 @@
         "likwid_lib"        : { "type": "string" },
         "ipcm_inc"          : { "type": "string" },
         "ipcm_lib"          : { "type": "string" }
->>>>>>> 15344017
       }
     },
     "architecture": {
@@ -235,15 +229,6 @@
           "default": 1,
           "old_format": { "token_after": "cores" }
         },
-<<<<<<< HEAD
-        "background_job_consumer_threads": {
-          "type": "integer", 
-          "title": "Number of background job consumer threads to start", 
-          "minimum": -2,
-          "exclusiveMinimum": false,
-          "default": 1,
-          "old_format": { "token_after": "background-job-consumer-threads" }
-=======
         "background_job_consumers": {
           "type": "integer", 
           "title": "Number of background job consumer threads to run during a mesh traversal", 
@@ -251,7 +236,6 @@
           "exclusiveMinimum": false,
           "default": 1,
           "old_format": { "token_after": "background-tasks" }
->>>>>>> 15344017
         }, 
         "autotuning_strategy": {
           "type": "string", 
@@ -260,15 +244,6 @@
           "default": "dummy",
           "old_format": { "token_after": "identifier" }
         },
-<<<<<<< HEAD
-        "background_tasks": {
-          "$comment": "Used to be a part of 'configure'",
-          "type": "integer",
-          "default": 1,
-          "old_format": { "token_after": "background-tasks" }
-        },
-=======
->>>>>>> 15344017
         "properties_file": {
           "type": "string", 
           "title": "Path to a properties file", 
@@ -366,11 +341,7 @@
       "used-by": "toolkit",
       "$comment": "This could also just be an open object where anything could be stored and content is not enforced by the schema.",
       "additionalProperties" : false,
-<<<<<<< HEAD
       "old_format_prepend": { "within_one_of_the_sections": ["global-optimisation", "optimisation"] },
-=======
-      "old_format_prepend": { "within_section": "optimisation" },
->>>>>>> 15344017
       "properties": {
         "fuse_algorithmic_steps": {
           "type": "boolean", 
@@ -436,11 +407,7 @@
       "type": "array",
       "$comment": "Each simulation has an ordered list of solvers assigned",
       "additionalProperties" : false,
-<<<<<<< HEAD
       "old_format_prepend": { "within_sections": "solver" },
-=======
-      "old_format_prepend": { "within_section": "" },
->>>>>>> 15344017
       "items": {
         "type": "object", 
         "additionalProperties" : false,
@@ -496,10 +463,7 @@
             "pattern": "^[a-zA-Z_][a-zA-Z0-9_]*$",
             "scope": "compile-time",
             "used-by": "toolkit",
-<<<<<<< HEAD
             "old_format": { "token_after": { "token": "solver", "additional_tokens_to_skip": 1 } },
-=======
->>>>>>> 15344017
             "examples": [
               "GRMHDSolver_DG",
               "HydroSolver",
@@ -511,10 +475,7 @@
             "title": "The solver type", 
             "scope": "compile-time",
             "used-by": "toolkit",
-<<<<<<< HEAD
             "old_format": { "token_after": "solver" },
-=======
->>>>>>> 15344017
             "enum": ["ADER-DG","Finite-Volumes","Limiting-ADER-DG"]
           },
           "aderdg_kernel": {
@@ -657,23 +618,15 @@
             "scope": "compile-time",
             "used-by": "toolkit",
             "$comment": "Variables must be ordered, hence an array. Note that {'rho':1,'vel':3,'E':1} is hardly scheme-able",
-<<<<<<< HEAD
             "properties" : { "$ref" : "#/definitions/variables" },
             "old_format": { "detect_variable_list_after": "variables" }
-=======
-            "properties" : { "$ref" : "#/definitions/variables" }
->>>>>>> 15344017
           },
           "material_parameters": {
             "scope": "compile-time",
             "used-by": "toolkit",
             "$comment": "Material parameters must be ordered, hence an array. Note that {'rho':1,'vel':3,'E':1} is hardly scheme-able",
-<<<<<<< HEAD
             "properties" : { "$ref" : "#/definitions/variables" },
             "old_format": { "detect_variable_list_after": "material-parameters" }
-=======
-            "properties" : { "$ref" : "#/definitions/variables" }
->>>>>>> 15344017
           }, 
           "point_sources": {
             "type" : "array",
@@ -681,7 +634,6 @@
             "used-by": "toolkit",
             "$comment": "Specify point source locations",
             "items" : {
-<<<<<<< HEAD
               "type": "array",
               "title": "Point source location",
               "default": [0.0, 0.0, 0.0],
@@ -691,19 +643,6 @@
               },
               "minItems": 2,
               "maxItems": 3
-=======
-              "x": {
-                "type": "array",
-                "title": "Point source location",
-                "default": [0.0, 0.0, 0.0],
-                "items": {
-                  "type": "number", 
-                  "scope": "compile-time"
-                },
-                "minItems": 2,
-                "maxItems": 3
-              }
->>>>>>> 15344017
             }
           }, 
           "global_observables": {
@@ -715,33 +654,21 @@
           "maximum_mesh_size": {
             "type": "number", 
             "title": "Minimum size of finest cell in the overall grid",
-<<<<<<< HEAD
             "scope": "run-time",
             "old_format": { "token_after": "maximum-mesh-size" }
-=======
-            "scope": "run-time"
->>>>>>> 15344017
           },
           "maximum_mesh_depth": {
             "type": "integer", 
             "title": "Maximum number of adaptive refinement levels.",
-<<<<<<< HEAD
             "scope": "run-time",
             "old_format": { "token_after": "maximum-mesh-depth" }
-=======
-            "scope": "run-time"
->>>>>>> 15344017
           }, 
           "order": {
             "type": "integer", 
             "title": "Approximation order of the scheme",
             "$comment": "With pure FV, this value is ignored. With Limiter, this value determines the patch_size",
-<<<<<<< HEAD
             "scope": "compile-time",
             "old_format": { "token_after": "order" }
-=======
-            "scope": "compile-time"
->>>>>>> 15344017
           }, 
           "patch_size": {
             "type": "integer", 
@@ -809,44 +736,23 @@
           "time_stepping": {
             "type": "string", 
             "default": "global",
-<<<<<<< HEAD
             "enum": ["global","local"],
             "scope": "run-time",
             "old_format": { "token_after": "time-stepping" }
-=======
-            "enum": ["global","local","whatever"],
-            "scope": "run-time"
->>>>>>> 15344017
           },
           "plotters": {
             "$comment": "Each solver has an ordered list of plotters assigned. The order and name of plotters is a compile time constant",
             "type": "array",
             "required": [ "name", "type", "output", "variables", "repeat" ],
-<<<<<<< HEAD
             "old_format_prepend": { "within_sections": "plot" },
             "items": {
               "type": "object", 
               "properties": {
-=======
-            "items": {
-              "type": "object", 
-              "properties": {
-                "name": {
-                  "type": "string", 
-                  "title": "Name of the plotter, will be generated as filename and C++ type name (compile-time constant)",
-                  "pattern": "^[a-zA-Z_][a-zA-Z0-9_]*$",
-                  "scope": "compile-time",
-                  "used-by": "toolkit"
-                },
->>>>>>> 15344017
                 "type": {
                   "title": "Which plotter device to adopt", 
                   "$comment": "Also refered to as identifier",
                   "scope": "run-time",
-<<<<<<< HEAD
                   "old_format": { "token_after": "plot" },
-=======
->>>>>>> 15344017
                   "anyOf": [
                     {
                       "type": "string",
@@ -863,7 +769,6 @@
                     ["vtk","Cartesian","vertices","ascii"]
                   ]
                 },
-<<<<<<< HEAD
                 "name": {
                   "type": "string", 
                   "title": "Name of the plotter, will be generated as filename and C++ type name (compile-time constant)",
@@ -872,8 +777,6 @@
                   "used-by": "toolkit",
                   "old_format": { "token_after": { "token": "plot", "additional_tokens_to_skip": 1 } }
                 },
-=======
->>>>>>> 15344017
                 "output": {
                   "type": "string", 
                   "title": "(Base) filename where to output results to", 
@@ -924,10 +827,7 @@
           }, 
           "parameters": {
             "type": "object",
-<<<<<<< HEAD
             "$comment": "Should be named constants, as in the specfiles! Or runtime-constants, or user-constants.",
-=======
->>>>>>> 15344017
             "title": "Free runtime parameters, however compile-time in terms of parameters support to be compiled in by toolkit",
             "scope": "compile-time"
           }
