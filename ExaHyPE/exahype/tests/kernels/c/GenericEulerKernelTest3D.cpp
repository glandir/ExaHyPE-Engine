--- conflicted
+++ resolved
@@ -57,13 +57,7 @@
   h[4] = irho * Q[3] * (Q[4] + p);
 }
 
-<<<<<<< HEAD
 void GenericEulerKernelTest::algebraicSource(const tarch::la::Vector<DIMENSIONS, double>& cellCenter, double t, const double *const Q, double *S) {
-=======
-void GenericEulerKernelTest::viscousFlux(const double *Q, double* gradQ, double **F) {}
-
-void GenericEulerKernelTest::algebraicSource(const double *const Q, double *S) {
->>>>>>> 81f8017a
   S[0] = 0.0;
   S[1] = 0.0;
   S[2] = 0.0;
@@ -513,11 +507,6 @@
   const tarch::la::Vector<DIMENSIONS, double> dx(0.5, 0.5, 0.5);
   const double dt = 1.267423918681417E-002;
 
-  // These values are only used if the source depends on x or t.
-  // Hence, the actual values do not matter here.
-  const tarch::la::Vector<DIMENSIONS, double> x(0.0, 0.0);
-  const double t = 0.0;
-
   // Inputs:
   double lQi[1600];  // lQi; nVar * nDOFx * nDOFy * nDOFz * (nDOFt+1); nDOF+1 only here
   double PSi[1600];  // pointSources
@@ -539,9 +528,7 @@
       lQi,lFi,gradQ,PSi,PSderivatives,tmp_PSderivatives,lQhi,lFhi,
       ::exahype::tests::testdata::generic_euler::
        testSpaceTimePredictor::luh, // TODO(Dominic): Rename namespace to testSpaceTimePredictorLinear?
-       x,
-       tarch::la::invertEntries(dx),
-       t, dt
+       tarch::la::invertEntries(dx), dt
   );
 
   for (int i = 0; i < 320; i++) {
@@ -632,11 +619,7 @@
   double lFhbnd[6 * nData*basisSize2] = {0.0};  // nData * nDOFy * nDOF_z * 6
 
   _setNcpAndMatrixBToZero = true;
-<<<<<<< HEAD
   kernels::aderdg::generic::c::spaceTimePredictorNonlinear<true,true,false, true,false,GenericEulerKernelTest>(
-=======
-  kernels::aderdg::generic::c::spaceTimePredictorNonlinear<true,true,true,false,false,GenericEulerKernelTest>(
->>>>>>> 81f8017a
       *this,
       lQhbnd, nullptr, lFhbnd,
       lQi, rhs, lFi, gradQ, lQhi, lFhi,
