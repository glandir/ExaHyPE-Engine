--- conflicted
+++ resolved
@@ -6,11 +6,7 @@
    }
    
    
-<<<<<<< HEAD
-   exahype::records::ADERDGCellDescription::PersistentRecords::PersistentRecords(const int& solverNumber, const tarch::la::Vector<DIMENSIONS_TIMES_TWO,signed char>& neighbourMergePerformed, const bool& hasCompletedLastStep, const int& parentIndex, const bool& hasVirtualChildren, const Type& type, const RefinementEvent& refinementEvent, const int& level, const tarch::la::Vector<DIMENSIONS,double>& offset, const tarch::la::Vector<DIMENSIONS,double>& size, const double& previousCorrectorTimeStamp, const double& previousCorrectorTimeStepSize, const double& correctorTimeStepSize, const double& correctorTimeStamp, const double& predictorTimeStepSize, const double& predictorTimeStamp, const int& solutionIndex, const int& solutionAveragesIndex, const int& solutionCompressedIndex, void* solution, void* solutionAverages, void* solutionCompressed, const int& previousSolutionIndex, const int& previousSolutionAveragesIndex, const int& previousSolutionCompressedIndex, void* previousSolution, void* previousSolutionAverages, void* previousSolutionCompressed, const int& updateIndex, const int& updateAveragesIndex, const int& updateCompressedIndex, void* update, void* updateAverages, void* updateCompressed, const int& extrapolatedPredictorIndex, const int& extrapolatedPredictorAveragesIndex, const int& extrapolatedPredictorCompressedIndex, void* extrapolatedPredictor, void* extrapolatedPredictorAverages, void* extrapolatedPredictorCompressed, const int& extrapolatedPredictorGradientIndex, void* extrapolatedPredictorGradient, const int& fluctuationIndex, const int& fluctuationAveragesIndex, const int& fluctuationCompressedIndex, void* fluctuation, void* fluctuationAverages, void* fluctuationCompressed, const int& solutionMinIndex, const int& solutionMaxIndex, void* solutionMin, void* solutionMax, const tarch::la::Vector<DIMENSIONS_TIMES_TWO,int>& facewiseAugmentationStatus, const int& augmentationStatus, const tarch::la::Vector<DIMENSIONS_TIMES_TWO,int>& facewiseCommunicationStatus, const int& communicationStatus, const tarch::la::Vector<DIMENSIONS_TIMES_TWO,int>& facewiseRefinementStatus, const int& refinementStatus, const int& previousRefinementStatus, const bool& refinementFlag, const bool& vetoErasingChildren, const int& iterationsToCureTroubledCell, const CompressionState& compressionState, const int& bytesPerDoFInPreviousSolution, const int& bytesPerDoFInSolution, const int& bytesPerDoFInUpdate, const int& bytesPerDoFInExtrapolatedPredictor, const int& bytesPerDoFInFluctuation, const Creation& creation):
-=======
-   exahype::records::ADERDGCellDescription::PersistentRecords::PersistentRecords(const int& solverNumber, const tarch::la::Vector<DIMENSIONS_TIMES_TWO,signed char>& neighbourMergePerformed, const bool& hasCompletedLastStep, const int& parentIndex, const bool& hasVirtualChildren, const Type& type, const RefinementEvent& refinementEvent, const int& level, const tarch::la::Vector<DIMENSIONS,double>& offset, const tarch::la::Vector<DIMENSIONS,double>& size, const double& previousTimeStamp, const double& previousTimeStepSize, const double& timeStepSize, const double& timeStamp, const int& solutionIndex, const int& solutionAveragesIndex, const int& solutionCompressedIndex, void* solution, void* solutionAverages, void* solutionCompressed, const int& previousSolutionIndex, const int& previousSolutionAveragesIndex, const int& previousSolutionCompressedIndex, void* previousSolution, void* previousSolutionAverages, void* previousSolutionCompressed, const int& updateIndex, const int& updateAveragesIndex, const int& updateCompressedIndex, void* update, void* updateAverages, void* updateCompressed, const int& extrapolatedPredictorIndex, const int& extrapolatedPredictorAveragesIndex, const int& extrapolatedPredictorCompressedIndex, void* extrapolatedPredictor, void* extrapolatedPredictorAverages, void* extrapolatedPredictorCompressed, const int& fluctuationIndex, const int& fluctuationAveragesIndex, const int& fluctuationCompressedIndex, void* fluctuation, void* fluctuationAverages, void* fluctuationCompressed, const int& solutionMinIndex, const int& solutionMaxIndex, void* solutionMin, void* solutionMax, const tarch::la::Vector<DIMENSIONS_TIMES_TWO,int>& facewiseAugmentationStatus, const int& augmentationStatus, const tarch::la::Vector<DIMENSIONS_TIMES_TWO,int>& facewiseCommunicationStatus, const int& communicationStatus, const tarch::la::Vector<DIMENSIONS_TIMES_TWO,int>& facewiseRefinementStatus, const int& refinementStatus, const int& previousRefinementStatus, const bool& refinementFlag, const bool& vetoErasingChildren, const int& iterationsToCureTroubledCell, const CompressionState& compressionState, const int& bytesPerDoFInPreviousSolution, const int& bytesPerDoFInSolution, const int& bytesPerDoFInUpdate, const int& bytesPerDoFInExtrapolatedPredictor, const int& bytesPerDoFInFluctuation, const Creation& creation):
->>>>>>> a6412eac
+   exahype::records::ADERDGCellDescription::PersistentRecords::PersistentRecords(const int& solverNumber, const tarch::la::Vector<DIMENSIONS_TIMES_TWO,signed char>& neighbourMergePerformed, const bool& hasCompletedLastStep, const int& parentIndex, const bool& hasVirtualChildren, const Type& type, const RefinementEvent& refinementEvent, const int& level, const tarch::la::Vector<DIMENSIONS,double>& offset, const tarch::la::Vector<DIMENSIONS,double>& size, const double& previousTimeStamp, const double& previousTimeStepSize, const double& timeStepSize, const double& timeStamp, const int& solutionIndex, const int& solutionAveragesIndex, const int& solutionCompressedIndex, void* solution, void* solutionAverages, void* solutionCompressed, const int& previousSolutionIndex, const int& previousSolutionAveragesIndex, const int& previousSolutionCompressedIndex, void* previousSolution, void* previousSolutionAverages, void* previousSolutionCompressed, const int& updateIndex, const int& updateAveragesIndex, const int& updateCompressedIndex, void* update, void* updateAverages, void* updateCompressed, const int& extrapolatedPredictorIndex, const int& extrapolatedPredictorAveragesIndex, const int& extrapolatedPredictorCompressedIndex, void* extrapolatedPredictor, void* extrapolatedPredictorAverages, void* extrapolatedPredictorCompressed, const int& extrapolatedPredictorGradientIndex, void* extrapolatedPredictorGradient, const int& fluctuationIndex, const int& fluctuationAveragesIndex, const int& fluctuationCompressedIndex, void* fluctuation, void* fluctuationAverages, void* fluctuationCompressed, const int& solutionMinIndex, const int& solutionMaxIndex, void* solutionMin, void* solutionMax, const tarch::la::Vector<DIMENSIONS_TIMES_TWO,int>& facewiseAugmentationStatus, const int& augmentationStatus, const tarch::la::Vector<DIMENSIONS_TIMES_TWO,int>& facewiseCommunicationStatus, const int& communicationStatus, const tarch::la::Vector<DIMENSIONS_TIMES_TWO,int>& facewiseRefinementStatus, const int& refinementStatus, const int& previousRefinementStatus, const bool& refinementFlag, const bool& vetoErasingChildren, const int& iterationsToCureTroubledCell, const CompressionState& compressionState, const int& bytesPerDoFInPreviousSolution, const int& bytesPerDoFInSolution, const int& bytesPerDoFInUpdate, const int& bytesPerDoFInExtrapolatedPredictor, const int& bytesPerDoFInFluctuation, const Creation& creation):
    _solverNumber(solverNumber),
    _neighbourMergePerformed(neighbourMergePerformed),
    _hasCompletedLastStep(hasCompletedLastStep),
@@ -87,23 +83,13 @@
    
    
    exahype::records::ADERDGCellDescription::ADERDGCellDescription(const PersistentRecords& persistentRecords):
-<<<<<<< HEAD
-   _persistentRecords(persistentRecords._solverNumber, persistentRecords._neighbourMergePerformed, persistentRecords._hasCompletedLastStep, persistentRecords._parentIndex, persistentRecords._hasVirtualChildren, persistentRecords._type, persistentRecords._refinementEvent, persistentRecords._level, persistentRecords._offset, persistentRecords._size, persistentRecords._previousCorrectorTimeStamp, persistentRecords._previousCorrectorTimeStepSize, persistentRecords._correctorTimeStepSize, persistentRecords._correctorTimeStamp, persistentRecords._predictorTimeStepSize, persistentRecords._predictorTimeStamp, persistentRecords._solutionIndex, persistentRecords._solutionAveragesIndex, persistentRecords._solutionCompressedIndex, persistentRecords._solution, persistentRecords._solutionAverages, persistentRecords._solutionCompressed, persistentRecords._previousSolutionIndex, persistentRecords._previousSolutionAveragesIndex, persistentRecords._previousSolutionCompressedIndex, persistentRecords._previousSolution, persistentRecords._previousSolutionAverages, persistentRecords._previousSolutionCompressed, persistentRecords._updateIndex, persistentRecords._updateAveragesIndex, persistentRecords._updateCompressedIndex, persistentRecords._update, persistentRecords._updateAverages, persistentRecords._updateCompressed, persistentRecords._extrapolatedPredictorIndex, persistentRecords._extrapolatedPredictorAveragesIndex, persistentRecords._extrapolatedPredictorCompressedIndex, persistentRecords._extrapolatedPredictor, persistentRecords._extrapolatedPredictorAverages, persistentRecords._extrapolatedPredictorCompressed, persistentRecords._extrapolatedPredictorGradientIndex, persistentRecords._extrapolatedPredictorGradient, persistentRecords._fluctuationIndex, persistentRecords._fluctuationAveragesIndex, persistentRecords._fluctuationCompressedIndex, persistentRecords._fluctuation, persistentRecords._fluctuationAverages, persistentRecords._fluctuationCompressed, persistentRecords._solutionMinIndex, persistentRecords._solutionMaxIndex, persistentRecords._solutionMin, persistentRecords._solutionMax, persistentRecords._facewiseAugmentationStatus, persistentRecords._augmentationStatus, persistentRecords._facewiseCommunicationStatus, persistentRecords._communicationStatus, persistentRecords._facewiseRefinementStatus, persistentRecords._refinementStatus, persistentRecords._previousRefinementStatus, persistentRecords._refinementFlag, persistentRecords._vetoErasingChildren, persistentRecords._iterationsToCureTroubledCell, persistentRecords._compressionState, persistentRecords._bytesPerDoFInPreviousSolution, persistentRecords._bytesPerDoFInSolution, persistentRecords._bytesPerDoFInUpdate, persistentRecords._bytesPerDoFInExtrapolatedPredictor, persistentRecords._bytesPerDoFInFluctuation, persistentRecords._creation) {
+   _persistentRecords(persistentRecords._solverNumber, persistentRecords._neighbourMergePerformed, persistentRecords._hasCompletedLastStep, persistentRecords._parentIndex, persistentRecords._hasVirtualChildren, persistentRecords._type, persistentRecords._refinementEvent, persistentRecords._level, persistentRecords._offset, persistentRecords._size, persistentRecords._previousTimeStamp, persistentRecords._previousTimeStepSize, persistentRecords._timeStepSize, persistentRecords._timeStamp, persistentRecords._solutionIndex, persistentRecords._solutionAveragesIndex, persistentRecords._solutionCompressedIndex, persistentRecords._solution, persistentRecords._solutionAverages, persistentRecords._solutionCompressed, persistentRecords._previousSolutionIndex, persistentRecords._previousSolutionAveragesIndex, persistentRecords._previousSolutionCompressedIndex, persistentRecords._previousSolution, persistentRecords._previousSolutionAverages, persistentRecords._previousSolutionCompressed, persistentRecords._updateIndex, persistentRecords._updateAveragesIndex, persistentRecords._updateCompressedIndex, persistentRecords._update, persistentRecords._updateAverages, persistentRecords._updateCompressed, persistentRecords._extrapolatedPredictorIndex, persistentRecords._extrapolatedPredictorAveragesIndex, persistentRecords._extrapolatedPredictorCompressedIndex, persistentRecords._extrapolatedPredictor, persistentRecords._extrapolatedPredictorAverages, persistentRecords._extrapolatedPredictorCompressed, persistentRecords._extrapolatedPredictorGradientIndex, persistentRecords._extrapolatedPredictorGradient, persistentRecords._fluctuationIndex, persistentRecords._fluctuationAveragesIndex, persistentRecords._fluctuationCompressedIndex, persistentRecords._fluctuation, persistentRecords._fluctuationAverages, persistentRecords._fluctuationCompressed, persistentRecords._solutionMinIndex, persistentRecords._solutionMaxIndex, persistentRecords._solutionMin, persistentRecords._solutionMax, persistentRecords._facewiseAugmentationStatus, persistentRecords._augmentationStatus, persistentRecords._facewiseCommunicationStatus, persistentRecords._communicationStatus, persistentRecords._facewiseRefinementStatus, persistentRecords._refinementStatus, persistentRecords._previousRefinementStatus, persistentRecords._refinementFlag, persistentRecords._vetoErasingChildren, persistentRecords._iterationsToCureTroubledCell, persistentRecords._compressionState, persistentRecords._bytesPerDoFInPreviousSolution, persistentRecords._bytesPerDoFInSolution, persistentRecords._bytesPerDoFInUpdate, persistentRecords._bytesPerDoFInExtrapolatedPredictor, persistentRecords._bytesPerDoFInFluctuation, persistentRecords._creation) {
       
    }
    
    
-   exahype::records::ADERDGCellDescription::ADERDGCellDescription(const int& solverNumber, const tarch::la::Vector<DIMENSIONS_TIMES_TWO,signed char>& neighbourMergePerformed, const bool& hasCompletedLastStep, const int& parentIndex, const bool& hasVirtualChildren, const Type& type, const RefinementEvent& refinementEvent, const int& level, const tarch::la::Vector<DIMENSIONS,double>& offset, const tarch::la::Vector<DIMENSIONS,double>& size, const double& previousCorrectorTimeStamp, const double& previousCorrectorTimeStepSize, const double& correctorTimeStepSize, const double& correctorTimeStamp, const double& predictorTimeStepSize, const double& predictorTimeStamp, const int& solutionIndex, const int& solutionAveragesIndex, const int& solutionCompressedIndex, void* solution, void* solutionAverages, void* solutionCompressed, const int& previousSolutionIndex, const int& previousSolutionAveragesIndex, const int& previousSolutionCompressedIndex, void* previousSolution, void* previousSolutionAverages, void* previousSolutionCompressed, const int& updateIndex, const int& updateAveragesIndex, const int& updateCompressedIndex, void* update, void* updateAverages, void* updateCompressed, const int& extrapolatedPredictorIndex, const int& extrapolatedPredictorAveragesIndex, const int& extrapolatedPredictorCompressedIndex, void* extrapolatedPredictor, void* extrapolatedPredictorAverages, void* extrapolatedPredictorCompressed, const int& extrapolatedPredictorGradientIndex, void* extrapolatedPredictorGradient, const int& fluctuationIndex, const int& fluctuationAveragesIndex, const int& fluctuationCompressedIndex, void* fluctuation, void* fluctuationAverages, void* fluctuationCompressed, const int& solutionMinIndex, const int& solutionMaxIndex, void* solutionMin, void* solutionMax, const tarch::la::Vector<DIMENSIONS_TIMES_TWO,int>& facewiseAugmentationStatus, const int& augmentationStatus, const tarch::la::Vector<DIMENSIONS_TIMES_TWO,int>& facewiseCommunicationStatus, const int& communicationStatus, const tarch::la::Vector<DIMENSIONS_TIMES_TWO,int>& facewiseRefinementStatus, const int& refinementStatus, const int& previousRefinementStatus, const bool& refinementFlag, const bool& vetoErasingChildren, const int& iterationsToCureTroubledCell, const CompressionState& compressionState, const int& bytesPerDoFInPreviousSolution, const int& bytesPerDoFInSolution, const int& bytesPerDoFInUpdate, const int& bytesPerDoFInExtrapolatedPredictor, const int& bytesPerDoFInFluctuation, const Creation& creation):
-   _persistentRecords(solverNumber, neighbourMergePerformed, hasCompletedLastStep, parentIndex, hasVirtualChildren, type, refinementEvent, level, offset, size, previousCorrectorTimeStamp, previousCorrectorTimeStepSize, correctorTimeStepSize, correctorTimeStamp, predictorTimeStepSize, predictorTimeStamp, solutionIndex, solutionAveragesIndex, solutionCompressedIndex, solution, solutionAverages, solutionCompressed, previousSolutionIndex, previousSolutionAveragesIndex, previousSolutionCompressedIndex, previousSolution, previousSolutionAverages, previousSolutionCompressed, updateIndex, updateAveragesIndex, updateCompressedIndex, update, updateAverages, updateCompressed, extrapolatedPredictorIndex, extrapolatedPredictorAveragesIndex, extrapolatedPredictorCompressedIndex, extrapolatedPredictor, extrapolatedPredictorAverages, extrapolatedPredictorCompressed, extrapolatedPredictorGradientIndex, extrapolatedPredictorGradient, fluctuationIndex, fluctuationAveragesIndex, fluctuationCompressedIndex, fluctuation, fluctuationAverages, fluctuationCompressed, solutionMinIndex, solutionMaxIndex, solutionMin, solutionMax, facewiseAugmentationStatus, augmentationStatus, facewiseCommunicationStatus, communicationStatus, facewiseRefinementStatus, refinementStatus, previousRefinementStatus, refinementFlag, vetoErasingChildren, iterationsToCureTroubledCell, compressionState, bytesPerDoFInPreviousSolution, bytesPerDoFInSolution, bytesPerDoFInUpdate, bytesPerDoFInExtrapolatedPredictor, bytesPerDoFInFluctuation, creation) {
-=======
-   _persistentRecords(persistentRecords._solverNumber, persistentRecords._neighbourMergePerformed, persistentRecords._hasCompletedLastStep, persistentRecords._parentIndex, persistentRecords._hasVirtualChildren, persistentRecords._type, persistentRecords._refinementEvent, persistentRecords._level, persistentRecords._offset, persistentRecords._size, persistentRecords._previousTimeStamp, persistentRecords._previousTimeStepSize, persistentRecords._timeStepSize, persistentRecords._timeStamp, persistentRecords._solutionIndex, persistentRecords._solutionAveragesIndex, persistentRecords._solutionCompressedIndex, persistentRecords._solution, persistentRecords._solutionAverages, persistentRecords._solutionCompressed, persistentRecords._previousSolutionIndex, persistentRecords._previousSolutionAveragesIndex, persistentRecords._previousSolutionCompressedIndex, persistentRecords._previousSolution, persistentRecords._previousSolutionAverages, persistentRecords._previousSolutionCompressed, persistentRecords._updateIndex, persistentRecords._updateAveragesIndex, persistentRecords._updateCompressedIndex, persistentRecords._update, persistentRecords._updateAverages, persistentRecords._updateCompressed, persistentRecords._extrapolatedPredictorIndex, persistentRecords._extrapolatedPredictorAveragesIndex, persistentRecords._extrapolatedPredictorCompressedIndex, persistentRecords._extrapolatedPredictor, persistentRecords._extrapolatedPredictorAverages, persistentRecords._extrapolatedPredictorCompressed, persistentRecords._fluctuationIndex, persistentRecords._fluctuationAveragesIndex, persistentRecords._fluctuationCompressedIndex, persistentRecords._fluctuation, persistentRecords._fluctuationAverages, persistentRecords._fluctuationCompressed, persistentRecords._solutionMinIndex, persistentRecords._solutionMaxIndex, persistentRecords._solutionMin, persistentRecords._solutionMax, persistentRecords._facewiseAugmentationStatus, persistentRecords._augmentationStatus, persistentRecords._facewiseCommunicationStatus, persistentRecords._communicationStatus, persistentRecords._facewiseRefinementStatus, persistentRecords._refinementStatus, persistentRecords._previousRefinementStatus, persistentRecords._refinementFlag, persistentRecords._vetoErasingChildren, persistentRecords._iterationsToCureTroubledCell, persistentRecords._compressionState, persistentRecords._bytesPerDoFInPreviousSolution, persistentRecords._bytesPerDoFInSolution, persistentRecords._bytesPerDoFInUpdate, persistentRecords._bytesPerDoFInExtrapolatedPredictor, persistentRecords._bytesPerDoFInFluctuation, persistentRecords._creation) {
-      
-   }
-   
-   
-   exahype::records::ADERDGCellDescription::ADERDGCellDescription(const int& solverNumber, const tarch::la::Vector<DIMENSIONS_TIMES_TWO,signed char>& neighbourMergePerformed, const bool& hasCompletedLastStep, const int& parentIndex, const bool& hasVirtualChildren, const Type& type, const RefinementEvent& refinementEvent, const int& level, const tarch::la::Vector<DIMENSIONS,double>& offset, const tarch::la::Vector<DIMENSIONS,double>& size, const double& previousTimeStamp, const double& previousTimeStepSize, const double& timeStepSize, const double& timeStamp, const int& solutionIndex, const int& solutionAveragesIndex, const int& solutionCompressedIndex, void* solution, void* solutionAverages, void* solutionCompressed, const int& previousSolutionIndex, const int& previousSolutionAveragesIndex, const int& previousSolutionCompressedIndex, void* previousSolution, void* previousSolutionAverages, void* previousSolutionCompressed, const int& updateIndex, const int& updateAveragesIndex, const int& updateCompressedIndex, void* update, void* updateAverages, void* updateCompressed, const int& extrapolatedPredictorIndex, const int& extrapolatedPredictorAveragesIndex, const int& extrapolatedPredictorCompressedIndex, void* extrapolatedPredictor, void* extrapolatedPredictorAverages, void* extrapolatedPredictorCompressed, const int& fluctuationIndex, const int& fluctuationAveragesIndex, const int& fluctuationCompressedIndex, void* fluctuation, void* fluctuationAverages, void* fluctuationCompressed, const int& solutionMinIndex, const int& solutionMaxIndex, void* solutionMin, void* solutionMax, const tarch::la::Vector<DIMENSIONS_TIMES_TWO,int>& facewiseAugmentationStatus, const int& augmentationStatus, const tarch::la::Vector<DIMENSIONS_TIMES_TWO,int>& facewiseCommunicationStatus, const int& communicationStatus, const tarch::la::Vector<DIMENSIONS_TIMES_TWO,int>& facewiseRefinementStatus, const int& refinementStatus, const int& previousRefinementStatus, const bool& refinementFlag, const bool& vetoErasingChildren, const int& iterationsToCureTroubledCell, const CompressionState& compressionState, const int& bytesPerDoFInPreviousSolution, const int& bytesPerDoFInSolution, const int& bytesPerDoFInUpdate, const int& bytesPerDoFInExtrapolatedPredictor, const int& bytesPerDoFInFluctuation, const Creation& creation):
-   _persistentRecords(solverNumber, neighbourMergePerformed, hasCompletedLastStep, parentIndex, hasVirtualChildren, type, refinementEvent, level, offset, size, previousTimeStamp, previousTimeStepSize, timeStepSize, timeStamp, solutionIndex, solutionAveragesIndex, solutionCompressedIndex, solution, solutionAverages, solutionCompressed, previousSolutionIndex, previousSolutionAveragesIndex, previousSolutionCompressedIndex, previousSolution, previousSolutionAverages, previousSolutionCompressed, updateIndex, updateAveragesIndex, updateCompressedIndex, update, updateAverages, updateCompressed, extrapolatedPredictorIndex, extrapolatedPredictorAveragesIndex, extrapolatedPredictorCompressedIndex, extrapolatedPredictor, extrapolatedPredictorAverages, extrapolatedPredictorCompressed, fluctuationIndex, fluctuationAveragesIndex, fluctuationCompressedIndex, fluctuation, fluctuationAverages, fluctuationCompressed, solutionMinIndex, solutionMaxIndex, solutionMin, solutionMax, facewiseAugmentationStatus, augmentationStatus, facewiseCommunicationStatus, communicationStatus, facewiseRefinementStatus, refinementStatus, previousRefinementStatus, refinementFlag, vetoErasingChildren, iterationsToCureTroubledCell, compressionState, bytesPerDoFInPreviousSolution, bytesPerDoFInSolution, bytesPerDoFInUpdate, bytesPerDoFInExtrapolatedPredictor, bytesPerDoFInFluctuation, creation) {
->>>>>>> a6412eac
+   exahype::records::ADERDGCellDescription::ADERDGCellDescription(const int& solverNumber, const tarch::la::Vector<DIMENSIONS_TIMES_TWO,signed char>& neighbourMergePerformed, const bool& hasCompletedLastStep, const int& parentIndex, const bool& hasVirtualChildren, const Type& type, const RefinementEvent& refinementEvent, const int& level, const tarch::la::Vector<DIMENSIONS,double>& offset, const tarch::la::Vector<DIMENSIONS,double>& size, const double& previousTimeStamp, const double& previousTimeStepSize, const double& timeStepSize, const double& timeStamp, const int& solutionIndex, const int& solutionAveragesIndex, const int& solutionCompressedIndex, void* solution, void* solutionAverages, void* solutionCompressed, const int& previousSolutionIndex, const int& previousSolutionAveragesIndex, const int& previousSolutionCompressedIndex, void* previousSolution, void* previousSolutionAverages, void* previousSolutionCompressed, const int& updateIndex, const int& updateAveragesIndex, const int& updateCompressedIndex, void* update, void* updateAverages, void* updateCompressed, const int& extrapolatedPredictorIndex, const int& extrapolatedPredictorAveragesIndex, const int& extrapolatedPredictorCompressedIndex, void* extrapolatedPredictor, void* extrapolatedPredictorAverages, void* extrapolatedPredictorCompressed, const int& extrapolatedPredictorGradientIndex, void* extrapolatedPredictorGradient, const int& fluctuationIndex, const int& fluctuationAveragesIndex, const int& fluctuationCompressedIndex, void* fluctuation, void* fluctuationAverages, void* fluctuationCompressed, const int& solutionMinIndex, const int& solutionMaxIndex, void* solutionMin, void* solutionMax, const tarch::la::Vector<DIMENSIONS_TIMES_TWO,int>& facewiseAugmentationStatus, const int& augmentationStatus, const tarch::la::Vector<DIMENSIONS_TIMES_TWO,int>& facewiseCommunicationStatus, const int& communicationStatus, const tarch::la::Vector<DIMENSIONS_TIMES_TWO,int>& facewiseRefinementStatus, const int& refinementStatus, const int& previousRefinementStatus, const bool& refinementFlag, const bool& vetoErasingChildren, const int& iterationsToCureTroubledCell, const CompressionState& compressionState, const int& bytesPerDoFInPreviousSolution, const int& bytesPerDoFInSolution, const int& bytesPerDoFInUpdate, const int& bytesPerDoFInExtrapolatedPredictor, const int& bytesPerDoFInFluctuation, const Creation& creation):
+   _persistentRecords(solverNumber, neighbourMergePerformed, hasCompletedLastStep, parentIndex, hasVirtualChildren, type, refinementEvent, level, offset, size, previousTimeStamp, previousTimeStepSize, timeStepSize, timeStamp, solutionIndex, solutionAveragesIndex, solutionCompressedIndex, solution, solutionAverages, solutionCompressed, previousSolutionIndex, previousSolutionAveragesIndex, previousSolutionCompressedIndex, previousSolution, previousSolutionAverages, previousSolutionCompressed, updateIndex, updateAveragesIndex, updateCompressedIndex, update, updateAverages, updateCompressed, extrapolatedPredictorIndex, extrapolatedPredictorAveragesIndex, extrapolatedPredictorCompressedIndex, extrapolatedPredictor, extrapolatedPredictorAverages, extrapolatedPredictorCompressed, extrapolatedPredictorGradientIndex, extrapolatedPredictorGradient, fluctuationIndex, fluctuationAveragesIndex, fluctuationCompressedIndex, fluctuation, fluctuationAverages, fluctuationCompressed, solutionMinIndex, solutionMaxIndex, solutionMin, solutionMax, facewiseAugmentationStatus, augmentationStatus, facewiseCommunicationStatus, communicationStatus, facewiseRefinementStatus, refinementStatus, previousRefinementStatus, refinementFlag, vetoErasingChildren, iterationsToCureTroubledCell, compressionState, bytesPerDoFInPreviousSolution, bytesPerDoFInSolution, bytesPerDoFInUpdate, bytesPerDoFInExtrapolatedPredictor, bytesPerDoFInFluctuation, creation) {
       
    }
    
@@ -665,15 +651,9 @@
             ADERDGCellDescription dummyADERDGCellDescription[2];
             
             #ifdef MPI2
-<<<<<<< HEAD
-            const int Attributes = 69;
-            #else
-            const int Attributes = 70;
-=======
-            const int Attributes = 65;
-            #else
-            const int Attributes = 66;
->>>>>>> a6412eac
+            const int Attributes = 67;
+            #else
+            const int Attributes = 68;
             #endif
             MPI_Datatype subtypes[Attributes] = {
                  MPI_INT		 //solverNumber
@@ -1021,285 +1001,149 @@
             MPI_Address( const_cast<void*>(static_cast<const void*>(&(dummyADERDGCellDescription[0]._persistentRecords._extrapolatedPredictorCompressed))), 		&disp[37] );
             #endif
             #ifdef MPI2
-<<<<<<< HEAD
-            MPI_Get_address( const_cast<void*>(static_cast<const void*>(&(dummyADERDGCellDescription[0]._persistentRecords._extrapolatedPredictorGradientIndex))), 		&disp[40] );
-            #else
-            MPI_Address( const_cast<void*>(static_cast<const void*>(&(dummyADERDGCellDescription[0]._persistentRecords._extrapolatedPredictorGradientIndex))), 		&disp[40] );
-            #endif
-            #ifdef MPI2
-            MPI_Get_address( const_cast<void*>(static_cast<const void*>(&(dummyADERDGCellDescription[0]._persistentRecords._extrapolatedPredictorGradient))), 		&disp[41] );
-            #else
-            MPI_Address( const_cast<void*>(static_cast<const void*>(&(dummyADERDGCellDescription[0]._persistentRecords._extrapolatedPredictorGradient))), 		&disp[41] );
-            #endif
-            #ifdef MPI2
-            MPI_Get_address( const_cast<void*>(static_cast<const void*>(&(dummyADERDGCellDescription[0]._persistentRecords._fluctuationIndex))), 		&disp[42] );
-            #else
-            MPI_Address( const_cast<void*>(static_cast<const void*>(&(dummyADERDGCellDescription[0]._persistentRecords._fluctuationIndex))), 		&disp[42] );
-            #endif
-            #ifdef MPI2
-            MPI_Get_address( const_cast<void*>(static_cast<const void*>(&(dummyADERDGCellDescription[0]._persistentRecords._fluctuationAveragesIndex))), 		&disp[43] );
-            #else
-            MPI_Address( const_cast<void*>(static_cast<const void*>(&(dummyADERDGCellDescription[0]._persistentRecords._fluctuationAveragesIndex))), 		&disp[43] );
-            #endif
-            #ifdef MPI2
-            MPI_Get_address( const_cast<void*>(static_cast<const void*>(&(dummyADERDGCellDescription[0]._persistentRecords._fluctuationCompressedIndex))), 		&disp[44] );
-            #else
-            MPI_Address( const_cast<void*>(static_cast<const void*>(&(dummyADERDGCellDescription[0]._persistentRecords._fluctuationCompressedIndex))), 		&disp[44] );
-            #endif
-            #ifdef MPI2
-            MPI_Get_address( const_cast<void*>(static_cast<const void*>(&(dummyADERDGCellDescription[0]._persistentRecords._fluctuation))), 		&disp[45] );
-            #else
-            MPI_Address( const_cast<void*>(static_cast<const void*>(&(dummyADERDGCellDescription[0]._persistentRecords._fluctuation))), 		&disp[45] );
-            #endif
-            #ifdef MPI2
-            MPI_Get_address( const_cast<void*>(static_cast<const void*>(&(dummyADERDGCellDescription[0]._persistentRecords._fluctuationAverages))), 		&disp[46] );
-            #else
-            MPI_Address( const_cast<void*>(static_cast<const void*>(&(dummyADERDGCellDescription[0]._persistentRecords._fluctuationAverages))), 		&disp[46] );
-            #endif
-            #ifdef MPI2
-            MPI_Get_address( const_cast<void*>(static_cast<const void*>(&(dummyADERDGCellDescription[0]._persistentRecords._fluctuationCompressed))), 		&disp[47] );
-            #else
-            MPI_Address( const_cast<void*>(static_cast<const void*>(&(dummyADERDGCellDescription[0]._persistentRecords._fluctuationCompressed))), 		&disp[47] );
-            #endif
-            #ifdef MPI2
-            MPI_Get_address( const_cast<void*>(static_cast<const void*>(&(dummyADERDGCellDescription[0]._persistentRecords._solutionMinIndex))), 		&disp[48] );
-            #else
-            MPI_Address( const_cast<void*>(static_cast<const void*>(&(dummyADERDGCellDescription[0]._persistentRecords._solutionMinIndex))), 		&disp[48] );
-            #endif
-            #ifdef MPI2
-            MPI_Get_address( const_cast<void*>(static_cast<const void*>(&(dummyADERDGCellDescription[0]._persistentRecords._solutionMaxIndex))), 		&disp[49] );
-            #else
-            MPI_Address( const_cast<void*>(static_cast<const void*>(&(dummyADERDGCellDescription[0]._persistentRecords._solutionMaxIndex))), 		&disp[49] );
-            #endif
-            #ifdef MPI2
-            MPI_Get_address( const_cast<void*>(static_cast<const void*>(&(dummyADERDGCellDescription[0]._persistentRecords._solutionMin))), 		&disp[50] );
-            #else
-            MPI_Address( const_cast<void*>(static_cast<const void*>(&(dummyADERDGCellDescription[0]._persistentRecords._solutionMin))), 		&disp[50] );
-            #endif
-            #ifdef MPI2
-            MPI_Get_address( const_cast<void*>(static_cast<const void*>(&(dummyADERDGCellDescription[0]._persistentRecords._solutionMax))), 		&disp[51] );
-            #else
-            MPI_Address( const_cast<void*>(static_cast<const void*>(&(dummyADERDGCellDescription[0]._persistentRecords._solutionMax))), 		&disp[51] );
-            #endif
-            #ifdef MPI2
-            MPI_Get_address( const_cast<void*>(static_cast<const void*>(&(dummyADERDGCellDescription[0]._persistentRecords._facewiseAugmentationStatus[0]))), 		&disp[52] );
-            #else
-            MPI_Address( const_cast<void*>(static_cast<const void*>(&(dummyADERDGCellDescription[0]._persistentRecords._facewiseAugmentationStatus[0]))), 		&disp[52] );
-            #endif
-            #ifdef MPI2
-            MPI_Get_address( const_cast<void*>(static_cast<const void*>(&(dummyADERDGCellDescription[0]._persistentRecords._augmentationStatus))), 		&disp[53] );
-            #else
-            MPI_Address( const_cast<void*>(static_cast<const void*>(&(dummyADERDGCellDescription[0]._persistentRecords._augmentationStatus))), 		&disp[53] );
-            #endif
-            #ifdef MPI2
-            MPI_Get_address( const_cast<void*>(static_cast<const void*>(&(dummyADERDGCellDescription[0]._persistentRecords._facewiseCommunicationStatus[0]))), 		&disp[54] );
-            #else
-            MPI_Address( const_cast<void*>(static_cast<const void*>(&(dummyADERDGCellDescription[0]._persistentRecords._facewiseCommunicationStatus[0]))), 		&disp[54] );
-            #endif
-            #ifdef MPI2
-            MPI_Get_address( const_cast<void*>(static_cast<const void*>(&(dummyADERDGCellDescription[0]._persistentRecords._communicationStatus))), 		&disp[55] );
-            #else
-            MPI_Address( const_cast<void*>(static_cast<const void*>(&(dummyADERDGCellDescription[0]._persistentRecords._communicationStatus))), 		&disp[55] );
-            #endif
-            #ifdef MPI2
-            MPI_Get_address( const_cast<void*>(static_cast<const void*>(&(dummyADERDGCellDescription[0]._persistentRecords._facewiseRefinementStatus[0]))), 		&disp[56] );
-            #else
-            MPI_Address( const_cast<void*>(static_cast<const void*>(&(dummyADERDGCellDescription[0]._persistentRecords._facewiseRefinementStatus[0]))), 		&disp[56] );
-            #endif
-            #ifdef MPI2
-            MPI_Get_address( const_cast<void*>(static_cast<const void*>(&(dummyADERDGCellDescription[0]._persistentRecords._refinementStatus))), 		&disp[57] );
-            #else
-            MPI_Address( const_cast<void*>(static_cast<const void*>(&(dummyADERDGCellDescription[0]._persistentRecords._refinementStatus))), 		&disp[57] );
-            #endif
-            #ifdef MPI2
-            MPI_Get_address( const_cast<void*>(static_cast<const void*>(&(dummyADERDGCellDescription[0]._persistentRecords._previousRefinementStatus))), 		&disp[58] );
-            #else
-            MPI_Address( const_cast<void*>(static_cast<const void*>(&(dummyADERDGCellDescription[0]._persistentRecords._previousRefinementStatus))), 		&disp[58] );
-            #endif
-            #ifdef MPI2
-            MPI_Get_address( const_cast<void*>(static_cast<const void*>(&(dummyADERDGCellDescription[0]._persistentRecords._refinementFlag))), 		&disp[59] );
-            #else
-            MPI_Address( const_cast<void*>(static_cast<const void*>(&(dummyADERDGCellDescription[0]._persistentRecords._refinementFlag))), 		&disp[59] );
-            #endif
-            #ifdef MPI2
-            MPI_Get_address( const_cast<void*>(static_cast<const void*>(&(dummyADERDGCellDescription[0]._persistentRecords._vetoErasingChildren))), 		&disp[60] );
-            #else
-            MPI_Address( const_cast<void*>(static_cast<const void*>(&(dummyADERDGCellDescription[0]._persistentRecords._vetoErasingChildren))), 		&disp[60] );
-            #endif
-            #ifdef MPI2
-            MPI_Get_address( const_cast<void*>(static_cast<const void*>(&(dummyADERDGCellDescription[0]._persistentRecords._iterationsToCureTroubledCell))), 		&disp[61] );
-            #else
-            MPI_Address( const_cast<void*>(static_cast<const void*>(&(dummyADERDGCellDescription[0]._persistentRecords._iterationsToCureTroubledCell))), 		&disp[61] );
-            #endif
-            #ifdef MPI2
-            MPI_Get_address( const_cast<void*>(static_cast<const void*>(&(dummyADERDGCellDescription[0]._persistentRecords._compressionState))), 		&disp[62] );
-            #else
-            MPI_Address( const_cast<void*>(static_cast<const void*>(&(dummyADERDGCellDescription[0]._persistentRecords._compressionState))), 		&disp[62] );
-            #endif
-            #ifdef MPI2
-            MPI_Get_address( const_cast<void*>(static_cast<const void*>(&(dummyADERDGCellDescription[0]._persistentRecords._bytesPerDoFInPreviousSolution))), 		&disp[63] );
-            #else
-            MPI_Address( const_cast<void*>(static_cast<const void*>(&(dummyADERDGCellDescription[0]._persistentRecords._bytesPerDoFInPreviousSolution))), 		&disp[63] );
-            #endif
-            #ifdef MPI2
-            MPI_Get_address( const_cast<void*>(static_cast<const void*>(&(dummyADERDGCellDescription[0]._persistentRecords._bytesPerDoFInSolution))), 		&disp[64] );
-            #else
-            MPI_Address( const_cast<void*>(static_cast<const void*>(&(dummyADERDGCellDescription[0]._persistentRecords._bytesPerDoFInSolution))), 		&disp[64] );
-            #endif
-            #ifdef MPI2
-            MPI_Get_address( const_cast<void*>(static_cast<const void*>(&(dummyADERDGCellDescription[0]._persistentRecords._bytesPerDoFInUpdate))), 		&disp[65] );
-            #else
-            MPI_Address( const_cast<void*>(static_cast<const void*>(&(dummyADERDGCellDescription[0]._persistentRecords._bytesPerDoFInUpdate))), 		&disp[65] );
-            #endif
-            #ifdef MPI2
-            MPI_Get_address( const_cast<void*>(static_cast<const void*>(&(dummyADERDGCellDescription[0]._persistentRecords._bytesPerDoFInExtrapolatedPredictor))), 		&disp[66] );
-            #else
-            MPI_Address( const_cast<void*>(static_cast<const void*>(&(dummyADERDGCellDescription[0]._persistentRecords._bytesPerDoFInExtrapolatedPredictor))), 		&disp[66] );
-            #endif
-            #ifdef MPI2
-            MPI_Get_address( const_cast<void*>(static_cast<const void*>(&(dummyADERDGCellDescription[0]._persistentRecords._bytesPerDoFInFluctuation))), 		&disp[67] );
-            #else
-            MPI_Address( const_cast<void*>(static_cast<const void*>(&(dummyADERDGCellDescription[0]._persistentRecords._bytesPerDoFInFluctuation))), 		&disp[67] );
-            #endif
-            #ifdef MPI2
-            MPI_Get_address( const_cast<void*>(static_cast<const void*>(&(dummyADERDGCellDescription[0]._persistentRecords._creation))), 		&disp[68] );
-            #else
-            MPI_Address( const_cast<void*>(static_cast<const void*>(&(dummyADERDGCellDescription[0]._persistentRecords._creation))), 		&disp[68] );
-=======
-            MPI_Get_address( const_cast<void*>(static_cast<const void*>(&(dummyADERDGCellDescription[0]._persistentRecords._fluctuationIndex))), 		&disp[38] );
-            #else
-            MPI_Address( const_cast<void*>(static_cast<const void*>(&(dummyADERDGCellDescription[0]._persistentRecords._fluctuationIndex))), 		&disp[38] );
-            #endif
-            #ifdef MPI2
-            MPI_Get_address( const_cast<void*>(static_cast<const void*>(&(dummyADERDGCellDescription[0]._persistentRecords._fluctuationAveragesIndex))), 		&disp[39] );
-            #else
-            MPI_Address( const_cast<void*>(static_cast<const void*>(&(dummyADERDGCellDescription[0]._persistentRecords._fluctuationAveragesIndex))), 		&disp[39] );
-            #endif
-            #ifdef MPI2
-            MPI_Get_address( const_cast<void*>(static_cast<const void*>(&(dummyADERDGCellDescription[0]._persistentRecords._fluctuationCompressedIndex))), 		&disp[40] );
-            #else
-            MPI_Address( const_cast<void*>(static_cast<const void*>(&(dummyADERDGCellDescription[0]._persistentRecords._fluctuationCompressedIndex))), 		&disp[40] );
-            #endif
-            #ifdef MPI2
-            MPI_Get_address( const_cast<void*>(static_cast<const void*>(&(dummyADERDGCellDescription[0]._persistentRecords._fluctuation))), 		&disp[41] );
-            #else
-            MPI_Address( const_cast<void*>(static_cast<const void*>(&(dummyADERDGCellDescription[0]._persistentRecords._fluctuation))), 		&disp[41] );
-            #endif
-            #ifdef MPI2
-            MPI_Get_address( const_cast<void*>(static_cast<const void*>(&(dummyADERDGCellDescription[0]._persistentRecords._fluctuationAverages))), 		&disp[42] );
-            #else
-            MPI_Address( const_cast<void*>(static_cast<const void*>(&(dummyADERDGCellDescription[0]._persistentRecords._fluctuationAverages))), 		&disp[42] );
-            #endif
-            #ifdef MPI2
-            MPI_Get_address( const_cast<void*>(static_cast<const void*>(&(dummyADERDGCellDescription[0]._persistentRecords._fluctuationCompressed))), 		&disp[43] );
-            #else
-            MPI_Address( const_cast<void*>(static_cast<const void*>(&(dummyADERDGCellDescription[0]._persistentRecords._fluctuationCompressed))), 		&disp[43] );
-            #endif
-            #ifdef MPI2
-            MPI_Get_address( const_cast<void*>(static_cast<const void*>(&(dummyADERDGCellDescription[0]._persistentRecords._solutionMinIndex))), 		&disp[44] );
-            #else
-            MPI_Address( const_cast<void*>(static_cast<const void*>(&(dummyADERDGCellDescription[0]._persistentRecords._solutionMinIndex))), 		&disp[44] );
-            #endif
-            #ifdef MPI2
-            MPI_Get_address( const_cast<void*>(static_cast<const void*>(&(dummyADERDGCellDescription[0]._persistentRecords._solutionMaxIndex))), 		&disp[45] );
-            #else
-            MPI_Address( const_cast<void*>(static_cast<const void*>(&(dummyADERDGCellDescription[0]._persistentRecords._solutionMaxIndex))), 		&disp[45] );
-            #endif
-            #ifdef MPI2
-            MPI_Get_address( const_cast<void*>(static_cast<const void*>(&(dummyADERDGCellDescription[0]._persistentRecords._solutionMin))), 		&disp[46] );
-            #else
-            MPI_Address( const_cast<void*>(static_cast<const void*>(&(dummyADERDGCellDescription[0]._persistentRecords._solutionMin))), 		&disp[46] );
-            #endif
-            #ifdef MPI2
-            MPI_Get_address( const_cast<void*>(static_cast<const void*>(&(dummyADERDGCellDescription[0]._persistentRecords._solutionMax))), 		&disp[47] );
-            #else
-            MPI_Address( const_cast<void*>(static_cast<const void*>(&(dummyADERDGCellDescription[0]._persistentRecords._solutionMax))), 		&disp[47] );
-            #endif
-            #ifdef MPI2
-            MPI_Get_address( const_cast<void*>(static_cast<const void*>(&(dummyADERDGCellDescription[0]._persistentRecords._facewiseAugmentationStatus[0]))), 		&disp[48] );
-            #else
-            MPI_Address( const_cast<void*>(static_cast<const void*>(&(dummyADERDGCellDescription[0]._persistentRecords._facewiseAugmentationStatus[0]))), 		&disp[48] );
-            #endif
-            #ifdef MPI2
-            MPI_Get_address( const_cast<void*>(static_cast<const void*>(&(dummyADERDGCellDescription[0]._persistentRecords._augmentationStatus))), 		&disp[49] );
-            #else
-            MPI_Address( const_cast<void*>(static_cast<const void*>(&(dummyADERDGCellDescription[0]._persistentRecords._augmentationStatus))), 		&disp[49] );
-            #endif
-            #ifdef MPI2
-            MPI_Get_address( const_cast<void*>(static_cast<const void*>(&(dummyADERDGCellDescription[0]._persistentRecords._facewiseCommunicationStatus[0]))), 		&disp[50] );
-            #else
-            MPI_Address( const_cast<void*>(static_cast<const void*>(&(dummyADERDGCellDescription[0]._persistentRecords._facewiseCommunicationStatus[0]))), 		&disp[50] );
-            #endif
-            #ifdef MPI2
-            MPI_Get_address( const_cast<void*>(static_cast<const void*>(&(dummyADERDGCellDescription[0]._persistentRecords._communicationStatus))), 		&disp[51] );
-            #else
-            MPI_Address( const_cast<void*>(static_cast<const void*>(&(dummyADERDGCellDescription[0]._persistentRecords._communicationStatus))), 		&disp[51] );
-            #endif
-            #ifdef MPI2
-            MPI_Get_address( const_cast<void*>(static_cast<const void*>(&(dummyADERDGCellDescription[0]._persistentRecords._facewiseRefinementStatus[0]))), 		&disp[52] );
-            #else
-            MPI_Address( const_cast<void*>(static_cast<const void*>(&(dummyADERDGCellDescription[0]._persistentRecords._facewiseRefinementStatus[0]))), 		&disp[52] );
-            #endif
-            #ifdef MPI2
-            MPI_Get_address( const_cast<void*>(static_cast<const void*>(&(dummyADERDGCellDescription[0]._persistentRecords._refinementStatus))), 		&disp[53] );
-            #else
-            MPI_Address( const_cast<void*>(static_cast<const void*>(&(dummyADERDGCellDescription[0]._persistentRecords._refinementStatus))), 		&disp[53] );
-            #endif
-            #ifdef MPI2
-            MPI_Get_address( const_cast<void*>(static_cast<const void*>(&(dummyADERDGCellDescription[0]._persistentRecords._previousRefinementStatus))), 		&disp[54] );
-            #else
-            MPI_Address( const_cast<void*>(static_cast<const void*>(&(dummyADERDGCellDescription[0]._persistentRecords._previousRefinementStatus))), 		&disp[54] );
-            #endif
-            #ifdef MPI2
-            MPI_Get_address( const_cast<void*>(static_cast<const void*>(&(dummyADERDGCellDescription[0]._persistentRecords._refinementFlag))), 		&disp[55] );
-            #else
-            MPI_Address( const_cast<void*>(static_cast<const void*>(&(dummyADERDGCellDescription[0]._persistentRecords._refinementFlag))), 		&disp[55] );
-            #endif
-            #ifdef MPI2
-            MPI_Get_address( const_cast<void*>(static_cast<const void*>(&(dummyADERDGCellDescription[0]._persistentRecords._vetoErasingChildren))), 		&disp[56] );
-            #else
-            MPI_Address( const_cast<void*>(static_cast<const void*>(&(dummyADERDGCellDescription[0]._persistentRecords._vetoErasingChildren))), 		&disp[56] );
-            #endif
-            #ifdef MPI2
-            MPI_Get_address( const_cast<void*>(static_cast<const void*>(&(dummyADERDGCellDescription[0]._persistentRecords._iterationsToCureTroubledCell))), 		&disp[57] );
-            #else
-            MPI_Address( const_cast<void*>(static_cast<const void*>(&(dummyADERDGCellDescription[0]._persistentRecords._iterationsToCureTroubledCell))), 		&disp[57] );
-            #endif
-            #ifdef MPI2
-            MPI_Get_address( const_cast<void*>(static_cast<const void*>(&(dummyADERDGCellDescription[0]._persistentRecords._compressionState))), 		&disp[58] );
-            #else
-            MPI_Address( const_cast<void*>(static_cast<const void*>(&(dummyADERDGCellDescription[0]._persistentRecords._compressionState))), 		&disp[58] );
-            #endif
-            #ifdef MPI2
-            MPI_Get_address( const_cast<void*>(static_cast<const void*>(&(dummyADERDGCellDescription[0]._persistentRecords._bytesPerDoFInPreviousSolution))), 		&disp[59] );
-            #else
-            MPI_Address( const_cast<void*>(static_cast<const void*>(&(dummyADERDGCellDescription[0]._persistentRecords._bytesPerDoFInPreviousSolution))), 		&disp[59] );
-            #endif
-            #ifdef MPI2
-            MPI_Get_address( const_cast<void*>(static_cast<const void*>(&(dummyADERDGCellDescription[0]._persistentRecords._bytesPerDoFInSolution))), 		&disp[60] );
-            #else
-            MPI_Address( const_cast<void*>(static_cast<const void*>(&(dummyADERDGCellDescription[0]._persistentRecords._bytesPerDoFInSolution))), 		&disp[60] );
-            #endif
-            #ifdef MPI2
-            MPI_Get_address( const_cast<void*>(static_cast<const void*>(&(dummyADERDGCellDescription[0]._persistentRecords._bytesPerDoFInUpdate))), 		&disp[61] );
-            #else
-            MPI_Address( const_cast<void*>(static_cast<const void*>(&(dummyADERDGCellDescription[0]._persistentRecords._bytesPerDoFInUpdate))), 		&disp[61] );
-            #endif
-            #ifdef MPI2
-            MPI_Get_address( const_cast<void*>(static_cast<const void*>(&(dummyADERDGCellDescription[0]._persistentRecords._bytesPerDoFInExtrapolatedPredictor))), 		&disp[62] );
-            #else
-            MPI_Address( const_cast<void*>(static_cast<const void*>(&(dummyADERDGCellDescription[0]._persistentRecords._bytesPerDoFInExtrapolatedPredictor))), 		&disp[62] );
-            #endif
-            #ifdef MPI2
-            MPI_Get_address( const_cast<void*>(static_cast<const void*>(&(dummyADERDGCellDescription[0]._persistentRecords._bytesPerDoFInFluctuation))), 		&disp[63] );
-            #else
-            MPI_Address( const_cast<void*>(static_cast<const void*>(&(dummyADERDGCellDescription[0]._persistentRecords._bytesPerDoFInFluctuation))), 		&disp[63] );
-            #endif
-            #ifdef MPI2
-            MPI_Get_address( const_cast<void*>(static_cast<const void*>(&(dummyADERDGCellDescription[0]._persistentRecords._creation))), 		&disp[64] );
-            #else
-            MPI_Address( const_cast<void*>(static_cast<const void*>(&(dummyADERDGCellDescription[0]._persistentRecords._creation))), 		&disp[64] );
->>>>>>> a6412eac
+            MPI_Get_address( const_cast<void*>(static_cast<const void*>(&(dummyADERDGCellDescription[0]._persistentRecords._extrapolatedPredictorGradientIndex))), 		&disp[38] );
+            #else
+            MPI_Address( const_cast<void*>(static_cast<const void*>(&(dummyADERDGCellDescription[0]._persistentRecords._extrapolatedPredictorGradientIndex))), 		&disp[38] );
+            #endif
+            #ifdef MPI2
+            MPI_Get_address( const_cast<void*>(static_cast<const void*>(&(dummyADERDGCellDescription[0]._persistentRecords._extrapolatedPredictorGradient))), 		&disp[39] );
+            #else
+            MPI_Address( const_cast<void*>(static_cast<const void*>(&(dummyADERDGCellDescription[0]._persistentRecords._extrapolatedPredictorGradient))), 		&disp[39] );
+            #endif
+            #ifdef MPI2
+            MPI_Get_address( const_cast<void*>(static_cast<const void*>(&(dummyADERDGCellDescription[0]._persistentRecords._fluctuationIndex))), 		&disp[40] );
+            #else
+            MPI_Address( const_cast<void*>(static_cast<const void*>(&(dummyADERDGCellDescription[0]._persistentRecords._fluctuationIndex))), 		&disp[40] );
+            #endif
+            #ifdef MPI2
+            MPI_Get_address( const_cast<void*>(static_cast<const void*>(&(dummyADERDGCellDescription[0]._persistentRecords._fluctuationAveragesIndex))), 		&disp[41] );
+            #else
+            MPI_Address( const_cast<void*>(static_cast<const void*>(&(dummyADERDGCellDescription[0]._persistentRecords._fluctuationAveragesIndex))), 		&disp[41] );
+            #endif
+            #ifdef MPI2
+            MPI_Get_address( const_cast<void*>(static_cast<const void*>(&(dummyADERDGCellDescription[0]._persistentRecords._fluctuationCompressedIndex))), 		&disp[42] );
+            #else
+            MPI_Address( const_cast<void*>(static_cast<const void*>(&(dummyADERDGCellDescription[0]._persistentRecords._fluctuationCompressedIndex))), 		&disp[42] );
+            #endif
+            #ifdef MPI2
+            MPI_Get_address( const_cast<void*>(static_cast<const void*>(&(dummyADERDGCellDescription[0]._persistentRecords._fluctuation))), 		&disp[43] );
+            #else
+            MPI_Address( const_cast<void*>(static_cast<const void*>(&(dummyADERDGCellDescription[0]._persistentRecords._fluctuation))), 		&disp[43] );
+            #endif
+            #ifdef MPI2
+            MPI_Get_address( const_cast<void*>(static_cast<const void*>(&(dummyADERDGCellDescription[0]._persistentRecords._fluctuationAverages))), 		&disp[44] );
+            #else
+            MPI_Address( const_cast<void*>(static_cast<const void*>(&(dummyADERDGCellDescription[0]._persistentRecords._fluctuationAverages))), 		&disp[44] );
+            #endif
+            #ifdef MPI2
+            MPI_Get_address( const_cast<void*>(static_cast<const void*>(&(dummyADERDGCellDescription[0]._persistentRecords._fluctuationCompressed))), 		&disp[45] );
+            #else
+            MPI_Address( const_cast<void*>(static_cast<const void*>(&(dummyADERDGCellDescription[0]._persistentRecords._fluctuationCompressed))), 		&disp[45] );
+            #endif
+            #ifdef MPI2
+            MPI_Get_address( const_cast<void*>(static_cast<const void*>(&(dummyADERDGCellDescription[0]._persistentRecords._solutionMinIndex))), 		&disp[46] );
+            #else
+            MPI_Address( const_cast<void*>(static_cast<const void*>(&(dummyADERDGCellDescription[0]._persistentRecords._solutionMinIndex))), 		&disp[46] );
+            #endif
+            #ifdef MPI2
+            MPI_Get_address( const_cast<void*>(static_cast<const void*>(&(dummyADERDGCellDescription[0]._persistentRecords._solutionMaxIndex))), 		&disp[47] );
+            #else
+            MPI_Address( const_cast<void*>(static_cast<const void*>(&(dummyADERDGCellDescription[0]._persistentRecords._solutionMaxIndex))), 		&disp[47] );
+            #endif
+            #ifdef MPI2
+            MPI_Get_address( const_cast<void*>(static_cast<const void*>(&(dummyADERDGCellDescription[0]._persistentRecords._solutionMin))), 		&disp[48] );
+            #else
+            MPI_Address( const_cast<void*>(static_cast<const void*>(&(dummyADERDGCellDescription[0]._persistentRecords._solutionMin))), 		&disp[48] );
+            #endif
+            #ifdef MPI2
+            MPI_Get_address( const_cast<void*>(static_cast<const void*>(&(dummyADERDGCellDescription[0]._persistentRecords._solutionMax))), 		&disp[49] );
+            #else
+            MPI_Address( const_cast<void*>(static_cast<const void*>(&(dummyADERDGCellDescription[0]._persistentRecords._solutionMax))), 		&disp[49] );
+            #endif
+            #ifdef MPI2
+            MPI_Get_address( const_cast<void*>(static_cast<const void*>(&(dummyADERDGCellDescription[0]._persistentRecords._facewiseAugmentationStatus[0]))), 		&disp[50] );
+            #else
+            MPI_Address( const_cast<void*>(static_cast<const void*>(&(dummyADERDGCellDescription[0]._persistentRecords._facewiseAugmentationStatus[0]))), 		&disp[50] );
+            #endif
+            #ifdef MPI2
+            MPI_Get_address( const_cast<void*>(static_cast<const void*>(&(dummyADERDGCellDescription[0]._persistentRecords._augmentationStatus))), 		&disp[51] );
+            #else
+            MPI_Address( const_cast<void*>(static_cast<const void*>(&(dummyADERDGCellDescription[0]._persistentRecords._augmentationStatus))), 		&disp[51] );
+            #endif
+            #ifdef MPI2
+            MPI_Get_address( const_cast<void*>(static_cast<const void*>(&(dummyADERDGCellDescription[0]._persistentRecords._facewiseCommunicationStatus[0]))), 		&disp[52] );
+            #else
+            MPI_Address( const_cast<void*>(static_cast<const void*>(&(dummyADERDGCellDescription[0]._persistentRecords._facewiseCommunicationStatus[0]))), 		&disp[52] );
+            #endif
+            #ifdef MPI2
+            MPI_Get_address( const_cast<void*>(static_cast<const void*>(&(dummyADERDGCellDescription[0]._persistentRecords._communicationStatus))), 		&disp[53] );
+            #else
+            MPI_Address( const_cast<void*>(static_cast<const void*>(&(dummyADERDGCellDescription[0]._persistentRecords._communicationStatus))), 		&disp[53] );
+            #endif
+            #ifdef MPI2
+            MPI_Get_address( const_cast<void*>(static_cast<const void*>(&(dummyADERDGCellDescription[0]._persistentRecords._facewiseRefinementStatus[0]))), 		&disp[54] );
+            #else
+            MPI_Address( const_cast<void*>(static_cast<const void*>(&(dummyADERDGCellDescription[0]._persistentRecords._facewiseRefinementStatus[0]))), 		&disp[54] );
+            #endif
+            #ifdef MPI2
+            MPI_Get_address( const_cast<void*>(static_cast<const void*>(&(dummyADERDGCellDescription[0]._persistentRecords._refinementStatus))), 		&disp[55] );
+            #else
+            MPI_Address( const_cast<void*>(static_cast<const void*>(&(dummyADERDGCellDescription[0]._persistentRecords._refinementStatus))), 		&disp[55] );
+            #endif
+            #ifdef MPI2
+            MPI_Get_address( const_cast<void*>(static_cast<const void*>(&(dummyADERDGCellDescription[0]._persistentRecords._previousRefinementStatus))), 		&disp[56] );
+            #else
+            MPI_Address( const_cast<void*>(static_cast<const void*>(&(dummyADERDGCellDescription[0]._persistentRecords._previousRefinementStatus))), 		&disp[56] );
+            #endif
+            #ifdef MPI2
+            MPI_Get_address( const_cast<void*>(static_cast<const void*>(&(dummyADERDGCellDescription[0]._persistentRecords._refinementFlag))), 		&disp[57] );
+            #else
+            MPI_Address( const_cast<void*>(static_cast<const void*>(&(dummyADERDGCellDescription[0]._persistentRecords._refinementFlag))), 		&disp[57] );
+            #endif
+            #ifdef MPI2
+            MPI_Get_address( const_cast<void*>(static_cast<const void*>(&(dummyADERDGCellDescription[0]._persistentRecords._vetoErasingChildren))), 		&disp[58] );
+            #else
+            MPI_Address( const_cast<void*>(static_cast<const void*>(&(dummyADERDGCellDescription[0]._persistentRecords._vetoErasingChildren))), 		&disp[58] );
+            #endif
+            #ifdef MPI2
+            MPI_Get_address( const_cast<void*>(static_cast<const void*>(&(dummyADERDGCellDescription[0]._persistentRecords._iterationsToCureTroubledCell))), 		&disp[59] );
+            #else
+            MPI_Address( const_cast<void*>(static_cast<const void*>(&(dummyADERDGCellDescription[0]._persistentRecords._iterationsToCureTroubledCell))), 		&disp[59] );
+            #endif
+            #ifdef MPI2
+            MPI_Get_address( const_cast<void*>(static_cast<const void*>(&(dummyADERDGCellDescription[0]._persistentRecords._compressionState))), 		&disp[60] );
+            #else
+            MPI_Address( const_cast<void*>(static_cast<const void*>(&(dummyADERDGCellDescription[0]._persistentRecords._compressionState))), 		&disp[60] );
+            #endif
+            #ifdef MPI2
+            MPI_Get_address( const_cast<void*>(static_cast<const void*>(&(dummyADERDGCellDescription[0]._persistentRecords._bytesPerDoFInPreviousSolution))), 		&disp[61] );
+            #else
+            MPI_Address( const_cast<void*>(static_cast<const void*>(&(dummyADERDGCellDescription[0]._persistentRecords._bytesPerDoFInPreviousSolution))), 		&disp[61] );
+            #endif
+            #ifdef MPI2
+            MPI_Get_address( const_cast<void*>(static_cast<const void*>(&(dummyADERDGCellDescription[0]._persistentRecords._bytesPerDoFInSolution))), 		&disp[62] );
+            #else
+            MPI_Address( const_cast<void*>(static_cast<const void*>(&(dummyADERDGCellDescription[0]._persistentRecords._bytesPerDoFInSolution))), 		&disp[62] );
+            #endif
+            #ifdef MPI2
+            MPI_Get_address( const_cast<void*>(static_cast<const void*>(&(dummyADERDGCellDescription[0]._persistentRecords._bytesPerDoFInUpdate))), 		&disp[63] );
+            #else
+            MPI_Address( const_cast<void*>(static_cast<const void*>(&(dummyADERDGCellDescription[0]._persistentRecords._bytesPerDoFInUpdate))), 		&disp[63] );
+            #endif
+            #ifdef MPI2
+            MPI_Get_address( const_cast<void*>(static_cast<const void*>(&(dummyADERDGCellDescription[0]._persistentRecords._bytesPerDoFInExtrapolatedPredictor))), 		&disp[64] );
+            #else
+            MPI_Address( const_cast<void*>(static_cast<const void*>(&(dummyADERDGCellDescription[0]._persistentRecords._bytesPerDoFInExtrapolatedPredictor))), 		&disp[64] );
+            #endif
+            #ifdef MPI2
+            MPI_Get_address( const_cast<void*>(static_cast<const void*>(&(dummyADERDGCellDescription[0]._persistentRecords._bytesPerDoFInFluctuation))), 		&disp[65] );
+            #else
+            MPI_Address( const_cast<void*>(static_cast<const void*>(&(dummyADERDGCellDescription[0]._persistentRecords._bytesPerDoFInFluctuation))), 		&disp[65] );
+            #endif
+            #ifdef MPI2
+            MPI_Get_address( const_cast<void*>(static_cast<const void*>(&(dummyADERDGCellDescription[0]._persistentRecords._creation))), 		&disp[66] );
+            #else
+            MPI_Address( const_cast<void*>(static_cast<const void*>(&(dummyADERDGCellDescription[0]._persistentRecords._creation))), 		&disp[66] );
             #endif
             #ifdef MPI2
             for (int i=1; i<Attributes; i++) {
@@ -1317,15 +1161,9 @@
                assertion4(disp[i]<static_cast<int>(sizeof(ADERDGCellDescription)), i, disp[i], Attributes, sizeof(ADERDGCellDescription));
             }
             #ifndef MPI2
-<<<<<<< HEAD
-            MPI_Address( const_cast<void*>(static_cast<const void*>(&(dummyADERDGCellDescription[1]))), 		&disp[69] );
-            disp[69] -= base;
-            disp[69] += disp[0];
-=======
-            MPI_Address( const_cast<void*>(static_cast<const void*>(&(dummyADERDGCellDescription[1]))), 		&disp[65] );
-            disp[65] -= base;
-            disp[65] += disp[0];
->>>>>>> a6412eac
+            MPI_Address( const_cast<void*>(static_cast<const void*>(&(dummyADERDGCellDescription[1]))), 		&disp[67] );
+            disp[67] -= base;
+            disp[67] += disp[0];
             #endif
             #ifdef MPI2
             MPI_Datatype tmpType; 
@@ -1610,11 +1448,7 @@
    }
    
    
-<<<<<<< HEAD
-   exahype::records::ADERDGCellDescriptionPacked::PersistentRecords::PersistentRecords(const int& solverNumber, const tarch::la::Vector<DIMENSIONS_TIMES_TWO,signed char>& neighbourMergePerformed, const bool& hasCompletedLastStep, const int& parentIndex, const bool& hasVirtualChildren, const Type& type, const RefinementEvent& refinementEvent, const int& level, const tarch::la::Vector<DIMENSIONS,double>& offset, const tarch::la::Vector<DIMENSIONS,double>& size, const double& previousCorrectorTimeStamp, const double& previousCorrectorTimeStepSize, const double& correctorTimeStepSize, const double& correctorTimeStamp, const double& predictorTimeStepSize, const double& predictorTimeStamp, const int& solutionIndex, const int& solutionAveragesIndex, const int& solutionCompressedIndex, void* solution, void* solutionAverages, void* solutionCompressed, const int& previousSolutionIndex, const int& previousSolutionAveragesIndex, const int& previousSolutionCompressedIndex, void* previousSolution, void* previousSolutionAverages, void* previousSolutionCompressed, const int& updateIndex, const int& updateAveragesIndex, const int& updateCompressedIndex, void* update, void* updateAverages, void* updateCompressed, const int& extrapolatedPredictorIndex, const int& extrapolatedPredictorAveragesIndex, const int& extrapolatedPredictorCompressedIndex, void* extrapolatedPredictor, void* extrapolatedPredictorAverages, void* extrapolatedPredictorCompressed, const int& extrapolatedPredictorGradientIndex, void* extrapolatedPredictorGradient, const int& fluctuationIndex, const int& fluctuationAveragesIndex, const int& fluctuationCompressedIndex, void* fluctuation, void* fluctuationAverages, void* fluctuationCompressed, const int& solutionMinIndex, const int& solutionMaxIndex, void* solutionMin, void* solutionMax, const tarch::la::Vector<DIMENSIONS_TIMES_TWO,int>& facewiseAugmentationStatus, const int& augmentationStatus, const tarch::la::Vector<DIMENSIONS_TIMES_TWO,int>& facewiseCommunicationStatus, const int& communicationStatus, const tarch::la::Vector<DIMENSIONS_TIMES_TWO,int>& facewiseRefinementStatus, const int& refinementStatus, const int& previousRefinementStatus, const bool& refinementFlag, const bool& vetoErasingChildren, const int& iterationsToCureTroubledCell, const CompressionState& compressionState, const int& bytesPerDoFInPreviousSolution, const int& bytesPerDoFInSolution, const int& bytesPerDoFInUpdate, const int& bytesPerDoFInExtrapolatedPredictor, const int& bytesPerDoFInFluctuation, const Creation& creation):
-=======
-   exahype::records::ADERDGCellDescriptionPacked::PersistentRecords::PersistentRecords(const int& solverNumber, const tarch::la::Vector<DIMENSIONS_TIMES_TWO,signed char>& neighbourMergePerformed, const bool& hasCompletedLastStep, const int& parentIndex, const bool& hasVirtualChildren, const Type& type, const RefinementEvent& refinementEvent, const int& level, const tarch::la::Vector<DIMENSIONS,double>& offset, const tarch::la::Vector<DIMENSIONS,double>& size, const double& previousTimeStamp, const double& previousTimeStepSize, const double& timeStepSize, const double& timeStamp, const int& solutionIndex, const int& solutionAveragesIndex, const int& solutionCompressedIndex, void* solution, void* solutionAverages, void* solutionCompressed, const int& previousSolutionIndex, const int& previousSolutionAveragesIndex, const int& previousSolutionCompressedIndex, void* previousSolution, void* previousSolutionAverages, void* previousSolutionCompressed, const int& updateIndex, const int& updateAveragesIndex, const int& updateCompressedIndex, void* update, void* updateAverages, void* updateCompressed, const int& extrapolatedPredictorIndex, const int& extrapolatedPredictorAveragesIndex, const int& extrapolatedPredictorCompressedIndex, void* extrapolatedPredictor, void* extrapolatedPredictorAverages, void* extrapolatedPredictorCompressed, const int& fluctuationIndex, const int& fluctuationAveragesIndex, const int& fluctuationCompressedIndex, void* fluctuation, void* fluctuationAverages, void* fluctuationCompressed, const int& solutionMinIndex, const int& solutionMaxIndex, void* solutionMin, void* solutionMax, const tarch::la::Vector<DIMENSIONS_TIMES_TWO,int>& facewiseAugmentationStatus, const int& augmentationStatus, const tarch::la::Vector<DIMENSIONS_TIMES_TWO,int>& facewiseCommunicationStatus, const int& communicationStatus, const tarch::la::Vector<DIMENSIONS_TIMES_TWO,int>& facewiseRefinementStatus, const int& refinementStatus, const int& previousRefinementStatus, const bool& refinementFlag, const bool& vetoErasingChildren, const int& iterationsToCureTroubledCell, const CompressionState& compressionState, const int& bytesPerDoFInPreviousSolution, const int& bytesPerDoFInSolution, const int& bytesPerDoFInUpdate, const int& bytesPerDoFInExtrapolatedPredictor, const int& bytesPerDoFInFluctuation, const Creation& creation):
->>>>>>> a6412eac
+   exahype::records::ADERDGCellDescriptionPacked::PersistentRecords::PersistentRecords(const int& solverNumber, const tarch::la::Vector<DIMENSIONS_TIMES_TWO,signed char>& neighbourMergePerformed, const bool& hasCompletedLastStep, const int& parentIndex, const bool& hasVirtualChildren, const Type& type, const RefinementEvent& refinementEvent, const int& level, const tarch::la::Vector<DIMENSIONS,double>& offset, const tarch::la::Vector<DIMENSIONS,double>& size, const double& previousTimeStamp, const double& previousTimeStepSize, const double& timeStepSize, const double& timeStamp, const int& solutionIndex, const int& solutionAveragesIndex, const int& solutionCompressedIndex, void* solution, void* solutionAverages, void* solutionCompressed, const int& previousSolutionIndex, const int& previousSolutionAveragesIndex, const int& previousSolutionCompressedIndex, void* previousSolution, void* previousSolutionAverages, void* previousSolutionCompressed, const int& updateIndex, const int& updateAveragesIndex, const int& updateCompressedIndex, void* update, void* updateAverages, void* updateCompressed, const int& extrapolatedPredictorIndex, const int& extrapolatedPredictorAveragesIndex, const int& extrapolatedPredictorCompressedIndex, void* extrapolatedPredictor, void* extrapolatedPredictorAverages, void* extrapolatedPredictorCompressed, const int& extrapolatedPredictorGradientIndex, void* extrapolatedPredictorGradient, const int& fluctuationIndex, const int& fluctuationAveragesIndex, const int& fluctuationCompressedIndex, void* fluctuation, void* fluctuationAverages, void* fluctuationCompressed, const int& solutionMinIndex, const int& solutionMaxIndex, void* solutionMin, void* solutionMax, const tarch::la::Vector<DIMENSIONS_TIMES_TWO,int>& facewiseAugmentationStatus, const int& augmentationStatus, const tarch::la::Vector<DIMENSIONS_TIMES_TWO,int>& facewiseCommunicationStatus, const int& communicationStatus, const tarch::la::Vector<DIMENSIONS_TIMES_TWO,int>& facewiseRefinementStatus, const int& refinementStatus, const int& previousRefinementStatus, const bool& refinementFlag, const bool& vetoErasingChildren, const int& iterationsToCureTroubledCell, const CompressionState& compressionState, const int& bytesPerDoFInPreviousSolution, const int& bytesPerDoFInSolution, const int& bytesPerDoFInUpdate, const int& bytesPerDoFInExtrapolatedPredictor, const int& bytesPerDoFInFluctuation, const Creation& creation):
    _solverNumber(solverNumber),
    _parentIndex(parentIndex),
    _hasVirtualChildren(hasVirtualChildren),
@@ -1703,11 +1537,7 @@
    
    
    exahype::records::ADERDGCellDescriptionPacked::ADERDGCellDescriptionPacked(const PersistentRecords& persistentRecords):
-<<<<<<< HEAD
-   _persistentRecords(persistentRecords._solverNumber, persistentRecords.getNeighbourMergePerformed(), persistentRecords.getHasCompletedLastStep(), persistentRecords._parentIndex, persistentRecords._hasVirtualChildren, persistentRecords.getType(), persistentRecords.getRefinementEvent(), persistentRecords._level, persistentRecords._offset, persistentRecords._size, persistentRecords._previousCorrectorTimeStamp, persistentRecords._previousCorrectorTimeStepSize, persistentRecords._correctorTimeStepSize, persistentRecords._correctorTimeStamp, persistentRecords._predictorTimeStepSize, persistentRecords._predictorTimeStamp, persistentRecords._solutionIndex, persistentRecords._solutionAveragesIndex, persistentRecords._solutionCompressedIndex, persistentRecords._solution, persistentRecords._solutionAverages, persistentRecords._solutionCompressed, persistentRecords._previousSolutionIndex, persistentRecords._previousSolutionAveragesIndex, persistentRecords._previousSolutionCompressedIndex, persistentRecords._previousSolution, persistentRecords._previousSolutionAverages, persistentRecords._previousSolutionCompressed, persistentRecords._updateIndex, persistentRecords._updateAveragesIndex, persistentRecords._updateCompressedIndex, persistentRecords._update, persistentRecords._updateAverages, persistentRecords._updateCompressed, persistentRecords._extrapolatedPredictorIndex, persistentRecords._extrapolatedPredictorAveragesIndex, persistentRecords._extrapolatedPredictorCompressedIndex, persistentRecords._extrapolatedPredictor, persistentRecords._extrapolatedPredictorAverages, persistentRecords._extrapolatedPredictorCompressed, persistentRecords._extrapolatedPredictorGradientIndex, persistentRecords._extrapolatedPredictorGradient, persistentRecords._fluctuationIndex, persistentRecords._fluctuationAveragesIndex, persistentRecords._fluctuationCompressedIndex, persistentRecords._fluctuation, persistentRecords._fluctuationAverages, persistentRecords._fluctuationCompressed, persistentRecords._solutionMinIndex, persistentRecords._solutionMaxIndex, persistentRecords._solutionMin, persistentRecords._solutionMax, persistentRecords._facewiseAugmentationStatus, persistentRecords._augmentationStatus, persistentRecords._facewiseCommunicationStatus, persistentRecords._communicationStatus, persistentRecords._facewiseRefinementStatus, persistentRecords._refinementStatus, persistentRecords._previousRefinementStatus, persistentRecords._refinementFlag, persistentRecords._vetoErasingChildren, persistentRecords._iterationsToCureTroubledCell, persistentRecords.getCompressionState(), persistentRecords.getBytesPerDoFInPreviousSolution(), persistentRecords.getBytesPerDoFInSolution(), persistentRecords.getBytesPerDoFInUpdate(), persistentRecords.getBytesPerDoFInExtrapolatedPredictor(), persistentRecords.getBytesPerDoFInFluctuation(), persistentRecords._creation) {
-=======
-   _persistentRecords(persistentRecords._solverNumber, persistentRecords.getNeighbourMergePerformed(), persistentRecords.getHasCompletedLastStep(), persistentRecords._parentIndex, persistentRecords._hasVirtualChildren, persistentRecords.getType(), persistentRecords.getRefinementEvent(), persistentRecords._level, persistentRecords._offset, persistentRecords._size, persistentRecords._previousTimeStamp, persistentRecords._previousTimeStepSize, persistentRecords._timeStepSize, persistentRecords._timeStamp, persistentRecords._solutionIndex, persistentRecords._solutionAveragesIndex, persistentRecords._solutionCompressedIndex, persistentRecords._solution, persistentRecords._solutionAverages, persistentRecords._solutionCompressed, persistentRecords._previousSolutionIndex, persistentRecords._previousSolutionAveragesIndex, persistentRecords._previousSolutionCompressedIndex, persistentRecords._previousSolution, persistentRecords._previousSolutionAverages, persistentRecords._previousSolutionCompressed, persistentRecords._updateIndex, persistentRecords._updateAveragesIndex, persistentRecords._updateCompressedIndex, persistentRecords._update, persistentRecords._updateAverages, persistentRecords._updateCompressed, persistentRecords._extrapolatedPredictorIndex, persistentRecords._extrapolatedPredictorAveragesIndex, persistentRecords._extrapolatedPredictorCompressedIndex, persistentRecords._extrapolatedPredictor, persistentRecords._extrapolatedPredictorAverages, persistentRecords._extrapolatedPredictorCompressed, persistentRecords._fluctuationIndex, persistentRecords._fluctuationAveragesIndex, persistentRecords._fluctuationCompressedIndex, persistentRecords._fluctuation, persistentRecords._fluctuationAverages, persistentRecords._fluctuationCompressed, persistentRecords._solutionMinIndex, persistentRecords._solutionMaxIndex, persistentRecords._solutionMin, persistentRecords._solutionMax, persistentRecords._facewiseAugmentationStatus, persistentRecords._augmentationStatus, persistentRecords._facewiseCommunicationStatus, persistentRecords._communicationStatus, persistentRecords._facewiseRefinementStatus, persistentRecords._refinementStatus, persistentRecords._previousRefinementStatus, persistentRecords._refinementFlag, persistentRecords._vetoErasingChildren, persistentRecords._iterationsToCureTroubledCell, persistentRecords.getCompressionState(), persistentRecords.getBytesPerDoFInPreviousSolution(), persistentRecords.getBytesPerDoFInSolution(), persistentRecords.getBytesPerDoFInUpdate(), persistentRecords.getBytesPerDoFInExtrapolatedPredictor(), persistentRecords.getBytesPerDoFInFluctuation(), persistentRecords._creation) {
->>>>>>> a6412eac
+   _persistentRecords(persistentRecords._solverNumber, persistentRecords.getNeighbourMergePerformed(), persistentRecords.getHasCompletedLastStep(), persistentRecords._parentIndex, persistentRecords._hasVirtualChildren, persistentRecords.getType(), persistentRecords.getRefinementEvent(), persistentRecords._level, persistentRecords._offset, persistentRecords._size, persistentRecords._previousTimeStamp, persistentRecords._previousTimeStepSize, persistentRecords._timeStepSize, persistentRecords._timeStamp, persistentRecords._solutionIndex, persistentRecords._solutionAveragesIndex, persistentRecords._solutionCompressedIndex, persistentRecords._solution, persistentRecords._solutionAverages, persistentRecords._solutionCompressed, persistentRecords._previousSolutionIndex, persistentRecords._previousSolutionAveragesIndex, persistentRecords._previousSolutionCompressedIndex, persistentRecords._previousSolution, persistentRecords._previousSolutionAverages, persistentRecords._previousSolutionCompressed, persistentRecords._updateIndex, persistentRecords._updateAveragesIndex, persistentRecords._updateCompressedIndex, persistentRecords._update, persistentRecords._updateAverages, persistentRecords._updateCompressed, persistentRecords._extrapolatedPredictorIndex, persistentRecords._extrapolatedPredictorAveragesIndex, persistentRecords._extrapolatedPredictorCompressedIndex, persistentRecords._extrapolatedPredictor, persistentRecords._extrapolatedPredictorAverages, persistentRecords._extrapolatedPredictorCompressed, persistentRecords._extrapolatedPredictorGradientIndex, persistentRecords._extrapolatedPredictorGradient, persistentRecords._fluctuationIndex, persistentRecords._fluctuationAveragesIndex, persistentRecords._fluctuationCompressedIndex, persistentRecords._fluctuation, persistentRecords._fluctuationAverages, persistentRecords._fluctuationCompressed, persistentRecords._solutionMinIndex, persistentRecords._solutionMaxIndex, persistentRecords._solutionMin, persistentRecords._solutionMax, persistentRecords._facewiseAugmentationStatus, persistentRecords._augmentationStatus, persistentRecords._facewiseCommunicationStatus, persistentRecords._communicationStatus, persistentRecords._facewiseRefinementStatus, persistentRecords._refinementStatus, persistentRecords._previousRefinementStatus, persistentRecords._refinementFlag, persistentRecords._vetoErasingChildren, persistentRecords._iterationsToCureTroubledCell, persistentRecords.getCompressionState(), persistentRecords.getBytesPerDoFInPreviousSolution(), persistentRecords.getBytesPerDoFInSolution(), persistentRecords.getBytesPerDoFInUpdate(), persistentRecords.getBytesPerDoFInExtrapolatedPredictor(), persistentRecords.getBytesPerDoFInFluctuation(), persistentRecords._creation) {
       if ((25 >= (8 * sizeof(int)))) {
          std::cerr << "Packed-Type in " << __FILE__ << " too small. Either use bigger data type or append " << std::endl << std::endl;
          std::cerr << "  Packed-Type: int hint-size no-of-bits;  " << std::endl << std::endl;
@@ -1718,13 +1548,8 @@
    }
    
    
-<<<<<<< HEAD
-   exahype::records::ADERDGCellDescriptionPacked::ADERDGCellDescriptionPacked(const int& solverNumber, const tarch::la::Vector<DIMENSIONS_TIMES_TWO,signed char>& neighbourMergePerformed, const bool& hasCompletedLastStep, const int& parentIndex, const bool& hasVirtualChildren, const Type& type, const RefinementEvent& refinementEvent, const int& level, const tarch::la::Vector<DIMENSIONS,double>& offset, const tarch::la::Vector<DIMENSIONS,double>& size, const double& previousCorrectorTimeStamp, const double& previousCorrectorTimeStepSize, const double& correctorTimeStepSize, const double& correctorTimeStamp, const double& predictorTimeStepSize, const double& predictorTimeStamp, const int& solutionIndex, const int& solutionAveragesIndex, const int& solutionCompressedIndex, void* solution, void* solutionAverages, void* solutionCompressed, const int& previousSolutionIndex, const int& previousSolutionAveragesIndex, const int& previousSolutionCompressedIndex, void* previousSolution, void* previousSolutionAverages, void* previousSolutionCompressed, const int& updateIndex, const int& updateAveragesIndex, const int& updateCompressedIndex, void* update, void* updateAverages, void* updateCompressed, const int& extrapolatedPredictorIndex, const int& extrapolatedPredictorAveragesIndex, const int& extrapolatedPredictorCompressedIndex, void* extrapolatedPredictor, void* extrapolatedPredictorAverages, void* extrapolatedPredictorCompressed, const int& extrapolatedPredictorGradientIndex, void* extrapolatedPredictorGradient, const int& fluctuationIndex, const int& fluctuationAveragesIndex, const int& fluctuationCompressedIndex, void* fluctuation, void* fluctuationAverages, void* fluctuationCompressed, const int& solutionMinIndex, const int& solutionMaxIndex, void* solutionMin, void* solutionMax, const tarch::la::Vector<DIMENSIONS_TIMES_TWO,int>& facewiseAugmentationStatus, const int& augmentationStatus, const tarch::la::Vector<DIMENSIONS_TIMES_TWO,int>& facewiseCommunicationStatus, const int& communicationStatus, const tarch::la::Vector<DIMENSIONS_TIMES_TWO,int>& facewiseRefinementStatus, const int& refinementStatus, const int& previousRefinementStatus, const bool& refinementFlag, const bool& vetoErasingChildren, const int& iterationsToCureTroubledCell, const CompressionState& compressionState, const int& bytesPerDoFInPreviousSolution, const int& bytesPerDoFInSolution, const int& bytesPerDoFInUpdate, const int& bytesPerDoFInExtrapolatedPredictor, const int& bytesPerDoFInFluctuation, const Creation& creation):
-   _persistentRecords(solverNumber, neighbourMergePerformed, hasCompletedLastStep, parentIndex, hasVirtualChildren, type, refinementEvent, level, offset, size, previousCorrectorTimeStamp, previousCorrectorTimeStepSize, correctorTimeStepSize, correctorTimeStamp, predictorTimeStepSize, predictorTimeStamp, solutionIndex, solutionAveragesIndex, solutionCompressedIndex, solution, solutionAverages, solutionCompressed, previousSolutionIndex, previousSolutionAveragesIndex, previousSolutionCompressedIndex, previousSolution, previousSolutionAverages, previousSolutionCompressed, updateIndex, updateAveragesIndex, updateCompressedIndex, update, updateAverages, updateCompressed, extrapolatedPredictorIndex, extrapolatedPredictorAveragesIndex, extrapolatedPredictorCompressedIndex, extrapolatedPredictor, extrapolatedPredictorAverages, extrapolatedPredictorCompressed, extrapolatedPredictorGradientIndex, extrapolatedPredictorGradient, fluctuationIndex, fluctuationAveragesIndex, fluctuationCompressedIndex, fluctuation, fluctuationAverages, fluctuationCompressed, solutionMinIndex, solutionMaxIndex, solutionMin, solutionMax, facewiseAugmentationStatus, augmentationStatus, facewiseCommunicationStatus, communicationStatus, facewiseRefinementStatus, refinementStatus, previousRefinementStatus, refinementFlag, vetoErasingChildren, iterationsToCureTroubledCell, compressionState, bytesPerDoFInPreviousSolution, bytesPerDoFInSolution, bytesPerDoFInUpdate, bytesPerDoFInExtrapolatedPredictor, bytesPerDoFInFluctuation, creation) {
-=======
-   exahype::records::ADERDGCellDescriptionPacked::ADERDGCellDescriptionPacked(const int& solverNumber, const tarch::la::Vector<DIMENSIONS_TIMES_TWO,signed char>& neighbourMergePerformed, const bool& hasCompletedLastStep, const int& parentIndex, const bool& hasVirtualChildren, const Type& type, const RefinementEvent& refinementEvent, const int& level, const tarch::la::Vector<DIMENSIONS,double>& offset, const tarch::la::Vector<DIMENSIONS,double>& size, const double& previousTimeStamp, const double& previousTimeStepSize, const double& timeStepSize, const double& timeStamp, const int& solutionIndex, const int& solutionAveragesIndex, const int& solutionCompressedIndex, void* solution, void* solutionAverages, void* solutionCompressed, const int& previousSolutionIndex, const int& previousSolutionAveragesIndex, const int& previousSolutionCompressedIndex, void* previousSolution, void* previousSolutionAverages, void* previousSolutionCompressed, const int& updateIndex, const int& updateAveragesIndex, const int& updateCompressedIndex, void* update, void* updateAverages, void* updateCompressed, const int& extrapolatedPredictorIndex, const int& extrapolatedPredictorAveragesIndex, const int& extrapolatedPredictorCompressedIndex, void* extrapolatedPredictor, void* extrapolatedPredictorAverages, void* extrapolatedPredictorCompressed, const int& fluctuationIndex, const int& fluctuationAveragesIndex, const int& fluctuationCompressedIndex, void* fluctuation, void* fluctuationAverages, void* fluctuationCompressed, const int& solutionMinIndex, const int& solutionMaxIndex, void* solutionMin, void* solutionMax, const tarch::la::Vector<DIMENSIONS_TIMES_TWO,int>& facewiseAugmentationStatus, const int& augmentationStatus, const tarch::la::Vector<DIMENSIONS_TIMES_TWO,int>& facewiseCommunicationStatus, const int& communicationStatus, const tarch::la::Vector<DIMENSIONS_TIMES_TWO,int>& facewiseRefinementStatus, const int& refinementStatus, const int& previousRefinementStatus, const bool& refinementFlag, const bool& vetoErasingChildren, const int& iterationsToCureTroubledCell, const CompressionState& compressionState, const int& bytesPerDoFInPreviousSolution, const int& bytesPerDoFInSolution, const int& bytesPerDoFInUpdate, const int& bytesPerDoFInExtrapolatedPredictor, const int& bytesPerDoFInFluctuation, const Creation& creation):
-   _persistentRecords(solverNumber, neighbourMergePerformed, hasCompletedLastStep, parentIndex, hasVirtualChildren, type, refinementEvent, level, offset, size, previousTimeStamp, previousTimeStepSize, timeStepSize, timeStamp, solutionIndex, solutionAveragesIndex, solutionCompressedIndex, solution, solutionAverages, solutionCompressed, previousSolutionIndex, previousSolutionAveragesIndex, previousSolutionCompressedIndex, previousSolution, previousSolutionAverages, previousSolutionCompressed, updateIndex, updateAveragesIndex, updateCompressedIndex, update, updateAverages, updateCompressed, extrapolatedPredictorIndex, extrapolatedPredictorAveragesIndex, extrapolatedPredictorCompressedIndex, extrapolatedPredictor, extrapolatedPredictorAverages, extrapolatedPredictorCompressed, fluctuationIndex, fluctuationAveragesIndex, fluctuationCompressedIndex, fluctuation, fluctuationAverages, fluctuationCompressed, solutionMinIndex, solutionMaxIndex, solutionMin, solutionMax, facewiseAugmentationStatus, augmentationStatus, facewiseCommunicationStatus, communicationStatus, facewiseRefinementStatus, refinementStatus, previousRefinementStatus, refinementFlag, vetoErasingChildren, iterationsToCureTroubledCell, compressionState, bytesPerDoFInPreviousSolution, bytesPerDoFInSolution, bytesPerDoFInUpdate, bytesPerDoFInExtrapolatedPredictor, bytesPerDoFInFluctuation, creation) {
->>>>>>> a6412eac
+   exahype::records::ADERDGCellDescriptionPacked::ADERDGCellDescriptionPacked(const int& solverNumber, const tarch::la::Vector<DIMENSIONS_TIMES_TWO,signed char>& neighbourMergePerformed, const bool& hasCompletedLastStep, const int& parentIndex, const bool& hasVirtualChildren, const Type& type, const RefinementEvent& refinementEvent, const int& level, const tarch::la::Vector<DIMENSIONS,double>& offset, const tarch::la::Vector<DIMENSIONS,double>& size, const double& previousTimeStamp, const double& previousTimeStepSize, const double& timeStepSize, const double& timeStamp, const int& solutionIndex, const int& solutionAveragesIndex, const int& solutionCompressedIndex, void* solution, void* solutionAverages, void* solutionCompressed, const int& previousSolutionIndex, const int& previousSolutionAveragesIndex, const int& previousSolutionCompressedIndex, void* previousSolution, void* previousSolutionAverages, void* previousSolutionCompressed, const int& updateIndex, const int& updateAveragesIndex, const int& updateCompressedIndex, void* update, void* updateAverages, void* updateCompressed, const int& extrapolatedPredictorIndex, const int& extrapolatedPredictorAveragesIndex, const int& extrapolatedPredictorCompressedIndex, void* extrapolatedPredictor, void* extrapolatedPredictorAverages, void* extrapolatedPredictorCompressed, const int& extrapolatedPredictorGradientIndex, void* extrapolatedPredictorGradient, const int& fluctuationIndex, const int& fluctuationAveragesIndex, const int& fluctuationCompressedIndex, void* fluctuation, void* fluctuationAverages, void* fluctuationCompressed, const int& solutionMinIndex, const int& solutionMaxIndex, void* solutionMin, void* solutionMax, const tarch::la::Vector<DIMENSIONS_TIMES_TWO,int>& facewiseAugmentationStatus, const int& augmentationStatus, const tarch::la::Vector<DIMENSIONS_TIMES_TWO,int>& facewiseCommunicationStatus, const int& communicationStatus, const tarch::la::Vector<DIMENSIONS_TIMES_TWO,int>& facewiseRefinementStatus, const int& refinementStatus, const int& previousRefinementStatus, const bool& refinementFlag, const bool& vetoErasingChildren, const int& iterationsToCureTroubledCell, const CompressionState& compressionState, const int& bytesPerDoFInPreviousSolution, const int& bytesPerDoFInSolution, const int& bytesPerDoFInUpdate, const int& bytesPerDoFInExtrapolatedPredictor, const int& bytesPerDoFInFluctuation, const Creation& creation):
+   _persistentRecords(solverNumber, neighbourMergePerformed, hasCompletedLastStep, parentIndex, hasVirtualChildren, type, refinementEvent, level, offset, size, previousTimeStamp, previousTimeStepSize, timeStepSize, timeStamp, solutionIndex, solutionAveragesIndex, solutionCompressedIndex, solution, solutionAverages, solutionCompressed, previousSolutionIndex, previousSolutionAveragesIndex, previousSolutionCompressedIndex, previousSolution, previousSolutionAverages, previousSolutionCompressed, updateIndex, updateAveragesIndex, updateCompressedIndex, update, updateAverages, updateCompressed, extrapolatedPredictorIndex, extrapolatedPredictorAveragesIndex, extrapolatedPredictorCompressedIndex, extrapolatedPredictor, extrapolatedPredictorAverages, extrapolatedPredictorCompressed, extrapolatedPredictorGradientIndex, extrapolatedPredictorGradient, fluctuationIndex, fluctuationAveragesIndex, fluctuationCompressedIndex, fluctuation, fluctuationAverages, fluctuationCompressed, solutionMinIndex, solutionMaxIndex, solutionMin, solutionMax, facewiseAugmentationStatus, augmentationStatus, facewiseCommunicationStatus, communicationStatus, facewiseRefinementStatus, refinementStatus, previousRefinementStatus, refinementFlag, vetoErasingChildren, iterationsToCureTroubledCell, compressionState, bytesPerDoFInPreviousSolution, bytesPerDoFInSolution, bytesPerDoFInUpdate, bytesPerDoFInExtrapolatedPredictor, bytesPerDoFInFluctuation, creation) {
       if ((25 >= (8 * sizeof(int)))) {
          std::cerr << "Packed-Type in " << __FILE__ << " too small. Either use bigger data type or append " << std::endl << std::endl;
          std::cerr << "  Packed-Type: int hint-size no-of-bits;  " << std::endl << std::endl;
@@ -2209,15 +2034,9 @@
             ADERDGCellDescriptionPacked dummyADERDGCellDescriptionPacked[2];
             
             #ifdef MPI2
-<<<<<<< HEAD
-            const int Attributes = 61;
-            #else
-            const int Attributes = 62;
-=======
-            const int Attributes = 57;
-            #else
-            const int Attributes = 58;
->>>>>>> a6412eac
+            const int Attributes = 59;
+            #else
+            const int Attributes = 60;
             #endif
             MPI_Datatype subtypes[Attributes] = {
                  MPI_INT		 //solverNumber
@@ -2534,235 +2353,124 @@
             MPI_Address( const_cast<void*>(static_cast<const void*>(&(dummyADERDGCellDescriptionPacked[0]._persistentRecords._extrapolatedPredictorCompressed))), 		&disp[34] );
             #endif
             #ifdef MPI2
-<<<<<<< HEAD
-            MPI_Get_address( const_cast<void*>(static_cast<const void*>(&(dummyADERDGCellDescriptionPacked[0]._persistentRecords._extrapolatedPredictorGradientIndex))), 		&disp[37] );
-            #else
-            MPI_Address( const_cast<void*>(static_cast<const void*>(&(dummyADERDGCellDescriptionPacked[0]._persistentRecords._extrapolatedPredictorGradientIndex))), 		&disp[37] );
-            #endif
-            #ifdef MPI2
-            MPI_Get_address( const_cast<void*>(static_cast<const void*>(&(dummyADERDGCellDescriptionPacked[0]._persistentRecords._extrapolatedPredictorGradient))), 		&disp[38] );
-            #else
-            MPI_Address( const_cast<void*>(static_cast<const void*>(&(dummyADERDGCellDescriptionPacked[0]._persistentRecords._extrapolatedPredictorGradient))), 		&disp[38] );
-            #endif
-            #ifdef MPI2
-            MPI_Get_address( const_cast<void*>(static_cast<const void*>(&(dummyADERDGCellDescriptionPacked[0]._persistentRecords._fluctuationIndex))), 		&disp[39] );
-            #else
-            MPI_Address( const_cast<void*>(static_cast<const void*>(&(dummyADERDGCellDescriptionPacked[0]._persistentRecords._fluctuationIndex))), 		&disp[39] );
-            #endif
-            #ifdef MPI2
-            MPI_Get_address( const_cast<void*>(static_cast<const void*>(&(dummyADERDGCellDescriptionPacked[0]._persistentRecords._fluctuationAveragesIndex))), 		&disp[40] );
-            #else
-            MPI_Address( const_cast<void*>(static_cast<const void*>(&(dummyADERDGCellDescriptionPacked[0]._persistentRecords._fluctuationAveragesIndex))), 		&disp[40] );
-            #endif
-            #ifdef MPI2
-            MPI_Get_address( const_cast<void*>(static_cast<const void*>(&(dummyADERDGCellDescriptionPacked[0]._persistentRecords._fluctuationCompressedIndex))), 		&disp[41] );
-            #else
-            MPI_Address( const_cast<void*>(static_cast<const void*>(&(dummyADERDGCellDescriptionPacked[0]._persistentRecords._fluctuationCompressedIndex))), 		&disp[41] );
-            #endif
-            #ifdef MPI2
-            MPI_Get_address( const_cast<void*>(static_cast<const void*>(&(dummyADERDGCellDescriptionPacked[0]._persistentRecords._fluctuation))), 		&disp[42] );
-            #else
-            MPI_Address( const_cast<void*>(static_cast<const void*>(&(dummyADERDGCellDescriptionPacked[0]._persistentRecords._fluctuation))), 		&disp[42] );
-            #endif
-            #ifdef MPI2
-            MPI_Get_address( const_cast<void*>(static_cast<const void*>(&(dummyADERDGCellDescriptionPacked[0]._persistentRecords._fluctuationAverages))), 		&disp[43] );
-            #else
-            MPI_Address( const_cast<void*>(static_cast<const void*>(&(dummyADERDGCellDescriptionPacked[0]._persistentRecords._fluctuationAverages))), 		&disp[43] );
-            #endif
-            #ifdef MPI2
-            MPI_Get_address( const_cast<void*>(static_cast<const void*>(&(dummyADERDGCellDescriptionPacked[0]._persistentRecords._fluctuationCompressed))), 		&disp[44] );
-            #else
-            MPI_Address( const_cast<void*>(static_cast<const void*>(&(dummyADERDGCellDescriptionPacked[0]._persistentRecords._fluctuationCompressed))), 		&disp[44] );
-            #endif
-            #ifdef MPI2
-            MPI_Get_address( const_cast<void*>(static_cast<const void*>(&(dummyADERDGCellDescriptionPacked[0]._persistentRecords._solutionMinIndex))), 		&disp[45] );
-            #else
-            MPI_Address( const_cast<void*>(static_cast<const void*>(&(dummyADERDGCellDescriptionPacked[0]._persistentRecords._solutionMinIndex))), 		&disp[45] );
-            #endif
-            #ifdef MPI2
-            MPI_Get_address( const_cast<void*>(static_cast<const void*>(&(dummyADERDGCellDescriptionPacked[0]._persistentRecords._solutionMaxIndex))), 		&disp[46] );
-            #else
-            MPI_Address( const_cast<void*>(static_cast<const void*>(&(dummyADERDGCellDescriptionPacked[0]._persistentRecords._solutionMaxIndex))), 		&disp[46] );
-            #endif
-            #ifdef MPI2
-            MPI_Get_address( const_cast<void*>(static_cast<const void*>(&(dummyADERDGCellDescriptionPacked[0]._persistentRecords._solutionMin))), 		&disp[47] );
-            #else
-            MPI_Address( const_cast<void*>(static_cast<const void*>(&(dummyADERDGCellDescriptionPacked[0]._persistentRecords._solutionMin))), 		&disp[47] );
-            #endif
-            #ifdef MPI2
-            MPI_Get_address( const_cast<void*>(static_cast<const void*>(&(dummyADERDGCellDescriptionPacked[0]._persistentRecords._solutionMax))), 		&disp[48] );
-            #else
-            MPI_Address( const_cast<void*>(static_cast<const void*>(&(dummyADERDGCellDescriptionPacked[0]._persistentRecords._solutionMax))), 		&disp[48] );
-            #endif
-            #ifdef MPI2
-            MPI_Get_address( const_cast<void*>(static_cast<const void*>(&(dummyADERDGCellDescriptionPacked[0]._persistentRecords._facewiseAugmentationStatus[0]))), 		&disp[49] );
-            #else
-            MPI_Address( const_cast<void*>(static_cast<const void*>(&(dummyADERDGCellDescriptionPacked[0]._persistentRecords._facewiseAugmentationStatus[0]))), 		&disp[49] );
-            #endif
-            #ifdef MPI2
-            MPI_Get_address( const_cast<void*>(static_cast<const void*>(&(dummyADERDGCellDescriptionPacked[0]._persistentRecords._augmentationStatus))), 		&disp[50] );
-            #else
-            MPI_Address( const_cast<void*>(static_cast<const void*>(&(dummyADERDGCellDescriptionPacked[0]._persistentRecords._augmentationStatus))), 		&disp[50] );
-            #endif
-            #ifdef MPI2
-            MPI_Get_address( const_cast<void*>(static_cast<const void*>(&(dummyADERDGCellDescriptionPacked[0]._persistentRecords._facewiseCommunicationStatus[0]))), 		&disp[51] );
-            #else
-            MPI_Address( const_cast<void*>(static_cast<const void*>(&(dummyADERDGCellDescriptionPacked[0]._persistentRecords._facewiseCommunicationStatus[0]))), 		&disp[51] );
-            #endif
-            #ifdef MPI2
-            MPI_Get_address( const_cast<void*>(static_cast<const void*>(&(dummyADERDGCellDescriptionPacked[0]._persistentRecords._communicationStatus))), 		&disp[52] );
-            #else
-            MPI_Address( const_cast<void*>(static_cast<const void*>(&(dummyADERDGCellDescriptionPacked[0]._persistentRecords._communicationStatus))), 		&disp[52] );
-            #endif
-            #ifdef MPI2
-            MPI_Get_address( const_cast<void*>(static_cast<const void*>(&(dummyADERDGCellDescriptionPacked[0]._persistentRecords._facewiseRefinementStatus[0]))), 		&disp[53] );
-            #else
-            MPI_Address( const_cast<void*>(static_cast<const void*>(&(dummyADERDGCellDescriptionPacked[0]._persistentRecords._facewiseRefinementStatus[0]))), 		&disp[53] );
-            #endif
-            #ifdef MPI2
-            MPI_Get_address( const_cast<void*>(static_cast<const void*>(&(dummyADERDGCellDescriptionPacked[0]._persistentRecords._refinementStatus))), 		&disp[54] );
-            #else
-            MPI_Address( const_cast<void*>(static_cast<const void*>(&(dummyADERDGCellDescriptionPacked[0]._persistentRecords._refinementStatus))), 		&disp[54] );
-            #endif
-            #ifdef MPI2
-            MPI_Get_address( const_cast<void*>(static_cast<const void*>(&(dummyADERDGCellDescriptionPacked[0]._persistentRecords._previousRefinementStatus))), 		&disp[55] );
-            #else
-            MPI_Address( const_cast<void*>(static_cast<const void*>(&(dummyADERDGCellDescriptionPacked[0]._persistentRecords._previousRefinementStatus))), 		&disp[55] );
-            #endif
-            #ifdef MPI2
-            MPI_Get_address( const_cast<void*>(static_cast<const void*>(&(dummyADERDGCellDescriptionPacked[0]._persistentRecords._refinementFlag))), 		&disp[56] );
-            #else
-            MPI_Address( const_cast<void*>(static_cast<const void*>(&(dummyADERDGCellDescriptionPacked[0]._persistentRecords._refinementFlag))), 		&disp[56] );
-            #endif
-            #ifdef MPI2
-            MPI_Get_address( const_cast<void*>(static_cast<const void*>(&(dummyADERDGCellDescriptionPacked[0]._persistentRecords._vetoErasingChildren))), 		&disp[57] );
-            #else
-            MPI_Address( const_cast<void*>(static_cast<const void*>(&(dummyADERDGCellDescriptionPacked[0]._persistentRecords._vetoErasingChildren))), 		&disp[57] );
-            #endif
-            #ifdef MPI2
-            MPI_Get_address( const_cast<void*>(static_cast<const void*>(&(dummyADERDGCellDescriptionPacked[0]._persistentRecords._iterationsToCureTroubledCell))), 		&disp[58] );
-            #else
-            MPI_Address( const_cast<void*>(static_cast<const void*>(&(dummyADERDGCellDescriptionPacked[0]._persistentRecords._iterationsToCureTroubledCell))), 		&disp[58] );
-            #endif
-            #ifdef MPI2
-            MPI_Get_address( const_cast<void*>(static_cast<const void*>(&(dummyADERDGCellDescriptionPacked[0]._persistentRecords._creation))), 		&disp[59] );
-            #else
-            MPI_Address( const_cast<void*>(static_cast<const void*>(&(dummyADERDGCellDescriptionPacked[0]._persistentRecords._creation))), 		&disp[59] );
-            #endif
-            #ifdef MPI2
-            MPI_Get_address( const_cast<void*>(static_cast<const void*>(&(dummyADERDGCellDescriptionPacked[0]._persistentRecords._packedRecords0))), 		&disp[60] );
-            #else
-            MPI_Address( const_cast<void*>(static_cast<const void*>(&(dummyADERDGCellDescriptionPacked[0]._persistentRecords._packedRecords0))), 		&disp[60] );
-=======
-            MPI_Get_address( const_cast<void*>(static_cast<const void*>(&(dummyADERDGCellDescriptionPacked[0]._persistentRecords._fluctuationIndex))), 		&disp[35] );
-            #else
-            MPI_Address( const_cast<void*>(static_cast<const void*>(&(dummyADERDGCellDescriptionPacked[0]._persistentRecords._fluctuationIndex))), 		&disp[35] );
-            #endif
-            #ifdef MPI2
-            MPI_Get_address( const_cast<void*>(static_cast<const void*>(&(dummyADERDGCellDescriptionPacked[0]._persistentRecords._fluctuationAveragesIndex))), 		&disp[36] );
-            #else
-            MPI_Address( const_cast<void*>(static_cast<const void*>(&(dummyADERDGCellDescriptionPacked[0]._persistentRecords._fluctuationAveragesIndex))), 		&disp[36] );
-            #endif
-            #ifdef MPI2
-            MPI_Get_address( const_cast<void*>(static_cast<const void*>(&(dummyADERDGCellDescriptionPacked[0]._persistentRecords._fluctuationCompressedIndex))), 		&disp[37] );
-            #else
-            MPI_Address( const_cast<void*>(static_cast<const void*>(&(dummyADERDGCellDescriptionPacked[0]._persistentRecords._fluctuationCompressedIndex))), 		&disp[37] );
-            #endif
-            #ifdef MPI2
-            MPI_Get_address( const_cast<void*>(static_cast<const void*>(&(dummyADERDGCellDescriptionPacked[0]._persistentRecords._fluctuation))), 		&disp[38] );
-            #else
-            MPI_Address( const_cast<void*>(static_cast<const void*>(&(dummyADERDGCellDescriptionPacked[0]._persistentRecords._fluctuation))), 		&disp[38] );
-            #endif
-            #ifdef MPI2
-            MPI_Get_address( const_cast<void*>(static_cast<const void*>(&(dummyADERDGCellDescriptionPacked[0]._persistentRecords._fluctuationAverages))), 		&disp[39] );
-            #else
-            MPI_Address( const_cast<void*>(static_cast<const void*>(&(dummyADERDGCellDescriptionPacked[0]._persistentRecords._fluctuationAverages))), 		&disp[39] );
-            #endif
-            #ifdef MPI2
-            MPI_Get_address( const_cast<void*>(static_cast<const void*>(&(dummyADERDGCellDescriptionPacked[0]._persistentRecords._fluctuationCompressed))), 		&disp[40] );
-            #else
-            MPI_Address( const_cast<void*>(static_cast<const void*>(&(dummyADERDGCellDescriptionPacked[0]._persistentRecords._fluctuationCompressed))), 		&disp[40] );
-            #endif
-            #ifdef MPI2
-            MPI_Get_address( const_cast<void*>(static_cast<const void*>(&(dummyADERDGCellDescriptionPacked[0]._persistentRecords._solutionMinIndex))), 		&disp[41] );
-            #else
-            MPI_Address( const_cast<void*>(static_cast<const void*>(&(dummyADERDGCellDescriptionPacked[0]._persistentRecords._solutionMinIndex))), 		&disp[41] );
-            #endif
-            #ifdef MPI2
-            MPI_Get_address( const_cast<void*>(static_cast<const void*>(&(dummyADERDGCellDescriptionPacked[0]._persistentRecords._solutionMaxIndex))), 		&disp[42] );
-            #else
-            MPI_Address( const_cast<void*>(static_cast<const void*>(&(dummyADERDGCellDescriptionPacked[0]._persistentRecords._solutionMaxIndex))), 		&disp[42] );
-            #endif
-            #ifdef MPI2
-            MPI_Get_address( const_cast<void*>(static_cast<const void*>(&(dummyADERDGCellDescriptionPacked[0]._persistentRecords._solutionMin))), 		&disp[43] );
-            #else
-            MPI_Address( const_cast<void*>(static_cast<const void*>(&(dummyADERDGCellDescriptionPacked[0]._persistentRecords._solutionMin))), 		&disp[43] );
-            #endif
-            #ifdef MPI2
-            MPI_Get_address( const_cast<void*>(static_cast<const void*>(&(dummyADERDGCellDescriptionPacked[0]._persistentRecords._solutionMax))), 		&disp[44] );
-            #else
-            MPI_Address( const_cast<void*>(static_cast<const void*>(&(dummyADERDGCellDescriptionPacked[0]._persistentRecords._solutionMax))), 		&disp[44] );
-            #endif
-            #ifdef MPI2
-            MPI_Get_address( const_cast<void*>(static_cast<const void*>(&(dummyADERDGCellDescriptionPacked[0]._persistentRecords._facewiseAugmentationStatus[0]))), 		&disp[45] );
-            #else
-            MPI_Address( const_cast<void*>(static_cast<const void*>(&(dummyADERDGCellDescriptionPacked[0]._persistentRecords._facewiseAugmentationStatus[0]))), 		&disp[45] );
-            #endif
-            #ifdef MPI2
-            MPI_Get_address( const_cast<void*>(static_cast<const void*>(&(dummyADERDGCellDescriptionPacked[0]._persistentRecords._augmentationStatus))), 		&disp[46] );
-            #else
-            MPI_Address( const_cast<void*>(static_cast<const void*>(&(dummyADERDGCellDescriptionPacked[0]._persistentRecords._augmentationStatus))), 		&disp[46] );
-            #endif
-            #ifdef MPI2
-            MPI_Get_address( const_cast<void*>(static_cast<const void*>(&(dummyADERDGCellDescriptionPacked[0]._persistentRecords._facewiseCommunicationStatus[0]))), 		&disp[47] );
-            #else
-            MPI_Address( const_cast<void*>(static_cast<const void*>(&(dummyADERDGCellDescriptionPacked[0]._persistentRecords._facewiseCommunicationStatus[0]))), 		&disp[47] );
-            #endif
-            #ifdef MPI2
-            MPI_Get_address( const_cast<void*>(static_cast<const void*>(&(dummyADERDGCellDescriptionPacked[0]._persistentRecords._communicationStatus))), 		&disp[48] );
-            #else
-            MPI_Address( const_cast<void*>(static_cast<const void*>(&(dummyADERDGCellDescriptionPacked[0]._persistentRecords._communicationStatus))), 		&disp[48] );
-            #endif
-            #ifdef MPI2
-            MPI_Get_address( const_cast<void*>(static_cast<const void*>(&(dummyADERDGCellDescriptionPacked[0]._persistentRecords._facewiseRefinementStatus[0]))), 		&disp[49] );
-            #else
-            MPI_Address( const_cast<void*>(static_cast<const void*>(&(dummyADERDGCellDescriptionPacked[0]._persistentRecords._facewiseRefinementStatus[0]))), 		&disp[49] );
-            #endif
-            #ifdef MPI2
-            MPI_Get_address( const_cast<void*>(static_cast<const void*>(&(dummyADERDGCellDescriptionPacked[0]._persistentRecords._refinementStatus))), 		&disp[50] );
-            #else
-            MPI_Address( const_cast<void*>(static_cast<const void*>(&(dummyADERDGCellDescriptionPacked[0]._persistentRecords._refinementStatus))), 		&disp[50] );
-            #endif
-            #ifdef MPI2
-            MPI_Get_address( const_cast<void*>(static_cast<const void*>(&(dummyADERDGCellDescriptionPacked[0]._persistentRecords._previousRefinementStatus))), 		&disp[51] );
-            #else
-            MPI_Address( const_cast<void*>(static_cast<const void*>(&(dummyADERDGCellDescriptionPacked[0]._persistentRecords._previousRefinementStatus))), 		&disp[51] );
-            #endif
-            #ifdef MPI2
-            MPI_Get_address( const_cast<void*>(static_cast<const void*>(&(dummyADERDGCellDescriptionPacked[0]._persistentRecords._refinementFlag))), 		&disp[52] );
-            #else
-            MPI_Address( const_cast<void*>(static_cast<const void*>(&(dummyADERDGCellDescriptionPacked[0]._persistentRecords._refinementFlag))), 		&disp[52] );
-            #endif
-            #ifdef MPI2
-            MPI_Get_address( const_cast<void*>(static_cast<const void*>(&(dummyADERDGCellDescriptionPacked[0]._persistentRecords._vetoErasingChildren))), 		&disp[53] );
-            #else
-            MPI_Address( const_cast<void*>(static_cast<const void*>(&(dummyADERDGCellDescriptionPacked[0]._persistentRecords._vetoErasingChildren))), 		&disp[53] );
-            #endif
-            #ifdef MPI2
-            MPI_Get_address( const_cast<void*>(static_cast<const void*>(&(dummyADERDGCellDescriptionPacked[0]._persistentRecords._iterationsToCureTroubledCell))), 		&disp[54] );
-            #else
-            MPI_Address( const_cast<void*>(static_cast<const void*>(&(dummyADERDGCellDescriptionPacked[0]._persistentRecords._iterationsToCureTroubledCell))), 		&disp[54] );
-            #endif
-            #ifdef MPI2
-            MPI_Get_address( const_cast<void*>(static_cast<const void*>(&(dummyADERDGCellDescriptionPacked[0]._persistentRecords._creation))), 		&disp[55] );
-            #else
-            MPI_Address( const_cast<void*>(static_cast<const void*>(&(dummyADERDGCellDescriptionPacked[0]._persistentRecords._creation))), 		&disp[55] );
-            #endif
-            #ifdef MPI2
-            MPI_Get_address( const_cast<void*>(static_cast<const void*>(&(dummyADERDGCellDescriptionPacked[0]._persistentRecords._packedRecords0))), 		&disp[56] );
-            #else
-            MPI_Address( const_cast<void*>(static_cast<const void*>(&(dummyADERDGCellDescriptionPacked[0]._persistentRecords._packedRecords0))), 		&disp[56] );
->>>>>>> a6412eac
+            MPI_Get_address( const_cast<void*>(static_cast<const void*>(&(dummyADERDGCellDescriptionPacked[0]._persistentRecords._extrapolatedPredictorGradientIndex))), 		&disp[35] );
+            #else
+            MPI_Address( const_cast<void*>(static_cast<const void*>(&(dummyADERDGCellDescriptionPacked[0]._persistentRecords._extrapolatedPredictorGradientIndex))), 		&disp[35] );
+            #endif
+            #ifdef MPI2
+            MPI_Get_address( const_cast<void*>(static_cast<const void*>(&(dummyADERDGCellDescriptionPacked[0]._persistentRecords._extrapolatedPredictorGradient))), 		&disp[36] );
+            #else
+            MPI_Address( const_cast<void*>(static_cast<const void*>(&(dummyADERDGCellDescriptionPacked[0]._persistentRecords._extrapolatedPredictorGradient))), 		&disp[36] );
+            #endif
+            #ifdef MPI2
+            MPI_Get_address( const_cast<void*>(static_cast<const void*>(&(dummyADERDGCellDescriptionPacked[0]._persistentRecords._fluctuationIndex))), 		&disp[37] );
+            #else
+            MPI_Address( const_cast<void*>(static_cast<const void*>(&(dummyADERDGCellDescriptionPacked[0]._persistentRecords._fluctuationIndex))), 		&disp[37] );
+            #endif
+            #ifdef MPI2
+            MPI_Get_address( const_cast<void*>(static_cast<const void*>(&(dummyADERDGCellDescriptionPacked[0]._persistentRecords._fluctuationAveragesIndex))), 		&disp[38] );
+            #else
+            MPI_Address( const_cast<void*>(static_cast<const void*>(&(dummyADERDGCellDescriptionPacked[0]._persistentRecords._fluctuationAveragesIndex))), 		&disp[38] );
+            #endif
+            #ifdef MPI2
+            MPI_Get_address( const_cast<void*>(static_cast<const void*>(&(dummyADERDGCellDescriptionPacked[0]._persistentRecords._fluctuationCompressedIndex))), 		&disp[39] );
+            #else
+            MPI_Address( const_cast<void*>(static_cast<const void*>(&(dummyADERDGCellDescriptionPacked[0]._persistentRecords._fluctuationCompressedIndex))), 		&disp[39] );
+            #endif
+            #ifdef MPI2
+            MPI_Get_address( const_cast<void*>(static_cast<const void*>(&(dummyADERDGCellDescriptionPacked[0]._persistentRecords._fluctuation))), 		&disp[40] );
+            #else
+            MPI_Address( const_cast<void*>(static_cast<const void*>(&(dummyADERDGCellDescriptionPacked[0]._persistentRecords._fluctuation))), 		&disp[40] );
+            #endif
+            #ifdef MPI2
+            MPI_Get_address( const_cast<void*>(static_cast<const void*>(&(dummyADERDGCellDescriptionPacked[0]._persistentRecords._fluctuationAverages))), 		&disp[41] );
+            #else
+            MPI_Address( const_cast<void*>(static_cast<const void*>(&(dummyADERDGCellDescriptionPacked[0]._persistentRecords._fluctuationAverages))), 		&disp[41] );
+            #endif
+            #ifdef MPI2
+            MPI_Get_address( const_cast<void*>(static_cast<const void*>(&(dummyADERDGCellDescriptionPacked[0]._persistentRecords._fluctuationCompressed))), 		&disp[42] );
+            #else
+            MPI_Address( const_cast<void*>(static_cast<const void*>(&(dummyADERDGCellDescriptionPacked[0]._persistentRecords._fluctuationCompressed))), 		&disp[42] );
+            #endif
+            #ifdef MPI2
+            MPI_Get_address( const_cast<void*>(static_cast<const void*>(&(dummyADERDGCellDescriptionPacked[0]._persistentRecords._solutionMinIndex))), 		&disp[43] );
+            #else
+            MPI_Address( const_cast<void*>(static_cast<const void*>(&(dummyADERDGCellDescriptionPacked[0]._persistentRecords._solutionMinIndex))), 		&disp[43] );
+            #endif
+            #ifdef MPI2
+            MPI_Get_address( const_cast<void*>(static_cast<const void*>(&(dummyADERDGCellDescriptionPacked[0]._persistentRecords._solutionMaxIndex))), 		&disp[44] );
+            #else
+            MPI_Address( const_cast<void*>(static_cast<const void*>(&(dummyADERDGCellDescriptionPacked[0]._persistentRecords._solutionMaxIndex))), 		&disp[44] );
+            #endif
+            #ifdef MPI2
+            MPI_Get_address( const_cast<void*>(static_cast<const void*>(&(dummyADERDGCellDescriptionPacked[0]._persistentRecords._solutionMin))), 		&disp[45] );
+            #else
+            MPI_Address( const_cast<void*>(static_cast<const void*>(&(dummyADERDGCellDescriptionPacked[0]._persistentRecords._solutionMin))), 		&disp[45] );
+            #endif
+            #ifdef MPI2
+            MPI_Get_address( const_cast<void*>(static_cast<const void*>(&(dummyADERDGCellDescriptionPacked[0]._persistentRecords._solutionMax))), 		&disp[46] );
+            #else
+            MPI_Address( const_cast<void*>(static_cast<const void*>(&(dummyADERDGCellDescriptionPacked[0]._persistentRecords._solutionMax))), 		&disp[46] );
+            #endif
+            #ifdef MPI2
+            MPI_Get_address( const_cast<void*>(static_cast<const void*>(&(dummyADERDGCellDescriptionPacked[0]._persistentRecords._facewiseAugmentationStatus[0]))), 		&disp[47] );
+            #else
+            MPI_Address( const_cast<void*>(static_cast<const void*>(&(dummyADERDGCellDescriptionPacked[0]._persistentRecords._facewiseAugmentationStatus[0]))), 		&disp[47] );
+            #endif
+            #ifdef MPI2
+            MPI_Get_address( const_cast<void*>(static_cast<const void*>(&(dummyADERDGCellDescriptionPacked[0]._persistentRecords._augmentationStatus))), 		&disp[48] );
+            #else
+            MPI_Address( const_cast<void*>(static_cast<const void*>(&(dummyADERDGCellDescriptionPacked[0]._persistentRecords._augmentationStatus))), 		&disp[48] );
+            #endif
+            #ifdef MPI2
+            MPI_Get_address( const_cast<void*>(static_cast<const void*>(&(dummyADERDGCellDescriptionPacked[0]._persistentRecords._facewiseCommunicationStatus[0]))), 		&disp[49] );
+            #else
+            MPI_Address( const_cast<void*>(static_cast<const void*>(&(dummyADERDGCellDescriptionPacked[0]._persistentRecords._facewiseCommunicationStatus[0]))), 		&disp[49] );
+            #endif
+            #ifdef MPI2
+            MPI_Get_address( const_cast<void*>(static_cast<const void*>(&(dummyADERDGCellDescriptionPacked[0]._persistentRecords._communicationStatus))), 		&disp[50] );
+            #else
+            MPI_Address( const_cast<void*>(static_cast<const void*>(&(dummyADERDGCellDescriptionPacked[0]._persistentRecords._communicationStatus))), 		&disp[50] );
+            #endif
+            #ifdef MPI2
+            MPI_Get_address( const_cast<void*>(static_cast<const void*>(&(dummyADERDGCellDescriptionPacked[0]._persistentRecords._facewiseRefinementStatus[0]))), 		&disp[51] );
+            #else
+            MPI_Address( const_cast<void*>(static_cast<const void*>(&(dummyADERDGCellDescriptionPacked[0]._persistentRecords._facewiseRefinementStatus[0]))), 		&disp[51] );
+            #endif
+            #ifdef MPI2
+            MPI_Get_address( const_cast<void*>(static_cast<const void*>(&(dummyADERDGCellDescriptionPacked[0]._persistentRecords._refinementStatus))), 		&disp[52] );
+            #else
+            MPI_Address( const_cast<void*>(static_cast<const void*>(&(dummyADERDGCellDescriptionPacked[0]._persistentRecords._refinementStatus))), 		&disp[52] );
+            #endif
+            #ifdef MPI2
+            MPI_Get_address( const_cast<void*>(static_cast<const void*>(&(dummyADERDGCellDescriptionPacked[0]._persistentRecords._previousRefinementStatus))), 		&disp[53] );
+            #else
+            MPI_Address( const_cast<void*>(static_cast<const void*>(&(dummyADERDGCellDescriptionPacked[0]._persistentRecords._previousRefinementStatus))), 		&disp[53] );
+            #endif
+            #ifdef MPI2
+            MPI_Get_address( const_cast<void*>(static_cast<const void*>(&(dummyADERDGCellDescriptionPacked[0]._persistentRecords._refinementFlag))), 		&disp[54] );
+            #else
+            MPI_Address( const_cast<void*>(static_cast<const void*>(&(dummyADERDGCellDescriptionPacked[0]._persistentRecords._refinementFlag))), 		&disp[54] );
+            #endif
+            #ifdef MPI2
+            MPI_Get_address( const_cast<void*>(static_cast<const void*>(&(dummyADERDGCellDescriptionPacked[0]._persistentRecords._vetoErasingChildren))), 		&disp[55] );
+            #else
+            MPI_Address( const_cast<void*>(static_cast<const void*>(&(dummyADERDGCellDescriptionPacked[0]._persistentRecords._vetoErasingChildren))), 		&disp[55] );
+            #endif
+            #ifdef MPI2
+            MPI_Get_address( const_cast<void*>(static_cast<const void*>(&(dummyADERDGCellDescriptionPacked[0]._persistentRecords._iterationsToCureTroubledCell))), 		&disp[56] );
+            #else
+            MPI_Address( const_cast<void*>(static_cast<const void*>(&(dummyADERDGCellDescriptionPacked[0]._persistentRecords._iterationsToCureTroubledCell))), 		&disp[56] );
+            #endif
+            #ifdef MPI2
+            MPI_Get_address( const_cast<void*>(static_cast<const void*>(&(dummyADERDGCellDescriptionPacked[0]._persistentRecords._creation))), 		&disp[57] );
+            #else
+            MPI_Address( const_cast<void*>(static_cast<const void*>(&(dummyADERDGCellDescriptionPacked[0]._persistentRecords._creation))), 		&disp[57] );
+            #endif
+            #ifdef MPI2
+            MPI_Get_address( const_cast<void*>(static_cast<const void*>(&(dummyADERDGCellDescriptionPacked[0]._persistentRecords._packedRecords0))), 		&disp[58] );
+            #else
+            MPI_Address( const_cast<void*>(static_cast<const void*>(&(dummyADERDGCellDescriptionPacked[0]._persistentRecords._packedRecords0))), 		&disp[58] );
             #endif
             #ifdef MPI2
             for (int i=1; i<Attributes; i++) {
@@ -2780,15 +2488,9 @@
                assertion4(disp[i]<static_cast<int>(sizeof(ADERDGCellDescriptionPacked)), i, disp[i], Attributes, sizeof(ADERDGCellDescriptionPacked));
             }
             #ifndef MPI2
-<<<<<<< HEAD
-            MPI_Address( const_cast<void*>(static_cast<const void*>(&(dummyADERDGCellDescriptionPacked[1]))), 		&disp[61] );
-            disp[61] -= base;
-            disp[61] += disp[0];
-=======
-            MPI_Address( const_cast<void*>(static_cast<const void*>(&(dummyADERDGCellDescriptionPacked[1]))), 		&disp[57] );
-            disp[57] -= base;
-            disp[57] += disp[0];
->>>>>>> a6412eac
+            MPI_Address( const_cast<void*>(static_cast<const void*>(&(dummyADERDGCellDescriptionPacked[1]))), 		&disp[59] );
+            disp[59] -= base;
+            disp[59] += disp[0];
             #endif
             #ifdef MPI2
             MPI_Datatype tmpType; 
@@ -3068,11 +2770,7 @@
       }
       
       
-<<<<<<< HEAD
-      exahype::records::ADERDGCellDescription::PersistentRecords::PersistentRecords(const int& solverNumber, const tarch::la::Vector<DIMENSIONS_TIMES_TWO,signed char>& neighbourMergePerformed, const bool& hasCompletedLastStep, const int& parentIndex, const bool& hasVirtualChildren, const Type& type, const RefinementEvent& refinementEvent, const int& level, const tarch::la::Vector<DIMENSIONS,double>& offset, const tarch::la::Vector<DIMENSIONS,double>& size, const double& previousCorrectorTimeStamp, const double& previousCorrectorTimeStepSize, const double& correctorTimeStepSize, const double& correctorTimeStamp, const double& predictorTimeStepSize, const double& predictorTimeStamp, const int& solutionIndex, const int& solutionAveragesIndex, const int& solutionCompressedIndex, void* solution, void* solutionAverages, void* solutionCompressed, const int& previousSolutionIndex, const int& previousSolutionAveragesIndex, const int& previousSolutionCompressedIndex, void* previousSolution, void* previousSolutionAverages, void* previousSolutionCompressed, const int& updateIndex, const int& updateAveragesIndex, const int& updateCompressedIndex, void* update, void* updateAverages, void* updateCompressed, const int& extrapolatedPredictorIndex, const int& extrapolatedPredictorAveragesIndex, const int& extrapolatedPredictorCompressedIndex, void* extrapolatedPredictor, void* extrapolatedPredictorAverages, void* extrapolatedPredictorCompressed, const int& extrapolatedPredictorGradientIndex, void* extrapolatedPredictorGradient, const int& fluctuationIndex, const int& fluctuationAveragesIndex, const int& fluctuationCompressedIndex, void* fluctuation, void* fluctuationAverages, void* fluctuationCompressed, const int& solutionMinIndex, const int& solutionMaxIndex, void* solutionMin, void* solutionMax, const tarch::la::Vector<DIMENSIONS_TIMES_TWO,int>& facewiseAugmentationStatus, const int& augmentationStatus, const tarch::la::Vector<DIMENSIONS_TIMES_TWO,int>& facewiseCommunicationStatus, const int& communicationStatus, const tarch::la::Vector<DIMENSIONS_TIMES_TWO,int>& facewiseRefinementStatus, const int& refinementStatus, const int& previousRefinementStatus, const bool& refinementFlag, const bool& vetoErasingChildren, const int& iterationsToCureTroubledCell, const CompressionState& compressionState, const int& bytesPerDoFInPreviousSolution, const int& bytesPerDoFInSolution, const int& bytesPerDoFInUpdate, const int& bytesPerDoFInExtrapolatedPredictor, const int& bytesPerDoFInFluctuation):
-=======
-      exahype::records::ADERDGCellDescription::PersistentRecords::PersistentRecords(const int& solverNumber, const tarch::la::Vector<DIMENSIONS_TIMES_TWO,signed char>& neighbourMergePerformed, const bool& hasCompletedLastStep, const int& parentIndex, const bool& hasVirtualChildren, const Type& type, const RefinementEvent& refinementEvent, const int& level, const tarch::la::Vector<DIMENSIONS,double>& offset, const tarch::la::Vector<DIMENSIONS,double>& size, const double& previousTimeStamp, const double& previousTimeStepSize, const double& timeStepSize, const double& timeStamp, const int& solutionIndex, const int& solutionAveragesIndex, const int& solutionCompressedIndex, void* solution, void* solutionAverages, void* solutionCompressed, const int& previousSolutionIndex, const int& previousSolutionAveragesIndex, const int& previousSolutionCompressedIndex, void* previousSolution, void* previousSolutionAverages, void* previousSolutionCompressed, const int& updateIndex, const int& updateAveragesIndex, const int& updateCompressedIndex, void* update, void* updateAverages, void* updateCompressed, const int& extrapolatedPredictorIndex, const int& extrapolatedPredictorAveragesIndex, const int& extrapolatedPredictorCompressedIndex, void* extrapolatedPredictor, void* extrapolatedPredictorAverages, void* extrapolatedPredictorCompressed, const int& fluctuationIndex, const int& fluctuationAveragesIndex, const int& fluctuationCompressedIndex, void* fluctuation, void* fluctuationAverages, void* fluctuationCompressed, const int& solutionMinIndex, const int& solutionMaxIndex, void* solutionMin, void* solutionMax, const tarch::la::Vector<DIMENSIONS_TIMES_TWO,int>& facewiseAugmentationStatus, const int& augmentationStatus, const tarch::la::Vector<DIMENSIONS_TIMES_TWO,int>& facewiseCommunicationStatus, const int& communicationStatus, const tarch::la::Vector<DIMENSIONS_TIMES_TWO,int>& facewiseRefinementStatus, const int& refinementStatus, const int& previousRefinementStatus, const bool& refinementFlag, const bool& vetoErasingChildren, const int& iterationsToCureTroubledCell, const CompressionState& compressionState, const int& bytesPerDoFInPreviousSolution, const int& bytesPerDoFInSolution, const int& bytesPerDoFInUpdate, const int& bytesPerDoFInExtrapolatedPredictor, const int& bytesPerDoFInFluctuation):
->>>>>>> a6412eac
+      exahype::records::ADERDGCellDescription::PersistentRecords::PersistentRecords(const int& solverNumber, const tarch::la::Vector<DIMENSIONS_TIMES_TWO,signed char>& neighbourMergePerformed, const bool& hasCompletedLastStep, const int& parentIndex, const bool& hasVirtualChildren, const Type& type, const RefinementEvent& refinementEvent, const int& level, const tarch::la::Vector<DIMENSIONS,double>& offset, const tarch::la::Vector<DIMENSIONS,double>& size, const double& previousTimeStamp, const double& previousTimeStepSize, const double& timeStepSize, const double& timeStamp, const int& solutionIndex, const int& solutionAveragesIndex, const int& solutionCompressedIndex, void* solution, void* solutionAverages, void* solutionCompressed, const int& previousSolutionIndex, const int& previousSolutionAveragesIndex, const int& previousSolutionCompressedIndex, void* previousSolution, void* previousSolutionAverages, void* previousSolutionCompressed, const int& updateIndex, const int& updateAveragesIndex, const int& updateCompressedIndex, void* update, void* updateAverages, void* updateCompressed, const int& extrapolatedPredictorIndex, const int& extrapolatedPredictorAveragesIndex, const int& extrapolatedPredictorCompressedIndex, void* extrapolatedPredictor, void* extrapolatedPredictorAverages, void* extrapolatedPredictorCompressed, const int& extrapolatedPredictorGradientIndex, void* extrapolatedPredictorGradient, const int& fluctuationIndex, const int& fluctuationAveragesIndex, const int& fluctuationCompressedIndex, void* fluctuation, void* fluctuationAverages, void* fluctuationCompressed, const int& solutionMinIndex, const int& solutionMaxIndex, void* solutionMin, void* solutionMax, const tarch::la::Vector<DIMENSIONS_TIMES_TWO,int>& facewiseAugmentationStatus, const int& augmentationStatus, const tarch::la::Vector<DIMENSIONS_TIMES_TWO,int>& facewiseCommunicationStatus, const int& communicationStatus, const tarch::la::Vector<DIMENSIONS_TIMES_TWO,int>& facewiseRefinementStatus, const int& refinementStatus, const int& previousRefinementStatus, const bool& refinementFlag, const bool& vetoErasingChildren, const int& iterationsToCureTroubledCell, const CompressionState& compressionState, const int& bytesPerDoFInPreviousSolution, const int& bytesPerDoFInSolution, const int& bytesPerDoFInUpdate, const int& bytesPerDoFInExtrapolatedPredictor, const int& bytesPerDoFInFluctuation):
       _solverNumber(solverNumber),
       _neighbourMergePerformed(neighbourMergePerformed),
       _hasCompletedLastStep(hasCompletedLastStep),
@@ -3148,23 +2846,13 @@
       
       
       exahype::records::ADERDGCellDescription::ADERDGCellDescription(const PersistentRecords& persistentRecords):
-<<<<<<< HEAD
-      _persistentRecords(persistentRecords._solverNumber, persistentRecords._neighbourMergePerformed, persistentRecords._hasCompletedLastStep, persistentRecords._parentIndex, persistentRecords._hasVirtualChildren, persistentRecords._type, persistentRecords._refinementEvent, persistentRecords._level, persistentRecords._offset, persistentRecords._size, persistentRecords._previousCorrectorTimeStamp, persistentRecords._previousCorrectorTimeStepSize, persistentRecords._correctorTimeStepSize, persistentRecords._correctorTimeStamp, persistentRecords._predictorTimeStepSize, persistentRecords._predictorTimeStamp, persistentRecords._solutionIndex, persistentRecords._solutionAveragesIndex, persistentRecords._solutionCompressedIndex, persistentRecords._solution, persistentRecords._solutionAverages, persistentRecords._solutionCompressed, persistentRecords._previousSolutionIndex, persistentRecords._previousSolutionAveragesIndex, persistentRecords._previousSolutionCompressedIndex, persistentRecords._previousSolution, persistentRecords._previousSolutionAverages, persistentRecords._previousSolutionCompressed, persistentRecords._updateIndex, persistentRecords._updateAveragesIndex, persistentRecords._updateCompressedIndex, persistentRecords._update, persistentRecords._updateAverages, persistentRecords._updateCompressed, persistentRecords._extrapolatedPredictorIndex, persistentRecords._extrapolatedPredictorAveragesIndex, persistentRecords._extrapolatedPredictorCompressedIndex, persistentRecords._extrapolatedPredictor, persistentRecords._extrapolatedPredictorAverages, persistentRecords._extrapolatedPredictorCompressed, persistentRecords._extrapolatedPredictorGradientIndex, persistentRecords._extrapolatedPredictorGradient, persistentRecords._fluctuationIndex, persistentRecords._fluctuationAveragesIndex, persistentRecords._fluctuationCompressedIndex, persistentRecords._fluctuation, persistentRecords._fluctuationAverages, persistentRecords._fluctuationCompressed, persistentRecords._solutionMinIndex, persistentRecords._solutionMaxIndex, persistentRecords._solutionMin, persistentRecords._solutionMax, persistentRecords._facewiseAugmentationStatus, persistentRecords._augmentationStatus, persistentRecords._facewiseCommunicationStatus, persistentRecords._communicationStatus, persistentRecords._facewiseRefinementStatus, persistentRecords._refinementStatus, persistentRecords._previousRefinementStatus, persistentRecords._refinementFlag, persistentRecords._vetoErasingChildren, persistentRecords._iterationsToCureTroubledCell, persistentRecords._compressionState, persistentRecords._bytesPerDoFInPreviousSolution, persistentRecords._bytesPerDoFInSolution, persistentRecords._bytesPerDoFInUpdate, persistentRecords._bytesPerDoFInExtrapolatedPredictor, persistentRecords._bytesPerDoFInFluctuation) {
+      _persistentRecords(persistentRecords._solverNumber, persistentRecords._neighbourMergePerformed, persistentRecords._hasCompletedLastStep, persistentRecords._parentIndex, persistentRecords._hasVirtualChildren, persistentRecords._type, persistentRecords._refinementEvent, persistentRecords._level, persistentRecords._offset, persistentRecords._size, persistentRecords._previousTimeStamp, persistentRecords._previousTimeStepSize, persistentRecords._timeStepSize, persistentRecords._timeStamp, persistentRecords._solutionIndex, persistentRecords._solutionAveragesIndex, persistentRecords._solutionCompressedIndex, persistentRecords._solution, persistentRecords._solutionAverages, persistentRecords._solutionCompressed, persistentRecords._previousSolutionIndex, persistentRecords._previousSolutionAveragesIndex, persistentRecords._previousSolutionCompressedIndex, persistentRecords._previousSolution, persistentRecords._previousSolutionAverages, persistentRecords._previousSolutionCompressed, persistentRecords._updateIndex, persistentRecords._updateAveragesIndex, persistentRecords._updateCompressedIndex, persistentRecords._update, persistentRecords._updateAverages, persistentRecords._updateCompressed, persistentRecords._extrapolatedPredictorIndex, persistentRecords._extrapolatedPredictorAveragesIndex, persistentRecords._extrapolatedPredictorCompressedIndex, persistentRecords._extrapolatedPredictor, persistentRecords._extrapolatedPredictorAverages, persistentRecords._extrapolatedPredictorCompressed, persistentRecords._extrapolatedPredictorGradientIndex, persistentRecords._extrapolatedPredictorGradient, persistentRecords._fluctuationIndex, persistentRecords._fluctuationAveragesIndex, persistentRecords._fluctuationCompressedIndex, persistentRecords._fluctuation, persistentRecords._fluctuationAverages, persistentRecords._fluctuationCompressed, persistentRecords._solutionMinIndex, persistentRecords._solutionMaxIndex, persistentRecords._solutionMin, persistentRecords._solutionMax, persistentRecords._facewiseAugmentationStatus, persistentRecords._augmentationStatus, persistentRecords._facewiseCommunicationStatus, persistentRecords._communicationStatus, persistentRecords._facewiseRefinementStatus, persistentRecords._refinementStatus, persistentRecords._previousRefinementStatus, persistentRecords._refinementFlag, persistentRecords._vetoErasingChildren, persistentRecords._iterationsToCureTroubledCell, persistentRecords._compressionState, persistentRecords._bytesPerDoFInPreviousSolution, persistentRecords._bytesPerDoFInSolution, persistentRecords._bytesPerDoFInUpdate, persistentRecords._bytesPerDoFInExtrapolatedPredictor, persistentRecords._bytesPerDoFInFluctuation) {
          
       }
       
       
-      exahype::records::ADERDGCellDescription::ADERDGCellDescription(const int& solverNumber, const tarch::la::Vector<DIMENSIONS_TIMES_TWO,signed char>& neighbourMergePerformed, const bool& hasCompletedLastStep, const int& parentIndex, const bool& hasVirtualChildren, const Type& type, const RefinementEvent& refinementEvent, const int& level, const tarch::la::Vector<DIMENSIONS,double>& offset, const tarch::la::Vector<DIMENSIONS,double>& size, const double& previousCorrectorTimeStamp, const double& previousCorrectorTimeStepSize, const double& correctorTimeStepSize, const double& correctorTimeStamp, const double& predictorTimeStepSize, const double& predictorTimeStamp, const int& solutionIndex, const int& solutionAveragesIndex, const int& solutionCompressedIndex, void* solution, void* solutionAverages, void* solutionCompressed, const int& previousSolutionIndex, const int& previousSolutionAveragesIndex, const int& previousSolutionCompressedIndex, void* previousSolution, void* previousSolutionAverages, void* previousSolutionCompressed, const int& updateIndex, const int& updateAveragesIndex, const int& updateCompressedIndex, void* update, void* updateAverages, void* updateCompressed, const int& extrapolatedPredictorIndex, const int& extrapolatedPredictorAveragesIndex, const int& extrapolatedPredictorCompressedIndex, void* extrapolatedPredictor, void* extrapolatedPredictorAverages, void* extrapolatedPredictorCompressed, const int& extrapolatedPredictorGradientIndex, void* extrapolatedPredictorGradient, const int& fluctuationIndex, const int& fluctuationAveragesIndex, const int& fluctuationCompressedIndex, void* fluctuation, void* fluctuationAverages, void* fluctuationCompressed, const int& solutionMinIndex, const int& solutionMaxIndex, void* solutionMin, void* solutionMax, const tarch::la::Vector<DIMENSIONS_TIMES_TWO,int>& facewiseAugmentationStatus, const int& augmentationStatus, const tarch::la::Vector<DIMENSIONS_TIMES_TWO,int>& facewiseCommunicationStatus, const int& communicationStatus, const tarch::la::Vector<DIMENSIONS_TIMES_TWO,int>& facewiseRefinementStatus, const int& refinementStatus, const int& previousRefinementStatus, const bool& refinementFlag, const bool& vetoErasingChildren, const int& iterationsToCureTroubledCell, const CompressionState& compressionState, const int& bytesPerDoFInPreviousSolution, const int& bytesPerDoFInSolution, const int& bytesPerDoFInUpdate, const int& bytesPerDoFInExtrapolatedPredictor, const int& bytesPerDoFInFluctuation):
-      _persistentRecords(solverNumber, neighbourMergePerformed, hasCompletedLastStep, parentIndex, hasVirtualChildren, type, refinementEvent, level, offset, size, previousCorrectorTimeStamp, previousCorrectorTimeStepSize, correctorTimeStepSize, correctorTimeStamp, predictorTimeStepSize, predictorTimeStamp, solutionIndex, solutionAveragesIndex, solutionCompressedIndex, solution, solutionAverages, solutionCompressed, previousSolutionIndex, previousSolutionAveragesIndex, previousSolutionCompressedIndex, previousSolution, previousSolutionAverages, previousSolutionCompressed, updateIndex, updateAveragesIndex, updateCompressedIndex, update, updateAverages, updateCompressed, extrapolatedPredictorIndex, extrapolatedPredictorAveragesIndex, extrapolatedPredictorCompressedIndex, extrapolatedPredictor, extrapolatedPredictorAverages, extrapolatedPredictorCompressed, extrapolatedPredictorGradientIndex, extrapolatedPredictorGradient, fluctuationIndex, fluctuationAveragesIndex, fluctuationCompressedIndex, fluctuation, fluctuationAverages, fluctuationCompressed, solutionMinIndex, solutionMaxIndex, solutionMin, solutionMax, facewiseAugmentationStatus, augmentationStatus, facewiseCommunicationStatus, communicationStatus, facewiseRefinementStatus, refinementStatus, previousRefinementStatus, refinementFlag, vetoErasingChildren, iterationsToCureTroubledCell, compressionState, bytesPerDoFInPreviousSolution, bytesPerDoFInSolution, bytesPerDoFInUpdate, bytesPerDoFInExtrapolatedPredictor, bytesPerDoFInFluctuation) {
-=======
-      _persistentRecords(persistentRecords._solverNumber, persistentRecords._neighbourMergePerformed, persistentRecords._hasCompletedLastStep, persistentRecords._parentIndex, persistentRecords._hasVirtualChildren, persistentRecords._type, persistentRecords._refinementEvent, persistentRecords._level, persistentRecords._offset, persistentRecords._size, persistentRecords._previousTimeStamp, persistentRecords._previousTimeStepSize, persistentRecords._timeStepSize, persistentRecords._timeStamp, persistentRecords._solutionIndex, persistentRecords._solutionAveragesIndex, persistentRecords._solutionCompressedIndex, persistentRecords._solution, persistentRecords._solutionAverages, persistentRecords._solutionCompressed, persistentRecords._previousSolutionIndex, persistentRecords._previousSolutionAveragesIndex, persistentRecords._previousSolutionCompressedIndex, persistentRecords._previousSolution, persistentRecords._previousSolutionAverages, persistentRecords._previousSolutionCompressed, persistentRecords._updateIndex, persistentRecords._updateAveragesIndex, persistentRecords._updateCompressedIndex, persistentRecords._update, persistentRecords._updateAverages, persistentRecords._updateCompressed, persistentRecords._extrapolatedPredictorIndex, persistentRecords._extrapolatedPredictorAveragesIndex, persistentRecords._extrapolatedPredictorCompressedIndex, persistentRecords._extrapolatedPredictor, persistentRecords._extrapolatedPredictorAverages, persistentRecords._extrapolatedPredictorCompressed, persistentRecords._fluctuationIndex, persistentRecords._fluctuationAveragesIndex, persistentRecords._fluctuationCompressedIndex, persistentRecords._fluctuation, persistentRecords._fluctuationAverages, persistentRecords._fluctuationCompressed, persistentRecords._solutionMinIndex, persistentRecords._solutionMaxIndex, persistentRecords._solutionMin, persistentRecords._solutionMax, persistentRecords._facewiseAugmentationStatus, persistentRecords._augmentationStatus, persistentRecords._facewiseCommunicationStatus, persistentRecords._communicationStatus, persistentRecords._facewiseRefinementStatus, persistentRecords._refinementStatus, persistentRecords._previousRefinementStatus, persistentRecords._refinementFlag, persistentRecords._vetoErasingChildren, persistentRecords._iterationsToCureTroubledCell, persistentRecords._compressionState, persistentRecords._bytesPerDoFInPreviousSolution, persistentRecords._bytesPerDoFInSolution, persistentRecords._bytesPerDoFInUpdate, persistentRecords._bytesPerDoFInExtrapolatedPredictor, persistentRecords._bytesPerDoFInFluctuation) {
-         
-      }
-      
-      
-      exahype::records::ADERDGCellDescription::ADERDGCellDescription(const int& solverNumber, const tarch::la::Vector<DIMENSIONS_TIMES_TWO,signed char>& neighbourMergePerformed, const bool& hasCompletedLastStep, const int& parentIndex, const bool& hasVirtualChildren, const Type& type, const RefinementEvent& refinementEvent, const int& level, const tarch::la::Vector<DIMENSIONS,double>& offset, const tarch::la::Vector<DIMENSIONS,double>& size, const double& previousTimeStamp, const double& previousTimeStepSize, const double& timeStepSize, const double& timeStamp, const int& solutionIndex, const int& solutionAveragesIndex, const int& solutionCompressedIndex, void* solution, void* solutionAverages, void* solutionCompressed, const int& previousSolutionIndex, const int& previousSolutionAveragesIndex, const int& previousSolutionCompressedIndex, void* previousSolution, void* previousSolutionAverages, void* previousSolutionCompressed, const int& updateIndex, const int& updateAveragesIndex, const int& updateCompressedIndex, void* update, void* updateAverages, void* updateCompressed, const int& extrapolatedPredictorIndex, const int& extrapolatedPredictorAveragesIndex, const int& extrapolatedPredictorCompressedIndex, void* extrapolatedPredictor, void* extrapolatedPredictorAverages, void* extrapolatedPredictorCompressed, const int& fluctuationIndex, const int& fluctuationAveragesIndex, const int& fluctuationCompressedIndex, void* fluctuation, void* fluctuationAverages, void* fluctuationCompressed, const int& solutionMinIndex, const int& solutionMaxIndex, void* solutionMin, void* solutionMax, const tarch::la::Vector<DIMENSIONS_TIMES_TWO,int>& facewiseAugmentationStatus, const int& augmentationStatus, const tarch::la::Vector<DIMENSIONS_TIMES_TWO,int>& facewiseCommunicationStatus, const int& communicationStatus, const tarch::la::Vector<DIMENSIONS_TIMES_TWO,int>& facewiseRefinementStatus, const int& refinementStatus, const int& previousRefinementStatus, const bool& refinementFlag, const bool& vetoErasingChildren, const int& iterationsToCureTroubledCell, const CompressionState& compressionState, const int& bytesPerDoFInPreviousSolution, const int& bytesPerDoFInSolution, const int& bytesPerDoFInUpdate, const int& bytesPerDoFInExtrapolatedPredictor, const int& bytesPerDoFInFluctuation):
-      _persistentRecords(solverNumber, neighbourMergePerformed, hasCompletedLastStep, parentIndex, hasVirtualChildren, type, refinementEvent, level, offset, size, previousTimeStamp, previousTimeStepSize, timeStepSize, timeStamp, solutionIndex, solutionAveragesIndex, solutionCompressedIndex, solution, solutionAverages, solutionCompressed, previousSolutionIndex, previousSolutionAveragesIndex, previousSolutionCompressedIndex, previousSolution, previousSolutionAverages, previousSolutionCompressed, updateIndex, updateAveragesIndex, updateCompressedIndex, update, updateAverages, updateCompressed, extrapolatedPredictorIndex, extrapolatedPredictorAveragesIndex, extrapolatedPredictorCompressedIndex, extrapolatedPredictor, extrapolatedPredictorAverages, extrapolatedPredictorCompressed, fluctuationIndex, fluctuationAveragesIndex, fluctuationCompressedIndex, fluctuation, fluctuationAverages, fluctuationCompressed, solutionMinIndex, solutionMaxIndex, solutionMin, solutionMax, facewiseAugmentationStatus, augmentationStatus, facewiseCommunicationStatus, communicationStatus, facewiseRefinementStatus, refinementStatus, previousRefinementStatus, refinementFlag, vetoErasingChildren, iterationsToCureTroubledCell, compressionState, bytesPerDoFInPreviousSolution, bytesPerDoFInSolution, bytesPerDoFInUpdate, bytesPerDoFInExtrapolatedPredictor, bytesPerDoFInFluctuation) {
->>>>>>> a6412eac
+      exahype::records::ADERDGCellDescription::ADERDGCellDescription(const int& solverNumber, const tarch::la::Vector<DIMENSIONS_TIMES_TWO,signed char>& neighbourMergePerformed, const bool& hasCompletedLastStep, const int& parentIndex, const bool& hasVirtualChildren, const Type& type, const RefinementEvent& refinementEvent, const int& level, const tarch::la::Vector<DIMENSIONS,double>& offset, const tarch::la::Vector<DIMENSIONS,double>& size, const double& previousTimeStamp, const double& previousTimeStepSize, const double& timeStepSize, const double& timeStamp, const int& solutionIndex, const int& solutionAveragesIndex, const int& solutionCompressedIndex, void* solution, void* solutionAverages, void* solutionCompressed, const int& previousSolutionIndex, const int& previousSolutionAveragesIndex, const int& previousSolutionCompressedIndex, void* previousSolution, void* previousSolutionAverages, void* previousSolutionCompressed, const int& updateIndex, const int& updateAveragesIndex, const int& updateCompressedIndex, void* update, void* updateAverages, void* updateCompressed, const int& extrapolatedPredictorIndex, const int& extrapolatedPredictorAveragesIndex, const int& extrapolatedPredictorCompressedIndex, void* extrapolatedPredictor, void* extrapolatedPredictorAverages, void* extrapolatedPredictorCompressed, const int& extrapolatedPredictorGradientIndex, void* extrapolatedPredictorGradient, const int& fluctuationIndex, const int& fluctuationAveragesIndex, const int& fluctuationCompressedIndex, void* fluctuation, void* fluctuationAverages, void* fluctuationCompressed, const int& solutionMinIndex, const int& solutionMaxIndex, void* solutionMin, void* solutionMax, const tarch::la::Vector<DIMENSIONS_TIMES_TWO,int>& facewiseAugmentationStatus, const int& augmentationStatus, const tarch::la::Vector<DIMENSIONS_TIMES_TWO,int>& facewiseCommunicationStatus, const int& communicationStatus, const tarch::la::Vector<DIMENSIONS_TIMES_TWO,int>& facewiseRefinementStatus, const int& refinementStatus, const int& previousRefinementStatus, const bool& refinementFlag, const bool& vetoErasingChildren, const int& iterationsToCureTroubledCell, const CompressionState& compressionState, const int& bytesPerDoFInPreviousSolution, const int& bytesPerDoFInSolution, const int& bytesPerDoFInUpdate, const int& bytesPerDoFInExtrapolatedPredictor, const int& bytesPerDoFInFluctuation):
+      _persistentRecords(solverNumber, neighbourMergePerformed, hasCompletedLastStep, parentIndex, hasVirtualChildren, type, refinementEvent, level, offset, size, previousTimeStamp, previousTimeStepSize, timeStepSize, timeStamp, solutionIndex, solutionAveragesIndex, solutionCompressedIndex, solution, solutionAverages, solutionCompressed, previousSolutionIndex, previousSolutionAveragesIndex, previousSolutionCompressedIndex, previousSolution, previousSolutionAverages, previousSolutionCompressed, updateIndex, updateAveragesIndex, updateCompressedIndex, update, updateAverages, updateCompressed, extrapolatedPredictorIndex, extrapolatedPredictorAveragesIndex, extrapolatedPredictorCompressedIndex, extrapolatedPredictor, extrapolatedPredictorAverages, extrapolatedPredictorCompressed, extrapolatedPredictorGradientIndex, extrapolatedPredictorGradient, fluctuationIndex, fluctuationAveragesIndex, fluctuationCompressedIndex, fluctuation, fluctuationAverages, fluctuationCompressed, solutionMinIndex, solutionMaxIndex, solutionMin, solutionMax, facewiseAugmentationStatus, augmentationStatus, facewiseCommunicationStatus, communicationStatus, facewiseRefinementStatus, refinementStatus, previousRefinementStatus, refinementFlag, vetoErasingChildren, iterationsToCureTroubledCell, compressionState, bytesPerDoFInPreviousSolution, bytesPerDoFInSolution, bytesPerDoFInUpdate, bytesPerDoFInExtrapolatedPredictor, bytesPerDoFInFluctuation) {
          
       }
       
@@ -3708,15 +3396,9 @@
                ADERDGCellDescription dummyADERDGCellDescription[2];
                
                #ifdef MPI2
-<<<<<<< HEAD
-               const int Attributes = 68;
-               #else
-               const int Attributes = 69;
-=======
-               const int Attributes = 64;
-               #else
-               const int Attributes = 65;
->>>>>>> a6412eac
+               const int Attributes = 66;
+               #else
+               const int Attributes = 67;
                #endif
                MPI_Datatype subtypes[Attributes] = {
                     MPI_INT		 //solverNumber
@@ -4062,275 +3744,144 @@
                MPI_Address( const_cast<void*>(static_cast<const void*>(&(dummyADERDGCellDescription[0]._persistentRecords._extrapolatedPredictorCompressed))), 		&disp[37] );
                #endif
                #ifdef MPI2
-<<<<<<< HEAD
-               MPI_Get_address( const_cast<void*>(static_cast<const void*>(&(dummyADERDGCellDescription[0]._persistentRecords._extrapolatedPredictorGradientIndex))), 		&disp[40] );
-               #else
-               MPI_Address( const_cast<void*>(static_cast<const void*>(&(dummyADERDGCellDescription[0]._persistentRecords._extrapolatedPredictorGradientIndex))), 		&disp[40] );
-               #endif
-               #ifdef MPI2
-               MPI_Get_address( const_cast<void*>(static_cast<const void*>(&(dummyADERDGCellDescription[0]._persistentRecords._extrapolatedPredictorGradient))), 		&disp[41] );
-               #else
-               MPI_Address( const_cast<void*>(static_cast<const void*>(&(dummyADERDGCellDescription[0]._persistentRecords._extrapolatedPredictorGradient))), 		&disp[41] );
-               #endif
-               #ifdef MPI2
-               MPI_Get_address( const_cast<void*>(static_cast<const void*>(&(dummyADERDGCellDescription[0]._persistentRecords._fluctuationIndex))), 		&disp[42] );
-               #else
-               MPI_Address( const_cast<void*>(static_cast<const void*>(&(dummyADERDGCellDescription[0]._persistentRecords._fluctuationIndex))), 		&disp[42] );
-               #endif
-               #ifdef MPI2
-               MPI_Get_address( const_cast<void*>(static_cast<const void*>(&(dummyADERDGCellDescription[0]._persistentRecords._fluctuationAveragesIndex))), 		&disp[43] );
-               #else
-               MPI_Address( const_cast<void*>(static_cast<const void*>(&(dummyADERDGCellDescription[0]._persistentRecords._fluctuationAveragesIndex))), 		&disp[43] );
-               #endif
-               #ifdef MPI2
-               MPI_Get_address( const_cast<void*>(static_cast<const void*>(&(dummyADERDGCellDescription[0]._persistentRecords._fluctuationCompressedIndex))), 		&disp[44] );
-               #else
-               MPI_Address( const_cast<void*>(static_cast<const void*>(&(dummyADERDGCellDescription[0]._persistentRecords._fluctuationCompressedIndex))), 		&disp[44] );
-               #endif
-               #ifdef MPI2
-               MPI_Get_address( const_cast<void*>(static_cast<const void*>(&(dummyADERDGCellDescription[0]._persistentRecords._fluctuation))), 		&disp[45] );
-               #else
-               MPI_Address( const_cast<void*>(static_cast<const void*>(&(dummyADERDGCellDescription[0]._persistentRecords._fluctuation))), 		&disp[45] );
-               #endif
-               #ifdef MPI2
-               MPI_Get_address( const_cast<void*>(static_cast<const void*>(&(dummyADERDGCellDescription[0]._persistentRecords._fluctuationAverages))), 		&disp[46] );
-               #else
-               MPI_Address( const_cast<void*>(static_cast<const void*>(&(dummyADERDGCellDescription[0]._persistentRecords._fluctuationAverages))), 		&disp[46] );
-               #endif
-               #ifdef MPI2
-               MPI_Get_address( const_cast<void*>(static_cast<const void*>(&(dummyADERDGCellDescription[0]._persistentRecords._fluctuationCompressed))), 		&disp[47] );
-               #else
-               MPI_Address( const_cast<void*>(static_cast<const void*>(&(dummyADERDGCellDescription[0]._persistentRecords._fluctuationCompressed))), 		&disp[47] );
-               #endif
-               #ifdef MPI2
-               MPI_Get_address( const_cast<void*>(static_cast<const void*>(&(dummyADERDGCellDescription[0]._persistentRecords._solutionMinIndex))), 		&disp[48] );
-               #else
-               MPI_Address( const_cast<void*>(static_cast<const void*>(&(dummyADERDGCellDescription[0]._persistentRecords._solutionMinIndex))), 		&disp[48] );
-               #endif
-               #ifdef MPI2
-               MPI_Get_address( const_cast<void*>(static_cast<const void*>(&(dummyADERDGCellDescription[0]._persistentRecords._solutionMaxIndex))), 		&disp[49] );
-               #else
-               MPI_Address( const_cast<void*>(static_cast<const void*>(&(dummyADERDGCellDescription[0]._persistentRecords._solutionMaxIndex))), 		&disp[49] );
-               #endif
-               #ifdef MPI2
-               MPI_Get_address( const_cast<void*>(static_cast<const void*>(&(dummyADERDGCellDescription[0]._persistentRecords._solutionMin))), 		&disp[50] );
-               #else
-               MPI_Address( const_cast<void*>(static_cast<const void*>(&(dummyADERDGCellDescription[0]._persistentRecords._solutionMin))), 		&disp[50] );
-               #endif
-               #ifdef MPI2
-               MPI_Get_address( const_cast<void*>(static_cast<const void*>(&(dummyADERDGCellDescription[0]._persistentRecords._solutionMax))), 		&disp[51] );
-               #else
-               MPI_Address( const_cast<void*>(static_cast<const void*>(&(dummyADERDGCellDescription[0]._persistentRecords._solutionMax))), 		&disp[51] );
-               #endif
-               #ifdef MPI2
-               MPI_Get_address( const_cast<void*>(static_cast<const void*>(&(dummyADERDGCellDescription[0]._persistentRecords._facewiseAugmentationStatus[0]))), 		&disp[52] );
-               #else
-               MPI_Address( const_cast<void*>(static_cast<const void*>(&(dummyADERDGCellDescription[0]._persistentRecords._facewiseAugmentationStatus[0]))), 		&disp[52] );
-               #endif
-               #ifdef MPI2
-               MPI_Get_address( const_cast<void*>(static_cast<const void*>(&(dummyADERDGCellDescription[0]._persistentRecords._augmentationStatus))), 		&disp[53] );
-               #else
-               MPI_Address( const_cast<void*>(static_cast<const void*>(&(dummyADERDGCellDescription[0]._persistentRecords._augmentationStatus))), 		&disp[53] );
-               #endif
-               #ifdef MPI2
-               MPI_Get_address( const_cast<void*>(static_cast<const void*>(&(dummyADERDGCellDescription[0]._persistentRecords._facewiseCommunicationStatus[0]))), 		&disp[54] );
-               #else
-               MPI_Address( const_cast<void*>(static_cast<const void*>(&(dummyADERDGCellDescription[0]._persistentRecords._facewiseCommunicationStatus[0]))), 		&disp[54] );
-               #endif
-               #ifdef MPI2
-               MPI_Get_address( const_cast<void*>(static_cast<const void*>(&(dummyADERDGCellDescription[0]._persistentRecords._communicationStatus))), 		&disp[55] );
-               #else
-               MPI_Address( const_cast<void*>(static_cast<const void*>(&(dummyADERDGCellDescription[0]._persistentRecords._communicationStatus))), 		&disp[55] );
-               #endif
-               #ifdef MPI2
-               MPI_Get_address( const_cast<void*>(static_cast<const void*>(&(dummyADERDGCellDescription[0]._persistentRecords._facewiseRefinementStatus[0]))), 		&disp[56] );
-               #else
-               MPI_Address( const_cast<void*>(static_cast<const void*>(&(dummyADERDGCellDescription[0]._persistentRecords._facewiseRefinementStatus[0]))), 		&disp[56] );
-               #endif
-               #ifdef MPI2
-               MPI_Get_address( const_cast<void*>(static_cast<const void*>(&(dummyADERDGCellDescription[0]._persistentRecords._refinementStatus))), 		&disp[57] );
-               #else
-               MPI_Address( const_cast<void*>(static_cast<const void*>(&(dummyADERDGCellDescription[0]._persistentRecords._refinementStatus))), 		&disp[57] );
-               #endif
-               #ifdef MPI2
-               MPI_Get_address( const_cast<void*>(static_cast<const void*>(&(dummyADERDGCellDescription[0]._persistentRecords._previousRefinementStatus))), 		&disp[58] );
-               #else
-               MPI_Address( const_cast<void*>(static_cast<const void*>(&(dummyADERDGCellDescription[0]._persistentRecords._previousRefinementStatus))), 		&disp[58] );
-               #endif
-               #ifdef MPI2
-               MPI_Get_address( const_cast<void*>(static_cast<const void*>(&(dummyADERDGCellDescription[0]._persistentRecords._refinementFlag))), 		&disp[59] );
-               #else
-               MPI_Address( const_cast<void*>(static_cast<const void*>(&(dummyADERDGCellDescription[0]._persistentRecords._refinementFlag))), 		&disp[59] );
-               #endif
-               #ifdef MPI2
-               MPI_Get_address( const_cast<void*>(static_cast<const void*>(&(dummyADERDGCellDescription[0]._persistentRecords._vetoErasingChildren))), 		&disp[60] );
-               #else
-               MPI_Address( const_cast<void*>(static_cast<const void*>(&(dummyADERDGCellDescription[0]._persistentRecords._vetoErasingChildren))), 		&disp[60] );
-               #endif
-               #ifdef MPI2
-               MPI_Get_address( const_cast<void*>(static_cast<const void*>(&(dummyADERDGCellDescription[0]._persistentRecords._iterationsToCureTroubledCell))), 		&disp[61] );
-               #else
-               MPI_Address( const_cast<void*>(static_cast<const void*>(&(dummyADERDGCellDescription[0]._persistentRecords._iterationsToCureTroubledCell))), 		&disp[61] );
-               #endif
-               #ifdef MPI2
-               MPI_Get_address( const_cast<void*>(static_cast<const void*>(&(dummyADERDGCellDescription[0]._persistentRecords._compressionState))), 		&disp[62] );
-               #else
-               MPI_Address( const_cast<void*>(static_cast<const void*>(&(dummyADERDGCellDescription[0]._persistentRecords._compressionState))), 		&disp[62] );
-               #endif
-               #ifdef MPI2
-               MPI_Get_address( const_cast<void*>(static_cast<const void*>(&(dummyADERDGCellDescription[0]._persistentRecords._bytesPerDoFInPreviousSolution))), 		&disp[63] );
-               #else
-               MPI_Address( const_cast<void*>(static_cast<const void*>(&(dummyADERDGCellDescription[0]._persistentRecords._bytesPerDoFInPreviousSolution))), 		&disp[63] );
-               #endif
-               #ifdef MPI2
-               MPI_Get_address( const_cast<void*>(static_cast<const void*>(&(dummyADERDGCellDescription[0]._persistentRecords._bytesPerDoFInSolution))), 		&disp[64] );
-               #else
-               MPI_Address( const_cast<void*>(static_cast<const void*>(&(dummyADERDGCellDescription[0]._persistentRecords._bytesPerDoFInSolution))), 		&disp[64] );
-               #endif
-               #ifdef MPI2
-               MPI_Get_address( const_cast<void*>(static_cast<const void*>(&(dummyADERDGCellDescription[0]._persistentRecords._bytesPerDoFInUpdate))), 		&disp[65] );
-               #else
-               MPI_Address( const_cast<void*>(static_cast<const void*>(&(dummyADERDGCellDescription[0]._persistentRecords._bytesPerDoFInUpdate))), 		&disp[65] );
-               #endif
-               #ifdef MPI2
-               MPI_Get_address( const_cast<void*>(static_cast<const void*>(&(dummyADERDGCellDescription[0]._persistentRecords._bytesPerDoFInExtrapolatedPredictor))), 		&disp[66] );
-               #else
-               MPI_Address( const_cast<void*>(static_cast<const void*>(&(dummyADERDGCellDescription[0]._persistentRecords._bytesPerDoFInExtrapolatedPredictor))), 		&disp[66] );
-               #endif
-               #ifdef MPI2
-               MPI_Get_address( const_cast<void*>(static_cast<const void*>(&(dummyADERDGCellDescription[0]._persistentRecords._bytesPerDoFInFluctuation))), 		&disp[67] );
-               #else
-               MPI_Address( const_cast<void*>(static_cast<const void*>(&(dummyADERDGCellDescription[0]._persistentRecords._bytesPerDoFInFluctuation))), 		&disp[67] );
-=======
-               MPI_Get_address( const_cast<void*>(static_cast<const void*>(&(dummyADERDGCellDescription[0]._persistentRecords._fluctuationIndex))), 		&disp[38] );
-               #else
-               MPI_Address( const_cast<void*>(static_cast<const void*>(&(dummyADERDGCellDescription[0]._persistentRecords._fluctuationIndex))), 		&disp[38] );
-               #endif
-               #ifdef MPI2
-               MPI_Get_address( const_cast<void*>(static_cast<const void*>(&(dummyADERDGCellDescription[0]._persistentRecords._fluctuationAveragesIndex))), 		&disp[39] );
-               #else
-               MPI_Address( const_cast<void*>(static_cast<const void*>(&(dummyADERDGCellDescription[0]._persistentRecords._fluctuationAveragesIndex))), 		&disp[39] );
-               #endif
-               #ifdef MPI2
-               MPI_Get_address( const_cast<void*>(static_cast<const void*>(&(dummyADERDGCellDescription[0]._persistentRecords._fluctuationCompressedIndex))), 		&disp[40] );
-               #else
-               MPI_Address( const_cast<void*>(static_cast<const void*>(&(dummyADERDGCellDescription[0]._persistentRecords._fluctuationCompressedIndex))), 		&disp[40] );
-               #endif
-               #ifdef MPI2
-               MPI_Get_address( const_cast<void*>(static_cast<const void*>(&(dummyADERDGCellDescription[0]._persistentRecords._fluctuation))), 		&disp[41] );
-               #else
-               MPI_Address( const_cast<void*>(static_cast<const void*>(&(dummyADERDGCellDescription[0]._persistentRecords._fluctuation))), 		&disp[41] );
-               #endif
-               #ifdef MPI2
-               MPI_Get_address( const_cast<void*>(static_cast<const void*>(&(dummyADERDGCellDescription[0]._persistentRecords._fluctuationAverages))), 		&disp[42] );
-               #else
-               MPI_Address( const_cast<void*>(static_cast<const void*>(&(dummyADERDGCellDescription[0]._persistentRecords._fluctuationAverages))), 		&disp[42] );
-               #endif
-               #ifdef MPI2
-               MPI_Get_address( const_cast<void*>(static_cast<const void*>(&(dummyADERDGCellDescription[0]._persistentRecords._fluctuationCompressed))), 		&disp[43] );
-               #else
-               MPI_Address( const_cast<void*>(static_cast<const void*>(&(dummyADERDGCellDescription[0]._persistentRecords._fluctuationCompressed))), 		&disp[43] );
-               #endif
-               #ifdef MPI2
-               MPI_Get_address( const_cast<void*>(static_cast<const void*>(&(dummyADERDGCellDescription[0]._persistentRecords._solutionMinIndex))), 		&disp[44] );
-               #else
-               MPI_Address( const_cast<void*>(static_cast<const void*>(&(dummyADERDGCellDescription[0]._persistentRecords._solutionMinIndex))), 		&disp[44] );
-               #endif
-               #ifdef MPI2
-               MPI_Get_address( const_cast<void*>(static_cast<const void*>(&(dummyADERDGCellDescription[0]._persistentRecords._solutionMaxIndex))), 		&disp[45] );
-               #else
-               MPI_Address( const_cast<void*>(static_cast<const void*>(&(dummyADERDGCellDescription[0]._persistentRecords._solutionMaxIndex))), 		&disp[45] );
-               #endif
-               #ifdef MPI2
-               MPI_Get_address( const_cast<void*>(static_cast<const void*>(&(dummyADERDGCellDescription[0]._persistentRecords._solutionMin))), 		&disp[46] );
-               #else
-               MPI_Address( const_cast<void*>(static_cast<const void*>(&(dummyADERDGCellDescription[0]._persistentRecords._solutionMin))), 		&disp[46] );
-               #endif
-               #ifdef MPI2
-               MPI_Get_address( const_cast<void*>(static_cast<const void*>(&(dummyADERDGCellDescription[0]._persistentRecords._solutionMax))), 		&disp[47] );
-               #else
-               MPI_Address( const_cast<void*>(static_cast<const void*>(&(dummyADERDGCellDescription[0]._persistentRecords._solutionMax))), 		&disp[47] );
-               #endif
-               #ifdef MPI2
-               MPI_Get_address( const_cast<void*>(static_cast<const void*>(&(dummyADERDGCellDescription[0]._persistentRecords._facewiseAugmentationStatus[0]))), 		&disp[48] );
-               #else
-               MPI_Address( const_cast<void*>(static_cast<const void*>(&(dummyADERDGCellDescription[0]._persistentRecords._facewiseAugmentationStatus[0]))), 		&disp[48] );
-               #endif
-               #ifdef MPI2
-               MPI_Get_address( const_cast<void*>(static_cast<const void*>(&(dummyADERDGCellDescription[0]._persistentRecords._augmentationStatus))), 		&disp[49] );
-               #else
-               MPI_Address( const_cast<void*>(static_cast<const void*>(&(dummyADERDGCellDescription[0]._persistentRecords._augmentationStatus))), 		&disp[49] );
-               #endif
-               #ifdef MPI2
-               MPI_Get_address( const_cast<void*>(static_cast<const void*>(&(dummyADERDGCellDescription[0]._persistentRecords._facewiseCommunicationStatus[0]))), 		&disp[50] );
-               #else
-               MPI_Address( const_cast<void*>(static_cast<const void*>(&(dummyADERDGCellDescription[0]._persistentRecords._facewiseCommunicationStatus[0]))), 		&disp[50] );
-               #endif
-               #ifdef MPI2
-               MPI_Get_address( const_cast<void*>(static_cast<const void*>(&(dummyADERDGCellDescription[0]._persistentRecords._communicationStatus))), 		&disp[51] );
-               #else
-               MPI_Address( const_cast<void*>(static_cast<const void*>(&(dummyADERDGCellDescription[0]._persistentRecords._communicationStatus))), 		&disp[51] );
-               #endif
-               #ifdef MPI2
-               MPI_Get_address( const_cast<void*>(static_cast<const void*>(&(dummyADERDGCellDescription[0]._persistentRecords._facewiseRefinementStatus[0]))), 		&disp[52] );
-               #else
-               MPI_Address( const_cast<void*>(static_cast<const void*>(&(dummyADERDGCellDescription[0]._persistentRecords._facewiseRefinementStatus[0]))), 		&disp[52] );
-               #endif
-               #ifdef MPI2
-               MPI_Get_address( const_cast<void*>(static_cast<const void*>(&(dummyADERDGCellDescription[0]._persistentRecords._refinementStatus))), 		&disp[53] );
-               #else
-               MPI_Address( const_cast<void*>(static_cast<const void*>(&(dummyADERDGCellDescription[0]._persistentRecords._refinementStatus))), 		&disp[53] );
-               #endif
-               #ifdef MPI2
-               MPI_Get_address( const_cast<void*>(static_cast<const void*>(&(dummyADERDGCellDescription[0]._persistentRecords._previousRefinementStatus))), 		&disp[54] );
-               #else
-               MPI_Address( const_cast<void*>(static_cast<const void*>(&(dummyADERDGCellDescription[0]._persistentRecords._previousRefinementStatus))), 		&disp[54] );
-               #endif
-               #ifdef MPI2
-               MPI_Get_address( const_cast<void*>(static_cast<const void*>(&(dummyADERDGCellDescription[0]._persistentRecords._refinementFlag))), 		&disp[55] );
-               #else
-               MPI_Address( const_cast<void*>(static_cast<const void*>(&(dummyADERDGCellDescription[0]._persistentRecords._refinementFlag))), 		&disp[55] );
-               #endif
-               #ifdef MPI2
-               MPI_Get_address( const_cast<void*>(static_cast<const void*>(&(dummyADERDGCellDescription[0]._persistentRecords._vetoErasingChildren))), 		&disp[56] );
-               #else
-               MPI_Address( const_cast<void*>(static_cast<const void*>(&(dummyADERDGCellDescription[0]._persistentRecords._vetoErasingChildren))), 		&disp[56] );
-               #endif
-               #ifdef MPI2
-               MPI_Get_address( const_cast<void*>(static_cast<const void*>(&(dummyADERDGCellDescription[0]._persistentRecords._iterationsToCureTroubledCell))), 		&disp[57] );
-               #else
-               MPI_Address( const_cast<void*>(static_cast<const void*>(&(dummyADERDGCellDescription[0]._persistentRecords._iterationsToCureTroubledCell))), 		&disp[57] );
-               #endif
-               #ifdef MPI2
-               MPI_Get_address( const_cast<void*>(static_cast<const void*>(&(dummyADERDGCellDescription[0]._persistentRecords._compressionState))), 		&disp[58] );
-               #else
-               MPI_Address( const_cast<void*>(static_cast<const void*>(&(dummyADERDGCellDescription[0]._persistentRecords._compressionState))), 		&disp[58] );
-               #endif
-               #ifdef MPI2
-               MPI_Get_address( const_cast<void*>(static_cast<const void*>(&(dummyADERDGCellDescription[0]._persistentRecords._bytesPerDoFInPreviousSolution))), 		&disp[59] );
-               #else
-               MPI_Address( const_cast<void*>(static_cast<const void*>(&(dummyADERDGCellDescription[0]._persistentRecords._bytesPerDoFInPreviousSolution))), 		&disp[59] );
-               #endif
-               #ifdef MPI2
-               MPI_Get_address( const_cast<void*>(static_cast<const void*>(&(dummyADERDGCellDescription[0]._persistentRecords._bytesPerDoFInSolution))), 		&disp[60] );
-               #else
-               MPI_Address( const_cast<void*>(static_cast<const void*>(&(dummyADERDGCellDescription[0]._persistentRecords._bytesPerDoFInSolution))), 		&disp[60] );
-               #endif
-               #ifdef MPI2
-               MPI_Get_address( const_cast<void*>(static_cast<const void*>(&(dummyADERDGCellDescription[0]._persistentRecords._bytesPerDoFInUpdate))), 		&disp[61] );
-               #else
-               MPI_Address( const_cast<void*>(static_cast<const void*>(&(dummyADERDGCellDescription[0]._persistentRecords._bytesPerDoFInUpdate))), 		&disp[61] );
-               #endif
-               #ifdef MPI2
-               MPI_Get_address( const_cast<void*>(static_cast<const void*>(&(dummyADERDGCellDescription[0]._persistentRecords._bytesPerDoFInExtrapolatedPredictor))), 		&disp[62] );
-               #else
-               MPI_Address( const_cast<void*>(static_cast<const void*>(&(dummyADERDGCellDescription[0]._persistentRecords._bytesPerDoFInExtrapolatedPredictor))), 		&disp[62] );
-               #endif
-               #ifdef MPI2
-               MPI_Get_address( const_cast<void*>(static_cast<const void*>(&(dummyADERDGCellDescription[0]._persistentRecords._bytesPerDoFInFluctuation))), 		&disp[63] );
-               #else
-               MPI_Address( const_cast<void*>(static_cast<const void*>(&(dummyADERDGCellDescription[0]._persistentRecords._bytesPerDoFInFluctuation))), 		&disp[63] );
->>>>>>> a6412eac
+               MPI_Get_address( const_cast<void*>(static_cast<const void*>(&(dummyADERDGCellDescription[0]._persistentRecords._extrapolatedPredictorGradientIndex))), 		&disp[38] );
+               #else
+               MPI_Address( const_cast<void*>(static_cast<const void*>(&(dummyADERDGCellDescription[0]._persistentRecords._extrapolatedPredictorGradientIndex))), 		&disp[38] );
+               #endif
+               #ifdef MPI2
+               MPI_Get_address( const_cast<void*>(static_cast<const void*>(&(dummyADERDGCellDescription[0]._persistentRecords._extrapolatedPredictorGradient))), 		&disp[39] );
+               #else
+               MPI_Address( const_cast<void*>(static_cast<const void*>(&(dummyADERDGCellDescription[0]._persistentRecords._extrapolatedPredictorGradient))), 		&disp[39] );
+               #endif
+               #ifdef MPI2
+               MPI_Get_address( const_cast<void*>(static_cast<const void*>(&(dummyADERDGCellDescription[0]._persistentRecords._fluctuationIndex))), 		&disp[40] );
+               #else
+               MPI_Address( const_cast<void*>(static_cast<const void*>(&(dummyADERDGCellDescription[0]._persistentRecords._fluctuationIndex))), 		&disp[40] );
+               #endif
+               #ifdef MPI2
+               MPI_Get_address( const_cast<void*>(static_cast<const void*>(&(dummyADERDGCellDescription[0]._persistentRecords._fluctuationAveragesIndex))), 		&disp[41] );
+               #else
+               MPI_Address( const_cast<void*>(static_cast<const void*>(&(dummyADERDGCellDescription[0]._persistentRecords._fluctuationAveragesIndex))), 		&disp[41] );
+               #endif
+               #ifdef MPI2
+               MPI_Get_address( const_cast<void*>(static_cast<const void*>(&(dummyADERDGCellDescription[0]._persistentRecords._fluctuationCompressedIndex))), 		&disp[42] );
+               #else
+               MPI_Address( const_cast<void*>(static_cast<const void*>(&(dummyADERDGCellDescription[0]._persistentRecords._fluctuationCompressedIndex))), 		&disp[42] );
+               #endif
+               #ifdef MPI2
+               MPI_Get_address( const_cast<void*>(static_cast<const void*>(&(dummyADERDGCellDescription[0]._persistentRecords._fluctuation))), 		&disp[43] );
+               #else
+               MPI_Address( const_cast<void*>(static_cast<const void*>(&(dummyADERDGCellDescription[0]._persistentRecords._fluctuation))), 		&disp[43] );
+               #endif
+               #ifdef MPI2
+               MPI_Get_address( const_cast<void*>(static_cast<const void*>(&(dummyADERDGCellDescription[0]._persistentRecords._fluctuationAverages))), 		&disp[44] );
+               #else
+               MPI_Address( const_cast<void*>(static_cast<const void*>(&(dummyADERDGCellDescription[0]._persistentRecords._fluctuationAverages))), 		&disp[44] );
+               #endif
+               #ifdef MPI2
+               MPI_Get_address( const_cast<void*>(static_cast<const void*>(&(dummyADERDGCellDescription[0]._persistentRecords._fluctuationCompressed))), 		&disp[45] );
+               #else
+               MPI_Address( const_cast<void*>(static_cast<const void*>(&(dummyADERDGCellDescription[0]._persistentRecords._fluctuationCompressed))), 		&disp[45] );
+               #endif
+               #ifdef MPI2
+               MPI_Get_address( const_cast<void*>(static_cast<const void*>(&(dummyADERDGCellDescription[0]._persistentRecords._solutionMinIndex))), 		&disp[46] );
+               #else
+               MPI_Address( const_cast<void*>(static_cast<const void*>(&(dummyADERDGCellDescription[0]._persistentRecords._solutionMinIndex))), 		&disp[46] );
+               #endif
+               #ifdef MPI2
+               MPI_Get_address( const_cast<void*>(static_cast<const void*>(&(dummyADERDGCellDescription[0]._persistentRecords._solutionMaxIndex))), 		&disp[47] );
+               #else
+               MPI_Address( const_cast<void*>(static_cast<const void*>(&(dummyADERDGCellDescription[0]._persistentRecords._solutionMaxIndex))), 		&disp[47] );
+               #endif
+               #ifdef MPI2
+               MPI_Get_address( const_cast<void*>(static_cast<const void*>(&(dummyADERDGCellDescription[0]._persistentRecords._solutionMin))), 		&disp[48] );
+               #else
+               MPI_Address( const_cast<void*>(static_cast<const void*>(&(dummyADERDGCellDescription[0]._persistentRecords._solutionMin))), 		&disp[48] );
+               #endif
+               #ifdef MPI2
+               MPI_Get_address( const_cast<void*>(static_cast<const void*>(&(dummyADERDGCellDescription[0]._persistentRecords._solutionMax))), 		&disp[49] );
+               #else
+               MPI_Address( const_cast<void*>(static_cast<const void*>(&(dummyADERDGCellDescription[0]._persistentRecords._solutionMax))), 		&disp[49] );
+               #endif
+               #ifdef MPI2
+               MPI_Get_address( const_cast<void*>(static_cast<const void*>(&(dummyADERDGCellDescription[0]._persistentRecords._facewiseAugmentationStatus[0]))), 		&disp[50] );
+               #else
+               MPI_Address( const_cast<void*>(static_cast<const void*>(&(dummyADERDGCellDescription[0]._persistentRecords._facewiseAugmentationStatus[0]))), 		&disp[50] );
+               #endif
+               #ifdef MPI2
+               MPI_Get_address( const_cast<void*>(static_cast<const void*>(&(dummyADERDGCellDescription[0]._persistentRecords._augmentationStatus))), 		&disp[51] );
+               #else
+               MPI_Address( const_cast<void*>(static_cast<const void*>(&(dummyADERDGCellDescription[0]._persistentRecords._augmentationStatus))), 		&disp[51] );
+               #endif
+               #ifdef MPI2
+               MPI_Get_address( const_cast<void*>(static_cast<const void*>(&(dummyADERDGCellDescription[0]._persistentRecords._facewiseCommunicationStatus[0]))), 		&disp[52] );
+               #else
+               MPI_Address( const_cast<void*>(static_cast<const void*>(&(dummyADERDGCellDescription[0]._persistentRecords._facewiseCommunicationStatus[0]))), 		&disp[52] );
+               #endif
+               #ifdef MPI2
+               MPI_Get_address( const_cast<void*>(static_cast<const void*>(&(dummyADERDGCellDescription[0]._persistentRecords._communicationStatus))), 		&disp[53] );
+               #else
+               MPI_Address( const_cast<void*>(static_cast<const void*>(&(dummyADERDGCellDescription[0]._persistentRecords._communicationStatus))), 		&disp[53] );
+               #endif
+               #ifdef MPI2
+               MPI_Get_address( const_cast<void*>(static_cast<const void*>(&(dummyADERDGCellDescription[0]._persistentRecords._facewiseRefinementStatus[0]))), 		&disp[54] );
+               #else
+               MPI_Address( const_cast<void*>(static_cast<const void*>(&(dummyADERDGCellDescription[0]._persistentRecords._facewiseRefinementStatus[0]))), 		&disp[54] );
+               #endif
+               #ifdef MPI2
+               MPI_Get_address( const_cast<void*>(static_cast<const void*>(&(dummyADERDGCellDescription[0]._persistentRecords._refinementStatus))), 		&disp[55] );
+               #else
+               MPI_Address( const_cast<void*>(static_cast<const void*>(&(dummyADERDGCellDescription[0]._persistentRecords._refinementStatus))), 		&disp[55] );
+               #endif
+               #ifdef MPI2
+               MPI_Get_address( const_cast<void*>(static_cast<const void*>(&(dummyADERDGCellDescription[0]._persistentRecords._previousRefinementStatus))), 		&disp[56] );
+               #else
+               MPI_Address( const_cast<void*>(static_cast<const void*>(&(dummyADERDGCellDescription[0]._persistentRecords._previousRefinementStatus))), 		&disp[56] );
+               #endif
+               #ifdef MPI2
+               MPI_Get_address( const_cast<void*>(static_cast<const void*>(&(dummyADERDGCellDescription[0]._persistentRecords._refinementFlag))), 		&disp[57] );
+               #else
+               MPI_Address( const_cast<void*>(static_cast<const void*>(&(dummyADERDGCellDescription[0]._persistentRecords._refinementFlag))), 		&disp[57] );
+               #endif
+               #ifdef MPI2
+               MPI_Get_address( const_cast<void*>(static_cast<const void*>(&(dummyADERDGCellDescription[0]._persistentRecords._vetoErasingChildren))), 		&disp[58] );
+               #else
+               MPI_Address( const_cast<void*>(static_cast<const void*>(&(dummyADERDGCellDescription[0]._persistentRecords._vetoErasingChildren))), 		&disp[58] );
+               #endif
+               #ifdef MPI2
+               MPI_Get_address( const_cast<void*>(static_cast<const void*>(&(dummyADERDGCellDescription[0]._persistentRecords._iterationsToCureTroubledCell))), 		&disp[59] );
+               #else
+               MPI_Address( const_cast<void*>(static_cast<const void*>(&(dummyADERDGCellDescription[0]._persistentRecords._iterationsToCureTroubledCell))), 		&disp[59] );
+               #endif
+               #ifdef MPI2
+               MPI_Get_address( const_cast<void*>(static_cast<const void*>(&(dummyADERDGCellDescription[0]._persistentRecords._compressionState))), 		&disp[60] );
+               #else
+               MPI_Address( const_cast<void*>(static_cast<const void*>(&(dummyADERDGCellDescription[0]._persistentRecords._compressionState))), 		&disp[60] );
+               #endif
+               #ifdef MPI2
+               MPI_Get_address( const_cast<void*>(static_cast<const void*>(&(dummyADERDGCellDescription[0]._persistentRecords._bytesPerDoFInPreviousSolution))), 		&disp[61] );
+               #else
+               MPI_Address( const_cast<void*>(static_cast<const void*>(&(dummyADERDGCellDescription[0]._persistentRecords._bytesPerDoFInPreviousSolution))), 		&disp[61] );
+               #endif
+               #ifdef MPI2
+               MPI_Get_address( const_cast<void*>(static_cast<const void*>(&(dummyADERDGCellDescription[0]._persistentRecords._bytesPerDoFInSolution))), 		&disp[62] );
+               #else
+               MPI_Address( const_cast<void*>(static_cast<const void*>(&(dummyADERDGCellDescription[0]._persistentRecords._bytesPerDoFInSolution))), 		&disp[62] );
+               #endif
+               #ifdef MPI2
+               MPI_Get_address( const_cast<void*>(static_cast<const void*>(&(dummyADERDGCellDescription[0]._persistentRecords._bytesPerDoFInUpdate))), 		&disp[63] );
+               #else
+               MPI_Address( const_cast<void*>(static_cast<const void*>(&(dummyADERDGCellDescription[0]._persistentRecords._bytesPerDoFInUpdate))), 		&disp[63] );
+               #endif
+               #ifdef MPI2
+               MPI_Get_address( const_cast<void*>(static_cast<const void*>(&(dummyADERDGCellDescription[0]._persistentRecords._bytesPerDoFInExtrapolatedPredictor))), 		&disp[64] );
+               #else
+               MPI_Address( const_cast<void*>(static_cast<const void*>(&(dummyADERDGCellDescription[0]._persistentRecords._bytesPerDoFInExtrapolatedPredictor))), 		&disp[64] );
+               #endif
+               #ifdef MPI2
+               MPI_Get_address( const_cast<void*>(static_cast<const void*>(&(dummyADERDGCellDescription[0]._persistentRecords._bytesPerDoFInFluctuation))), 		&disp[65] );
+               #else
+               MPI_Address( const_cast<void*>(static_cast<const void*>(&(dummyADERDGCellDescription[0]._persistentRecords._bytesPerDoFInFluctuation))), 		&disp[65] );
                #endif
                #ifdef MPI2
                for (int i=1; i<Attributes; i++) {
@@ -4348,15 +3899,9 @@
                   assertion4(disp[i]<static_cast<int>(sizeof(ADERDGCellDescription)), i, disp[i], Attributes, sizeof(ADERDGCellDescription));
                }
                #ifndef MPI2
-<<<<<<< HEAD
-               MPI_Address( const_cast<void*>(static_cast<const void*>(&(dummyADERDGCellDescription[1]))), 		&disp[68] );
-               disp[68] -= base;
-               disp[68] += disp[0];
-=======
-               MPI_Address( const_cast<void*>(static_cast<const void*>(&(dummyADERDGCellDescription[1]))), 		&disp[64] );
-               disp[64] -= base;
-               disp[64] += disp[0];
->>>>>>> a6412eac
+               MPI_Address( const_cast<void*>(static_cast<const void*>(&(dummyADERDGCellDescription[1]))), 		&disp[66] );
+               disp[66] -= base;
+               disp[66] += disp[0];
                #endif
                #ifdef MPI2
                MPI_Datatype tmpType; 
@@ -4641,11 +4186,7 @@
       }
       
       
-<<<<<<< HEAD
-      exahype::records::ADERDGCellDescriptionPacked::PersistentRecords::PersistentRecords(const int& solverNumber, const tarch::la::Vector<DIMENSIONS_TIMES_TWO,signed char>& neighbourMergePerformed, const bool& hasCompletedLastStep, const int& parentIndex, const bool& hasVirtualChildren, const Type& type, const RefinementEvent& refinementEvent, const int& level, const tarch::la::Vector<DIMENSIONS,double>& offset, const tarch::la::Vector<DIMENSIONS,double>& size, const double& previousCorrectorTimeStamp, const double& previousCorrectorTimeStepSize, const double& correctorTimeStepSize, const double& correctorTimeStamp, const double& predictorTimeStepSize, const double& predictorTimeStamp, const int& solutionIndex, const int& solutionAveragesIndex, const int& solutionCompressedIndex, void* solution, void* solutionAverages, void* solutionCompressed, const int& previousSolutionIndex, const int& previousSolutionAveragesIndex, const int& previousSolutionCompressedIndex, void* previousSolution, void* previousSolutionAverages, void* previousSolutionCompressed, const int& updateIndex, const int& updateAveragesIndex, const int& updateCompressedIndex, void* update, void* updateAverages, void* updateCompressed, const int& extrapolatedPredictorIndex, const int& extrapolatedPredictorAveragesIndex, const int& extrapolatedPredictorCompressedIndex, void* extrapolatedPredictor, void* extrapolatedPredictorAverages, void* extrapolatedPredictorCompressed, const int& extrapolatedPredictorGradientIndex, void* extrapolatedPredictorGradient, const int& fluctuationIndex, const int& fluctuationAveragesIndex, const int& fluctuationCompressedIndex, void* fluctuation, void* fluctuationAverages, void* fluctuationCompressed, const int& solutionMinIndex, const int& solutionMaxIndex, void* solutionMin, void* solutionMax, const tarch::la::Vector<DIMENSIONS_TIMES_TWO,int>& facewiseAugmentationStatus, const int& augmentationStatus, const tarch::la::Vector<DIMENSIONS_TIMES_TWO,int>& facewiseCommunicationStatus, const int& communicationStatus, const tarch::la::Vector<DIMENSIONS_TIMES_TWO,int>& facewiseRefinementStatus, const int& refinementStatus, const int& previousRefinementStatus, const bool& refinementFlag, const bool& vetoErasingChildren, const int& iterationsToCureTroubledCell, const CompressionState& compressionState, const int& bytesPerDoFInPreviousSolution, const int& bytesPerDoFInSolution, const int& bytesPerDoFInUpdate, const int& bytesPerDoFInExtrapolatedPredictor, const int& bytesPerDoFInFluctuation):
-=======
-      exahype::records::ADERDGCellDescriptionPacked::PersistentRecords::PersistentRecords(const int& solverNumber, const tarch::la::Vector<DIMENSIONS_TIMES_TWO,signed char>& neighbourMergePerformed, const bool& hasCompletedLastStep, const int& parentIndex, const bool& hasVirtualChildren, const Type& type, const RefinementEvent& refinementEvent, const int& level, const tarch::la::Vector<DIMENSIONS,double>& offset, const tarch::la::Vector<DIMENSIONS,double>& size, const double& previousTimeStamp, const double& previousTimeStepSize, const double& timeStepSize, const double& timeStamp, const int& solutionIndex, const int& solutionAveragesIndex, const int& solutionCompressedIndex, void* solution, void* solutionAverages, void* solutionCompressed, const int& previousSolutionIndex, const int& previousSolutionAveragesIndex, const int& previousSolutionCompressedIndex, void* previousSolution, void* previousSolutionAverages, void* previousSolutionCompressed, const int& updateIndex, const int& updateAveragesIndex, const int& updateCompressedIndex, void* update, void* updateAverages, void* updateCompressed, const int& extrapolatedPredictorIndex, const int& extrapolatedPredictorAveragesIndex, const int& extrapolatedPredictorCompressedIndex, void* extrapolatedPredictor, void* extrapolatedPredictorAverages, void* extrapolatedPredictorCompressed, const int& fluctuationIndex, const int& fluctuationAveragesIndex, const int& fluctuationCompressedIndex, void* fluctuation, void* fluctuationAverages, void* fluctuationCompressed, const int& solutionMinIndex, const int& solutionMaxIndex, void* solutionMin, void* solutionMax, const tarch::la::Vector<DIMENSIONS_TIMES_TWO,int>& facewiseAugmentationStatus, const int& augmentationStatus, const tarch::la::Vector<DIMENSIONS_TIMES_TWO,int>& facewiseCommunicationStatus, const int& communicationStatus, const tarch::la::Vector<DIMENSIONS_TIMES_TWO,int>& facewiseRefinementStatus, const int& refinementStatus, const int& previousRefinementStatus, const bool& refinementFlag, const bool& vetoErasingChildren, const int& iterationsToCureTroubledCell, const CompressionState& compressionState, const int& bytesPerDoFInPreviousSolution, const int& bytesPerDoFInSolution, const int& bytesPerDoFInUpdate, const int& bytesPerDoFInExtrapolatedPredictor, const int& bytesPerDoFInFluctuation):
->>>>>>> a6412eac
+      exahype::records::ADERDGCellDescriptionPacked::PersistentRecords::PersistentRecords(const int& solverNumber, const tarch::la::Vector<DIMENSIONS_TIMES_TWO,signed char>& neighbourMergePerformed, const bool& hasCompletedLastStep, const int& parentIndex, const bool& hasVirtualChildren, const Type& type, const RefinementEvent& refinementEvent, const int& level, const tarch::la::Vector<DIMENSIONS,double>& offset, const tarch::la::Vector<DIMENSIONS,double>& size, const double& previousTimeStamp, const double& previousTimeStepSize, const double& timeStepSize, const double& timeStamp, const int& solutionIndex, const int& solutionAveragesIndex, const int& solutionCompressedIndex, void* solution, void* solutionAverages, void* solutionCompressed, const int& previousSolutionIndex, const int& previousSolutionAveragesIndex, const int& previousSolutionCompressedIndex, void* previousSolution, void* previousSolutionAverages, void* previousSolutionCompressed, const int& updateIndex, const int& updateAveragesIndex, const int& updateCompressedIndex, void* update, void* updateAverages, void* updateCompressed, const int& extrapolatedPredictorIndex, const int& extrapolatedPredictorAveragesIndex, const int& extrapolatedPredictorCompressedIndex, void* extrapolatedPredictor, void* extrapolatedPredictorAverages, void* extrapolatedPredictorCompressed, const int& extrapolatedPredictorGradientIndex, void* extrapolatedPredictorGradient, const int& fluctuationIndex, const int& fluctuationAveragesIndex, const int& fluctuationCompressedIndex, void* fluctuation, void* fluctuationAverages, void* fluctuationCompressed, const int& solutionMinIndex, const int& solutionMaxIndex, void* solutionMin, void* solutionMax, const tarch::la::Vector<DIMENSIONS_TIMES_TWO,int>& facewiseAugmentationStatus, const int& augmentationStatus, const tarch::la::Vector<DIMENSIONS_TIMES_TWO,int>& facewiseCommunicationStatus, const int& communicationStatus, const tarch::la::Vector<DIMENSIONS_TIMES_TWO,int>& facewiseRefinementStatus, const int& refinementStatus, const int& previousRefinementStatus, const bool& refinementFlag, const bool& vetoErasingChildren, const int& iterationsToCureTroubledCell, const CompressionState& compressionState, const int& bytesPerDoFInPreviousSolution, const int& bytesPerDoFInSolution, const int& bytesPerDoFInUpdate, const int& bytesPerDoFInExtrapolatedPredictor, const int& bytesPerDoFInFluctuation):
       _solverNumber(solverNumber),
       _parentIndex(parentIndex),
       _hasVirtualChildren(hasVirtualChildren),
@@ -4733,11 +4274,7 @@
       
       
       exahype::records::ADERDGCellDescriptionPacked::ADERDGCellDescriptionPacked(const PersistentRecords& persistentRecords):
-<<<<<<< HEAD
-      _persistentRecords(persistentRecords._solverNumber, persistentRecords.getNeighbourMergePerformed(), persistentRecords.getHasCompletedLastStep(), persistentRecords._parentIndex, persistentRecords._hasVirtualChildren, persistentRecords.getType(), persistentRecords.getRefinementEvent(), persistentRecords._level, persistentRecords._offset, persistentRecords._size, persistentRecords._previousCorrectorTimeStamp, persistentRecords._previousCorrectorTimeStepSize, persistentRecords._correctorTimeStepSize, persistentRecords._correctorTimeStamp, persistentRecords._predictorTimeStepSize, persistentRecords._predictorTimeStamp, persistentRecords._solutionIndex, persistentRecords._solutionAveragesIndex, persistentRecords._solutionCompressedIndex, persistentRecords._solution, persistentRecords._solutionAverages, persistentRecords._solutionCompressed, persistentRecords._previousSolutionIndex, persistentRecords._previousSolutionAveragesIndex, persistentRecords._previousSolutionCompressedIndex, persistentRecords._previousSolution, persistentRecords._previousSolutionAverages, persistentRecords._previousSolutionCompressed, persistentRecords._updateIndex, persistentRecords._updateAveragesIndex, persistentRecords._updateCompressedIndex, persistentRecords._update, persistentRecords._updateAverages, persistentRecords._updateCompressed, persistentRecords._extrapolatedPredictorIndex, persistentRecords._extrapolatedPredictorAveragesIndex, persistentRecords._extrapolatedPredictorCompressedIndex, persistentRecords._extrapolatedPredictor, persistentRecords._extrapolatedPredictorAverages, persistentRecords._extrapolatedPredictorCompressed, persistentRecords._extrapolatedPredictorGradientIndex, persistentRecords._extrapolatedPredictorGradient, persistentRecords._fluctuationIndex, persistentRecords._fluctuationAveragesIndex, persistentRecords._fluctuationCompressedIndex, persistentRecords._fluctuation, persistentRecords._fluctuationAverages, persistentRecords._fluctuationCompressed, persistentRecords._solutionMinIndex, persistentRecords._solutionMaxIndex, persistentRecords._solutionMin, persistentRecords._solutionMax, persistentRecords._facewiseAugmentationStatus, persistentRecords._augmentationStatus, persistentRecords._facewiseCommunicationStatus, persistentRecords._communicationStatus, persistentRecords._facewiseRefinementStatus, persistentRecords._refinementStatus, persistentRecords._previousRefinementStatus, persistentRecords._refinementFlag, persistentRecords._vetoErasingChildren, persistentRecords._iterationsToCureTroubledCell, persistentRecords.getCompressionState(), persistentRecords.getBytesPerDoFInPreviousSolution(), persistentRecords.getBytesPerDoFInSolution(), persistentRecords.getBytesPerDoFInUpdate(), persistentRecords.getBytesPerDoFInExtrapolatedPredictor(), persistentRecords.getBytesPerDoFInFluctuation()) {
-=======
-      _persistentRecords(persistentRecords._solverNumber, persistentRecords.getNeighbourMergePerformed(), persistentRecords.getHasCompletedLastStep(), persistentRecords._parentIndex, persistentRecords._hasVirtualChildren, persistentRecords.getType(), persistentRecords.getRefinementEvent(), persistentRecords._level, persistentRecords._offset, persistentRecords._size, persistentRecords._previousTimeStamp, persistentRecords._previousTimeStepSize, persistentRecords._timeStepSize, persistentRecords._timeStamp, persistentRecords._solutionIndex, persistentRecords._solutionAveragesIndex, persistentRecords._solutionCompressedIndex, persistentRecords._solution, persistentRecords._solutionAverages, persistentRecords._solutionCompressed, persistentRecords._previousSolutionIndex, persistentRecords._previousSolutionAveragesIndex, persistentRecords._previousSolutionCompressedIndex, persistentRecords._previousSolution, persistentRecords._previousSolutionAverages, persistentRecords._previousSolutionCompressed, persistentRecords._updateIndex, persistentRecords._updateAveragesIndex, persistentRecords._updateCompressedIndex, persistentRecords._update, persistentRecords._updateAverages, persistentRecords._updateCompressed, persistentRecords._extrapolatedPredictorIndex, persistentRecords._extrapolatedPredictorAveragesIndex, persistentRecords._extrapolatedPredictorCompressedIndex, persistentRecords._extrapolatedPredictor, persistentRecords._extrapolatedPredictorAverages, persistentRecords._extrapolatedPredictorCompressed, persistentRecords._fluctuationIndex, persistentRecords._fluctuationAveragesIndex, persistentRecords._fluctuationCompressedIndex, persistentRecords._fluctuation, persistentRecords._fluctuationAverages, persistentRecords._fluctuationCompressed, persistentRecords._solutionMinIndex, persistentRecords._solutionMaxIndex, persistentRecords._solutionMin, persistentRecords._solutionMax, persistentRecords._facewiseAugmentationStatus, persistentRecords._augmentationStatus, persistentRecords._facewiseCommunicationStatus, persistentRecords._communicationStatus, persistentRecords._facewiseRefinementStatus, persistentRecords._refinementStatus, persistentRecords._previousRefinementStatus, persistentRecords._refinementFlag, persistentRecords._vetoErasingChildren, persistentRecords._iterationsToCureTroubledCell, persistentRecords.getCompressionState(), persistentRecords.getBytesPerDoFInPreviousSolution(), persistentRecords.getBytesPerDoFInSolution(), persistentRecords.getBytesPerDoFInUpdate(), persistentRecords.getBytesPerDoFInExtrapolatedPredictor(), persistentRecords.getBytesPerDoFInFluctuation()) {
->>>>>>> a6412eac
+      _persistentRecords(persistentRecords._solverNumber, persistentRecords.getNeighbourMergePerformed(), persistentRecords.getHasCompletedLastStep(), persistentRecords._parentIndex, persistentRecords._hasVirtualChildren, persistentRecords.getType(), persistentRecords.getRefinementEvent(), persistentRecords._level, persistentRecords._offset, persistentRecords._size, persistentRecords._previousTimeStamp, persistentRecords._previousTimeStepSize, persistentRecords._timeStepSize, persistentRecords._timeStamp, persistentRecords._solutionIndex, persistentRecords._solutionAveragesIndex, persistentRecords._solutionCompressedIndex, persistentRecords._solution, persistentRecords._solutionAverages, persistentRecords._solutionCompressed, persistentRecords._previousSolutionIndex, persistentRecords._previousSolutionAveragesIndex, persistentRecords._previousSolutionCompressedIndex, persistentRecords._previousSolution, persistentRecords._previousSolutionAverages, persistentRecords._previousSolutionCompressed, persistentRecords._updateIndex, persistentRecords._updateAveragesIndex, persistentRecords._updateCompressedIndex, persistentRecords._update, persistentRecords._updateAverages, persistentRecords._updateCompressed, persistentRecords._extrapolatedPredictorIndex, persistentRecords._extrapolatedPredictorAveragesIndex, persistentRecords._extrapolatedPredictorCompressedIndex, persistentRecords._extrapolatedPredictor, persistentRecords._extrapolatedPredictorAverages, persistentRecords._extrapolatedPredictorCompressed, persistentRecords._extrapolatedPredictorGradientIndex, persistentRecords._extrapolatedPredictorGradient, persistentRecords._fluctuationIndex, persistentRecords._fluctuationAveragesIndex, persistentRecords._fluctuationCompressedIndex, persistentRecords._fluctuation, persistentRecords._fluctuationAverages, persistentRecords._fluctuationCompressed, persistentRecords._solutionMinIndex, persistentRecords._solutionMaxIndex, persistentRecords._solutionMin, persistentRecords._solutionMax, persistentRecords._facewiseAugmentationStatus, persistentRecords._augmentationStatus, persistentRecords._facewiseCommunicationStatus, persistentRecords._communicationStatus, persistentRecords._facewiseRefinementStatus, persistentRecords._refinementStatus, persistentRecords._previousRefinementStatus, persistentRecords._refinementFlag, persistentRecords._vetoErasingChildren, persistentRecords._iterationsToCureTroubledCell, persistentRecords.getCompressionState(), persistentRecords.getBytesPerDoFInPreviousSolution(), persistentRecords.getBytesPerDoFInSolution(), persistentRecords.getBytesPerDoFInUpdate(), persistentRecords.getBytesPerDoFInExtrapolatedPredictor(), persistentRecords.getBytesPerDoFInFluctuation()) {
          if ((25 >= (8 * sizeof(int)))) {
             std::cerr << "Packed-Type in " << __FILE__ << " too small. Either use bigger data type or append " << std::endl << std::endl;
             std::cerr << "  Packed-Type: int hint-size no-of-bits;  " << std::endl << std::endl;
@@ -4748,13 +4285,8 @@
       }
       
       
-<<<<<<< HEAD
-      exahype::records::ADERDGCellDescriptionPacked::ADERDGCellDescriptionPacked(const int& solverNumber, const tarch::la::Vector<DIMENSIONS_TIMES_TWO,signed char>& neighbourMergePerformed, const bool& hasCompletedLastStep, const int& parentIndex, const bool& hasVirtualChildren, const Type& type, const RefinementEvent& refinementEvent, const int& level, const tarch::la::Vector<DIMENSIONS,double>& offset, const tarch::la::Vector<DIMENSIONS,double>& size, const double& previousCorrectorTimeStamp, const double& previousCorrectorTimeStepSize, const double& correctorTimeStepSize, const double& correctorTimeStamp, const double& predictorTimeStepSize, const double& predictorTimeStamp, const int& solutionIndex, const int& solutionAveragesIndex, const int& solutionCompressedIndex, void* solution, void* solutionAverages, void* solutionCompressed, const int& previousSolutionIndex, const int& previousSolutionAveragesIndex, const int& previousSolutionCompressedIndex, void* previousSolution, void* previousSolutionAverages, void* previousSolutionCompressed, const int& updateIndex, const int& updateAveragesIndex, const int& updateCompressedIndex, void* update, void* updateAverages, void* updateCompressed, const int& extrapolatedPredictorIndex, const int& extrapolatedPredictorAveragesIndex, const int& extrapolatedPredictorCompressedIndex, void* extrapolatedPredictor, void* extrapolatedPredictorAverages, void* extrapolatedPredictorCompressed, const int& extrapolatedPredictorGradientIndex, void* extrapolatedPredictorGradient, const int& fluctuationIndex, const int& fluctuationAveragesIndex, const int& fluctuationCompressedIndex, void* fluctuation, void* fluctuationAverages, void* fluctuationCompressed, const int& solutionMinIndex, const int& solutionMaxIndex, void* solutionMin, void* solutionMax, const tarch::la::Vector<DIMENSIONS_TIMES_TWO,int>& facewiseAugmentationStatus, const int& augmentationStatus, const tarch::la::Vector<DIMENSIONS_TIMES_TWO,int>& facewiseCommunicationStatus, const int& communicationStatus, const tarch::la::Vector<DIMENSIONS_TIMES_TWO,int>& facewiseRefinementStatus, const int& refinementStatus, const int& previousRefinementStatus, const bool& refinementFlag, const bool& vetoErasingChildren, const int& iterationsToCureTroubledCell, const CompressionState& compressionState, const int& bytesPerDoFInPreviousSolution, const int& bytesPerDoFInSolution, const int& bytesPerDoFInUpdate, const int& bytesPerDoFInExtrapolatedPredictor, const int& bytesPerDoFInFluctuation):
-      _persistentRecords(solverNumber, neighbourMergePerformed, hasCompletedLastStep, parentIndex, hasVirtualChildren, type, refinementEvent, level, offset, size, previousCorrectorTimeStamp, previousCorrectorTimeStepSize, correctorTimeStepSize, correctorTimeStamp, predictorTimeStepSize, predictorTimeStamp, solutionIndex, solutionAveragesIndex, solutionCompressedIndex, solution, solutionAverages, solutionCompressed, previousSolutionIndex, previousSolutionAveragesIndex, previousSolutionCompressedIndex, previousSolution, previousSolutionAverages, previousSolutionCompressed, updateIndex, updateAveragesIndex, updateCompressedIndex, update, updateAverages, updateCompressed, extrapolatedPredictorIndex, extrapolatedPredictorAveragesIndex, extrapolatedPredictorCompressedIndex, extrapolatedPredictor, extrapolatedPredictorAverages, extrapolatedPredictorCompressed, extrapolatedPredictorGradientIndex, extrapolatedPredictorGradient, fluctuationIndex, fluctuationAveragesIndex, fluctuationCompressedIndex, fluctuation, fluctuationAverages, fluctuationCompressed, solutionMinIndex, solutionMaxIndex, solutionMin, solutionMax, facewiseAugmentationStatus, augmentationStatus, facewiseCommunicationStatus, communicationStatus, facewiseRefinementStatus, refinementStatus, previousRefinementStatus, refinementFlag, vetoErasingChildren, iterationsToCureTroubledCell, compressionState, bytesPerDoFInPreviousSolution, bytesPerDoFInSolution, bytesPerDoFInUpdate, bytesPerDoFInExtrapolatedPredictor, bytesPerDoFInFluctuation) {
-=======
-      exahype::records::ADERDGCellDescriptionPacked::ADERDGCellDescriptionPacked(const int& solverNumber, const tarch::la::Vector<DIMENSIONS_TIMES_TWO,signed char>& neighbourMergePerformed, const bool& hasCompletedLastStep, const int& parentIndex, const bool& hasVirtualChildren, const Type& type, const RefinementEvent& refinementEvent, const int& level, const tarch::la::Vector<DIMENSIONS,double>& offset, const tarch::la::Vector<DIMENSIONS,double>& size, const double& previousTimeStamp, const double& previousTimeStepSize, const double& timeStepSize, const double& timeStamp, const int& solutionIndex, const int& solutionAveragesIndex, const int& solutionCompressedIndex, void* solution, void* solutionAverages, void* solutionCompressed, const int& previousSolutionIndex, const int& previousSolutionAveragesIndex, const int& previousSolutionCompressedIndex, void* previousSolution, void* previousSolutionAverages, void* previousSolutionCompressed, const int& updateIndex, const int& updateAveragesIndex, const int& updateCompressedIndex, void* update, void* updateAverages, void* updateCompressed, const int& extrapolatedPredictorIndex, const int& extrapolatedPredictorAveragesIndex, const int& extrapolatedPredictorCompressedIndex, void* extrapolatedPredictor, void* extrapolatedPredictorAverages, void* extrapolatedPredictorCompressed, const int& fluctuationIndex, const int& fluctuationAveragesIndex, const int& fluctuationCompressedIndex, void* fluctuation, void* fluctuationAverages, void* fluctuationCompressed, const int& solutionMinIndex, const int& solutionMaxIndex, void* solutionMin, void* solutionMax, const tarch::la::Vector<DIMENSIONS_TIMES_TWO,int>& facewiseAugmentationStatus, const int& augmentationStatus, const tarch::la::Vector<DIMENSIONS_TIMES_TWO,int>& facewiseCommunicationStatus, const int& communicationStatus, const tarch::la::Vector<DIMENSIONS_TIMES_TWO,int>& facewiseRefinementStatus, const int& refinementStatus, const int& previousRefinementStatus, const bool& refinementFlag, const bool& vetoErasingChildren, const int& iterationsToCureTroubledCell, const CompressionState& compressionState, const int& bytesPerDoFInPreviousSolution, const int& bytesPerDoFInSolution, const int& bytesPerDoFInUpdate, const int& bytesPerDoFInExtrapolatedPredictor, const int& bytesPerDoFInFluctuation):
-      _persistentRecords(solverNumber, neighbourMergePerformed, hasCompletedLastStep, parentIndex, hasVirtualChildren, type, refinementEvent, level, offset, size, previousTimeStamp, previousTimeStepSize, timeStepSize, timeStamp, solutionIndex, solutionAveragesIndex, solutionCompressedIndex, solution, solutionAverages, solutionCompressed, previousSolutionIndex, previousSolutionAveragesIndex, previousSolutionCompressedIndex, previousSolution, previousSolutionAverages, previousSolutionCompressed, updateIndex, updateAveragesIndex, updateCompressedIndex, update, updateAverages, updateCompressed, extrapolatedPredictorIndex, extrapolatedPredictorAveragesIndex, extrapolatedPredictorCompressedIndex, extrapolatedPredictor, extrapolatedPredictorAverages, extrapolatedPredictorCompressed, fluctuationIndex, fluctuationAveragesIndex, fluctuationCompressedIndex, fluctuation, fluctuationAverages, fluctuationCompressed, solutionMinIndex, solutionMaxIndex, solutionMin, solutionMax, facewiseAugmentationStatus, augmentationStatus, facewiseCommunicationStatus, communicationStatus, facewiseRefinementStatus, refinementStatus, previousRefinementStatus, refinementFlag, vetoErasingChildren, iterationsToCureTroubledCell, compressionState, bytesPerDoFInPreviousSolution, bytesPerDoFInSolution, bytesPerDoFInUpdate, bytesPerDoFInExtrapolatedPredictor, bytesPerDoFInFluctuation) {
->>>>>>> a6412eac
+      exahype::records::ADERDGCellDescriptionPacked::ADERDGCellDescriptionPacked(const int& solverNumber, const tarch::la::Vector<DIMENSIONS_TIMES_TWO,signed char>& neighbourMergePerformed, const bool& hasCompletedLastStep, const int& parentIndex, const bool& hasVirtualChildren, const Type& type, const RefinementEvent& refinementEvent, const int& level, const tarch::la::Vector<DIMENSIONS,double>& offset, const tarch::la::Vector<DIMENSIONS,double>& size, const double& previousTimeStamp, const double& previousTimeStepSize, const double& timeStepSize, const double& timeStamp, const int& solutionIndex, const int& solutionAveragesIndex, const int& solutionCompressedIndex, void* solution, void* solutionAverages, void* solutionCompressed, const int& previousSolutionIndex, const int& previousSolutionAveragesIndex, const int& previousSolutionCompressedIndex, void* previousSolution, void* previousSolutionAverages, void* previousSolutionCompressed, const int& updateIndex, const int& updateAveragesIndex, const int& updateCompressedIndex, void* update, void* updateAverages, void* updateCompressed, const int& extrapolatedPredictorIndex, const int& extrapolatedPredictorAveragesIndex, const int& extrapolatedPredictorCompressedIndex, void* extrapolatedPredictor, void* extrapolatedPredictorAverages, void* extrapolatedPredictorCompressed, const int& extrapolatedPredictorGradientIndex, void* extrapolatedPredictorGradient, const int& fluctuationIndex, const int& fluctuationAveragesIndex, const int& fluctuationCompressedIndex, void* fluctuation, void* fluctuationAverages, void* fluctuationCompressed, const int& solutionMinIndex, const int& solutionMaxIndex, void* solutionMin, void* solutionMax, const tarch::la::Vector<DIMENSIONS_TIMES_TWO,int>& facewiseAugmentationStatus, const int& augmentationStatus, const tarch::la::Vector<DIMENSIONS_TIMES_TWO,int>& facewiseCommunicationStatus, const int& communicationStatus, const tarch::la::Vector<DIMENSIONS_TIMES_TWO,int>& facewiseRefinementStatus, const int& refinementStatus, const int& previousRefinementStatus, const bool& refinementFlag, const bool& vetoErasingChildren, const int& iterationsToCureTroubledCell, const CompressionState& compressionState, const int& bytesPerDoFInPreviousSolution, const int& bytesPerDoFInSolution, const int& bytesPerDoFInUpdate, const int& bytesPerDoFInExtrapolatedPredictor, const int& bytesPerDoFInFluctuation):
+      _persistentRecords(solverNumber, neighbourMergePerformed, hasCompletedLastStep, parentIndex, hasVirtualChildren, type, refinementEvent, level, offset, size, previousTimeStamp, previousTimeStepSize, timeStepSize, timeStamp, solutionIndex, solutionAveragesIndex, solutionCompressedIndex, solution, solutionAverages, solutionCompressed, previousSolutionIndex, previousSolutionAveragesIndex, previousSolutionCompressedIndex, previousSolution, previousSolutionAverages, previousSolutionCompressed, updateIndex, updateAveragesIndex, updateCompressedIndex, update, updateAverages, updateCompressed, extrapolatedPredictorIndex, extrapolatedPredictorAveragesIndex, extrapolatedPredictorCompressedIndex, extrapolatedPredictor, extrapolatedPredictorAverages, extrapolatedPredictorCompressed, extrapolatedPredictorGradientIndex, extrapolatedPredictorGradient, fluctuationIndex, fluctuationAveragesIndex, fluctuationCompressedIndex, fluctuation, fluctuationAverages, fluctuationCompressed, solutionMinIndex, solutionMaxIndex, solutionMin, solutionMax, facewiseAugmentationStatus, augmentationStatus, facewiseCommunicationStatus, communicationStatus, facewiseRefinementStatus, refinementStatus, previousRefinementStatus, refinementFlag, vetoErasingChildren, iterationsToCureTroubledCell, compressionState, bytesPerDoFInPreviousSolution, bytesPerDoFInSolution, bytesPerDoFInUpdate, bytesPerDoFInExtrapolatedPredictor, bytesPerDoFInFluctuation) {
          if ((25 >= (8 * sizeof(int)))) {
             std::cerr << "Packed-Type in " << __FILE__ << " too small. Either use bigger data type or append " << std::endl << std::endl;
             std::cerr << "  Packed-Type: int hint-size no-of-bits;  " << std::endl << std::endl;
@@ -5228,15 +4760,9 @@
                ADERDGCellDescriptionPacked dummyADERDGCellDescriptionPacked[2];
                
                #ifdef MPI2
-<<<<<<< HEAD
-               const int Attributes = 60;
-               #else
-               const int Attributes = 61;
-=======
-               const int Attributes = 56;
-               #else
-               const int Attributes = 57;
->>>>>>> a6412eac
+               const int Attributes = 58;
+               #else
+               const int Attributes = 59;
                #endif
                MPI_Datatype subtypes[Attributes] = {
                     MPI_INT		 //solverNumber
@@ -5551,225 +5077,119 @@
                MPI_Address( const_cast<void*>(static_cast<const void*>(&(dummyADERDGCellDescriptionPacked[0]._persistentRecords._extrapolatedPredictorCompressed))), 		&disp[34] );
                #endif
                #ifdef MPI2
-<<<<<<< HEAD
-               MPI_Get_address( const_cast<void*>(static_cast<const void*>(&(dummyADERDGCellDescriptionPacked[0]._persistentRecords._extrapolatedPredictorGradientIndex))), 		&disp[37] );
-               #else
-               MPI_Address( const_cast<void*>(static_cast<const void*>(&(dummyADERDGCellDescriptionPacked[0]._persistentRecords._extrapolatedPredictorGradientIndex))), 		&disp[37] );
-               #endif
-               #ifdef MPI2
-               MPI_Get_address( const_cast<void*>(static_cast<const void*>(&(dummyADERDGCellDescriptionPacked[0]._persistentRecords._extrapolatedPredictorGradient))), 		&disp[38] );
-               #else
-               MPI_Address( const_cast<void*>(static_cast<const void*>(&(dummyADERDGCellDescriptionPacked[0]._persistentRecords._extrapolatedPredictorGradient))), 		&disp[38] );
-               #endif
-               #ifdef MPI2
-               MPI_Get_address( const_cast<void*>(static_cast<const void*>(&(dummyADERDGCellDescriptionPacked[0]._persistentRecords._fluctuationIndex))), 		&disp[39] );
-               #else
-               MPI_Address( const_cast<void*>(static_cast<const void*>(&(dummyADERDGCellDescriptionPacked[0]._persistentRecords._fluctuationIndex))), 		&disp[39] );
-               #endif
-               #ifdef MPI2
-               MPI_Get_address( const_cast<void*>(static_cast<const void*>(&(dummyADERDGCellDescriptionPacked[0]._persistentRecords._fluctuationAveragesIndex))), 		&disp[40] );
-               #else
-               MPI_Address( const_cast<void*>(static_cast<const void*>(&(dummyADERDGCellDescriptionPacked[0]._persistentRecords._fluctuationAveragesIndex))), 		&disp[40] );
-               #endif
-               #ifdef MPI2
-               MPI_Get_address( const_cast<void*>(static_cast<const void*>(&(dummyADERDGCellDescriptionPacked[0]._persistentRecords._fluctuationCompressedIndex))), 		&disp[41] );
-               #else
-               MPI_Address( const_cast<void*>(static_cast<const void*>(&(dummyADERDGCellDescriptionPacked[0]._persistentRecords._fluctuationCompressedIndex))), 		&disp[41] );
-               #endif
-               #ifdef MPI2
-               MPI_Get_address( const_cast<void*>(static_cast<const void*>(&(dummyADERDGCellDescriptionPacked[0]._persistentRecords._fluctuation))), 		&disp[42] );
-               #else
-               MPI_Address( const_cast<void*>(static_cast<const void*>(&(dummyADERDGCellDescriptionPacked[0]._persistentRecords._fluctuation))), 		&disp[42] );
-               #endif
-               #ifdef MPI2
-               MPI_Get_address( const_cast<void*>(static_cast<const void*>(&(dummyADERDGCellDescriptionPacked[0]._persistentRecords._fluctuationAverages))), 		&disp[43] );
-               #else
-               MPI_Address( const_cast<void*>(static_cast<const void*>(&(dummyADERDGCellDescriptionPacked[0]._persistentRecords._fluctuationAverages))), 		&disp[43] );
-               #endif
-               #ifdef MPI2
-               MPI_Get_address( const_cast<void*>(static_cast<const void*>(&(dummyADERDGCellDescriptionPacked[0]._persistentRecords._fluctuationCompressed))), 		&disp[44] );
-               #else
-               MPI_Address( const_cast<void*>(static_cast<const void*>(&(dummyADERDGCellDescriptionPacked[0]._persistentRecords._fluctuationCompressed))), 		&disp[44] );
-               #endif
-               #ifdef MPI2
-               MPI_Get_address( const_cast<void*>(static_cast<const void*>(&(dummyADERDGCellDescriptionPacked[0]._persistentRecords._solutionMinIndex))), 		&disp[45] );
-               #else
-               MPI_Address( const_cast<void*>(static_cast<const void*>(&(dummyADERDGCellDescriptionPacked[0]._persistentRecords._solutionMinIndex))), 		&disp[45] );
-               #endif
-               #ifdef MPI2
-               MPI_Get_address( const_cast<void*>(static_cast<const void*>(&(dummyADERDGCellDescriptionPacked[0]._persistentRecords._solutionMaxIndex))), 		&disp[46] );
-               #else
-               MPI_Address( const_cast<void*>(static_cast<const void*>(&(dummyADERDGCellDescriptionPacked[0]._persistentRecords._solutionMaxIndex))), 		&disp[46] );
-               #endif
-               #ifdef MPI2
-               MPI_Get_address( const_cast<void*>(static_cast<const void*>(&(dummyADERDGCellDescriptionPacked[0]._persistentRecords._solutionMin))), 		&disp[47] );
-               #else
-               MPI_Address( const_cast<void*>(static_cast<const void*>(&(dummyADERDGCellDescriptionPacked[0]._persistentRecords._solutionMin))), 		&disp[47] );
-               #endif
-               #ifdef MPI2
-               MPI_Get_address( const_cast<void*>(static_cast<const void*>(&(dummyADERDGCellDescriptionPacked[0]._persistentRecords._solutionMax))), 		&disp[48] );
-               #else
-               MPI_Address( const_cast<void*>(static_cast<const void*>(&(dummyADERDGCellDescriptionPacked[0]._persistentRecords._solutionMax))), 		&disp[48] );
-               #endif
-               #ifdef MPI2
-               MPI_Get_address( const_cast<void*>(static_cast<const void*>(&(dummyADERDGCellDescriptionPacked[0]._persistentRecords._facewiseAugmentationStatus[0]))), 		&disp[49] );
-               #else
-               MPI_Address( const_cast<void*>(static_cast<const void*>(&(dummyADERDGCellDescriptionPacked[0]._persistentRecords._facewiseAugmentationStatus[0]))), 		&disp[49] );
-               #endif
-               #ifdef MPI2
-               MPI_Get_address( const_cast<void*>(static_cast<const void*>(&(dummyADERDGCellDescriptionPacked[0]._persistentRecords._augmentationStatus))), 		&disp[50] );
-               #else
-               MPI_Address( const_cast<void*>(static_cast<const void*>(&(dummyADERDGCellDescriptionPacked[0]._persistentRecords._augmentationStatus))), 		&disp[50] );
-               #endif
-               #ifdef MPI2
-               MPI_Get_address( const_cast<void*>(static_cast<const void*>(&(dummyADERDGCellDescriptionPacked[0]._persistentRecords._facewiseCommunicationStatus[0]))), 		&disp[51] );
-               #else
-               MPI_Address( const_cast<void*>(static_cast<const void*>(&(dummyADERDGCellDescriptionPacked[0]._persistentRecords._facewiseCommunicationStatus[0]))), 		&disp[51] );
-               #endif
-               #ifdef MPI2
-               MPI_Get_address( const_cast<void*>(static_cast<const void*>(&(dummyADERDGCellDescriptionPacked[0]._persistentRecords._communicationStatus))), 		&disp[52] );
-               #else
-               MPI_Address( const_cast<void*>(static_cast<const void*>(&(dummyADERDGCellDescriptionPacked[0]._persistentRecords._communicationStatus))), 		&disp[52] );
-               #endif
-               #ifdef MPI2
-               MPI_Get_address( const_cast<void*>(static_cast<const void*>(&(dummyADERDGCellDescriptionPacked[0]._persistentRecords._facewiseRefinementStatus[0]))), 		&disp[53] );
-               #else
-               MPI_Address( const_cast<void*>(static_cast<const void*>(&(dummyADERDGCellDescriptionPacked[0]._persistentRecords._facewiseRefinementStatus[0]))), 		&disp[53] );
-               #endif
-               #ifdef MPI2
-               MPI_Get_address( const_cast<void*>(static_cast<const void*>(&(dummyADERDGCellDescriptionPacked[0]._persistentRecords._refinementStatus))), 		&disp[54] );
-               #else
-               MPI_Address( const_cast<void*>(static_cast<const void*>(&(dummyADERDGCellDescriptionPacked[0]._persistentRecords._refinementStatus))), 		&disp[54] );
-               #endif
-               #ifdef MPI2
-               MPI_Get_address( const_cast<void*>(static_cast<const void*>(&(dummyADERDGCellDescriptionPacked[0]._persistentRecords._previousRefinementStatus))), 		&disp[55] );
-               #else
-               MPI_Address( const_cast<void*>(static_cast<const void*>(&(dummyADERDGCellDescriptionPacked[0]._persistentRecords._previousRefinementStatus))), 		&disp[55] );
-               #endif
-               #ifdef MPI2
-               MPI_Get_address( const_cast<void*>(static_cast<const void*>(&(dummyADERDGCellDescriptionPacked[0]._persistentRecords._refinementFlag))), 		&disp[56] );
-               #else
-               MPI_Address( const_cast<void*>(static_cast<const void*>(&(dummyADERDGCellDescriptionPacked[0]._persistentRecords._refinementFlag))), 		&disp[56] );
-               #endif
-               #ifdef MPI2
-               MPI_Get_address( const_cast<void*>(static_cast<const void*>(&(dummyADERDGCellDescriptionPacked[0]._persistentRecords._vetoErasingChildren))), 		&disp[57] );
-               #else
-               MPI_Address( const_cast<void*>(static_cast<const void*>(&(dummyADERDGCellDescriptionPacked[0]._persistentRecords._vetoErasingChildren))), 		&disp[57] );
-               #endif
-               #ifdef MPI2
-               MPI_Get_address( const_cast<void*>(static_cast<const void*>(&(dummyADERDGCellDescriptionPacked[0]._persistentRecords._iterationsToCureTroubledCell))), 		&disp[58] );
-               #else
-               MPI_Address( const_cast<void*>(static_cast<const void*>(&(dummyADERDGCellDescriptionPacked[0]._persistentRecords._iterationsToCureTroubledCell))), 		&disp[58] );
-               #endif
-               #ifdef MPI2
-               MPI_Get_address( const_cast<void*>(static_cast<const void*>(&(dummyADERDGCellDescriptionPacked[0]._persistentRecords._packedRecords0))), 		&disp[59] );
-               #else
-               MPI_Address( const_cast<void*>(static_cast<const void*>(&(dummyADERDGCellDescriptionPacked[0]._persistentRecords._packedRecords0))), 		&disp[59] );
-=======
-               MPI_Get_address( const_cast<void*>(static_cast<const void*>(&(dummyADERDGCellDescriptionPacked[0]._persistentRecords._fluctuationIndex))), 		&disp[35] );
-               #else
-               MPI_Address( const_cast<void*>(static_cast<const void*>(&(dummyADERDGCellDescriptionPacked[0]._persistentRecords._fluctuationIndex))), 		&disp[35] );
-               #endif
-               #ifdef MPI2
-               MPI_Get_address( const_cast<void*>(static_cast<const void*>(&(dummyADERDGCellDescriptionPacked[0]._persistentRecords._fluctuationAveragesIndex))), 		&disp[36] );
-               #else
-               MPI_Address( const_cast<void*>(static_cast<const void*>(&(dummyADERDGCellDescriptionPacked[0]._persistentRecords._fluctuationAveragesIndex))), 		&disp[36] );
-               #endif
-               #ifdef MPI2
-               MPI_Get_address( const_cast<void*>(static_cast<const void*>(&(dummyADERDGCellDescriptionPacked[0]._persistentRecords._fluctuationCompressedIndex))), 		&disp[37] );
-               #else
-               MPI_Address( const_cast<void*>(static_cast<const void*>(&(dummyADERDGCellDescriptionPacked[0]._persistentRecords._fluctuationCompressedIndex))), 		&disp[37] );
-               #endif
-               #ifdef MPI2
-               MPI_Get_address( const_cast<void*>(static_cast<const void*>(&(dummyADERDGCellDescriptionPacked[0]._persistentRecords._fluctuation))), 		&disp[38] );
-               #else
-               MPI_Address( const_cast<void*>(static_cast<const void*>(&(dummyADERDGCellDescriptionPacked[0]._persistentRecords._fluctuation))), 		&disp[38] );
-               #endif
-               #ifdef MPI2
-               MPI_Get_address( const_cast<void*>(static_cast<const void*>(&(dummyADERDGCellDescriptionPacked[0]._persistentRecords._fluctuationAverages))), 		&disp[39] );
-               #else
-               MPI_Address( const_cast<void*>(static_cast<const void*>(&(dummyADERDGCellDescriptionPacked[0]._persistentRecords._fluctuationAverages))), 		&disp[39] );
-               #endif
-               #ifdef MPI2
-               MPI_Get_address( const_cast<void*>(static_cast<const void*>(&(dummyADERDGCellDescriptionPacked[0]._persistentRecords._fluctuationCompressed))), 		&disp[40] );
-               #else
-               MPI_Address( const_cast<void*>(static_cast<const void*>(&(dummyADERDGCellDescriptionPacked[0]._persistentRecords._fluctuationCompressed))), 		&disp[40] );
-               #endif
-               #ifdef MPI2
-               MPI_Get_address( const_cast<void*>(static_cast<const void*>(&(dummyADERDGCellDescriptionPacked[0]._persistentRecords._solutionMinIndex))), 		&disp[41] );
-               #else
-               MPI_Address( const_cast<void*>(static_cast<const void*>(&(dummyADERDGCellDescriptionPacked[0]._persistentRecords._solutionMinIndex))), 		&disp[41] );
-               #endif
-               #ifdef MPI2
-               MPI_Get_address( const_cast<void*>(static_cast<const void*>(&(dummyADERDGCellDescriptionPacked[0]._persistentRecords._solutionMaxIndex))), 		&disp[42] );
-               #else
-               MPI_Address( const_cast<void*>(static_cast<const void*>(&(dummyADERDGCellDescriptionPacked[0]._persistentRecords._solutionMaxIndex))), 		&disp[42] );
-               #endif
-               #ifdef MPI2
-               MPI_Get_address( const_cast<void*>(static_cast<const void*>(&(dummyADERDGCellDescriptionPacked[0]._persistentRecords._solutionMin))), 		&disp[43] );
-               #else
-               MPI_Address( const_cast<void*>(static_cast<const void*>(&(dummyADERDGCellDescriptionPacked[0]._persistentRecords._solutionMin))), 		&disp[43] );
-               #endif
-               #ifdef MPI2
-               MPI_Get_address( const_cast<void*>(static_cast<const void*>(&(dummyADERDGCellDescriptionPacked[0]._persistentRecords._solutionMax))), 		&disp[44] );
-               #else
-               MPI_Address( const_cast<void*>(static_cast<const void*>(&(dummyADERDGCellDescriptionPacked[0]._persistentRecords._solutionMax))), 		&disp[44] );
-               #endif
-               #ifdef MPI2
-               MPI_Get_address( const_cast<void*>(static_cast<const void*>(&(dummyADERDGCellDescriptionPacked[0]._persistentRecords._facewiseAugmentationStatus[0]))), 		&disp[45] );
-               #else
-               MPI_Address( const_cast<void*>(static_cast<const void*>(&(dummyADERDGCellDescriptionPacked[0]._persistentRecords._facewiseAugmentationStatus[0]))), 		&disp[45] );
-               #endif
-               #ifdef MPI2
-               MPI_Get_address( const_cast<void*>(static_cast<const void*>(&(dummyADERDGCellDescriptionPacked[0]._persistentRecords._augmentationStatus))), 		&disp[46] );
-               #else
-               MPI_Address( const_cast<void*>(static_cast<const void*>(&(dummyADERDGCellDescriptionPacked[0]._persistentRecords._augmentationStatus))), 		&disp[46] );
-               #endif
-               #ifdef MPI2
-               MPI_Get_address( const_cast<void*>(static_cast<const void*>(&(dummyADERDGCellDescriptionPacked[0]._persistentRecords._facewiseCommunicationStatus[0]))), 		&disp[47] );
-               #else
-               MPI_Address( const_cast<void*>(static_cast<const void*>(&(dummyADERDGCellDescriptionPacked[0]._persistentRecords._facewiseCommunicationStatus[0]))), 		&disp[47] );
-               #endif
-               #ifdef MPI2
-               MPI_Get_address( const_cast<void*>(static_cast<const void*>(&(dummyADERDGCellDescriptionPacked[0]._persistentRecords._communicationStatus))), 		&disp[48] );
-               #else
-               MPI_Address( const_cast<void*>(static_cast<const void*>(&(dummyADERDGCellDescriptionPacked[0]._persistentRecords._communicationStatus))), 		&disp[48] );
-               #endif
-               #ifdef MPI2
-               MPI_Get_address( const_cast<void*>(static_cast<const void*>(&(dummyADERDGCellDescriptionPacked[0]._persistentRecords._facewiseRefinementStatus[0]))), 		&disp[49] );
-               #else
-               MPI_Address( const_cast<void*>(static_cast<const void*>(&(dummyADERDGCellDescriptionPacked[0]._persistentRecords._facewiseRefinementStatus[0]))), 		&disp[49] );
-               #endif
-               #ifdef MPI2
-               MPI_Get_address( const_cast<void*>(static_cast<const void*>(&(dummyADERDGCellDescriptionPacked[0]._persistentRecords._refinementStatus))), 		&disp[50] );
-               #else
-               MPI_Address( const_cast<void*>(static_cast<const void*>(&(dummyADERDGCellDescriptionPacked[0]._persistentRecords._refinementStatus))), 		&disp[50] );
-               #endif
-               #ifdef MPI2
-               MPI_Get_address( const_cast<void*>(static_cast<const void*>(&(dummyADERDGCellDescriptionPacked[0]._persistentRecords._previousRefinementStatus))), 		&disp[51] );
-               #else
-               MPI_Address( const_cast<void*>(static_cast<const void*>(&(dummyADERDGCellDescriptionPacked[0]._persistentRecords._previousRefinementStatus))), 		&disp[51] );
-               #endif
-               #ifdef MPI2
-               MPI_Get_address( const_cast<void*>(static_cast<const void*>(&(dummyADERDGCellDescriptionPacked[0]._persistentRecords._refinementFlag))), 		&disp[52] );
-               #else
-               MPI_Address( const_cast<void*>(static_cast<const void*>(&(dummyADERDGCellDescriptionPacked[0]._persistentRecords._refinementFlag))), 		&disp[52] );
-               #endif
-               #ifdef MPI2
-               MPI_Get_address( const_cast<void*>(static_cast<const void*>(&(dummyADERDGCellDescriptionPacked[0]._persistentRecords._vetoErasingChildren))), 		&disp[53] );
-               #else
-               MPI_Address( const_cast<void*>(static_cast<const void*>(&(dummyADERDGCellDescriptionPacked[0]._persistentRecords._vetoErasingChildren))), 		&disp[53] );
-               #endif
-               #ifdef MPI2
-               MPI_Get_address( const_cast<void*>(static_cast<const void*>(&(dummyADERDGCellDescriptionPacked[0]._persistentRecords._iterationsToCureTroubledCell))), 		&disp[54] );
-               #else
-               MPI_Address( const_cast<void*>(static_cast<const void*>(&(dummyADERDGCellDescriptionPacked[0]._persistentRecords._iterationsToCureTroubledCell))), 		&disp[54] );
-               #endif
-               #ifdef MPI2
-               MPI_Get_address( const_cast<void*>(static_cast<const void*>(&(dummyADERDGCellDescriptionPacked[0]._persistentRecords._packedRecords0))), 		&disp[55] );
-               #else
-               MPI_Address( const_cast<void*>(static_cast<const void*>(&(dummyADERDGCellDescriptionPacked[0]._persistentRecords._packedRecords0))), 		&disp[55] );
->>>>>>> a6412eac
+               MPI_Get_address( const_cast<void*>(static_cast<const void*>(&(dummyADERDGCellDescriptionPacked[0]._persistentRecords._extrapolatedPredictorGradientIndex))), 		&disp[35] );
+               #else
+               MPI_Address( const_cast<void*>(static_cast<const void*>(&(dummyADERDGCellDescriptionPacked[0]._persistentRecords._extrapolatedPredictorGradientIndex))), 		&disp[35] );
+               #endif
+               #ifdef MPI2
+               MPI_Get_address( const_cast<void*>(static_cast<const void*>(&(dummyADERDGCellDescriptionPacked[0]._persistentRecords._extrapolatedPredictorGradient))), 		&disp[36] );
+               #else
+               MPI_Address( const_cast<void*>(static_cast<const void*>(&(dummyADERDGCellDescriptionPacked[0]._persistentRecords._extrapolatedPredictorGradient))), 		&disp[36] );
+               #endif
+               #ifdef MPI2
+               MPI_Get_address( const_cast<void*>(static_cast<const void*>(&(dummyADERDGCellDescriptionPacked[0]._persistentRecords._fluctuationIndex))), 		&disp[37] );
+               #else
+               MPI_Address( const_cast<void*>(static_cast<const void*>(&(dummyADERDGCellDescriptionPacked[0]._persistentRecords._fluctuationIndex))), 		&disp[37] );
+               #endif
+               #ifdef MPI2
+               MPI_Get_address( const_cast<void*>(static_cast<const void*>(&(dummyADERDGCellDescriptionPacked[0]._persistentRecords._fluctuationAveragesIndex))), 		&disp[38] );
+               #else
+               MPI_Address( const_cast<void*>(static_cast<const void*>(&(dummyADERDGCellDescriptionPacked[0]._persistentRecords._fluctuationAveragesIndex))), 		&disp[38] );
+               #endif
+               #ifdef MPI2
+               MPI_Get_address( const_cast<void*>(static_cast<const void*>(&(dummyADERDGCellDescriptionPacked[0]._persistentRecords._fluctuationCompressedIndex))), 		&disp[39] );
+               #else
+               MPI_Address( const_cast<void*>(static_cast<const void*>(&(dummyADERDGCellDescriptionPacked[0]._persistentRecords._fluctuationCompressedIndex))), 		&disp[39] );
+               #endif
+               #ifdef MPI2
+               MPI_Get_address( const_cast<void*>(static_cast<const void*>(&(dummyADERDGCellDescriptionPacked[0]._persistentRecords._fluctuation))), 		&disp[40] );
+               #else
+               MPI_Address( const_cast<void*>(static_cast<const void*>(&(dummyADERDGCellDescriptionPacked[0]._persistentRecords._fluctuation))), 		&disp[40] );
+               #endif
+               #ifdef MPI2
+               MPI_Get_address( const_cast<void*>(static_cast<const void*>(&(dummyADERDGCellDescriptionPacked[0]._persistentRecords._fluctuationAverages))), 		&disp[41] );
+               #else
+               MPI_Address( const_cast<void*>(static_cast<const void*>(&(dummyADERDGCellDescriptionPacked[0]._persistentRecords._fluctuationAverages))), 		&disp[41] );
+               #endif
+               #ifdef MPI2
+               MPI_Get_address( const_cast<void*>(static_cast<const void*>(&(dummyADERDGCellDescriptionPacked[0]._persistentRecords._fluctuationCompressed))), 		&disp[42] );
+               #else
+               MPI_Address( const_cast<void*>(static_cast<const void*>(&(dummyADERDGCellDescriptionPacked[0]._persistentRecords._fluctuationCompressed))), 		&disp[42] );
+               #endif
+               #ifdef MPI2
+               MPI_Get_address( const_cast<void*>(static_cast<const void*>(&(dummyADERDGCellDescriptionPacked[0]._persistentRecords._solutionMinIndex))), 		&disp[43] );
+               #else
+               MPI_Address( const_cast<void*>(static_cast<const void*>(&(dummyADERDGCellDescriptionPacked[0]._persistentRecords._solutionMinIndex))), 		&disp[43] );
+               #endif
+               #ifdef MPI2
+               MPI_Get_address( const_cast<void*>(static_cast<const void*>(&(dummyADERDGCellDescriptionPacked[0]._persistentRecords._solutionMaxIndex))), 		&disp[44] );
+               #else
+               MPI_Address( const_cast<void*>(static_cast<const void*>(&(dummyADERDGCellDescriptionPacked[0]._persistentRecords._solutionMaxIndex))), 		&disp[44] );
+               #endif
+               #ifdef MPI2
+               MPI_Get_address( const_cast<void*>(static_cast<const void*>(&(dummyADERDGCellDescriptionPacked[0]._persistentRecords._solutionMin))), 		&disp[45] );
+               #else
+               MPI_Address( const_cast<void*>(static_cast<const void*>(&(dummyADERDGCellDescriptionPacked[0]._persistentRecords._solutionMin))), 		&disp[45] );
+               #endif
+               #ifdef MPI2
+               MPI_Get_address( const_cast<void*>(static_cast<const void*>(&(dummyADERDGCellDescriptionPacked[0]._persistentRecords._solutionMax))), 		&disp[46] );
+               #else
+               MPI_Address( const_cast<void*>(static_cast<const void*>(&(dummyADERDGCellDescriptionPacked[0]._persistentRecords._solutionMax))), 		&disp[46] );
+               #endif
+               #ifdef MPI2
+               MPI_Get_address( const_cast<void*>(static_cast<const void*>(&(dummyADERDGCellDescriptionPacked[0]._persistentRecords._facewiseAugmentationStatus[0]))), 		&disp[47] );
+               #else
+               MPI_Address( const_cast<void*>(static_cast<const void*>(&(dummyADERDGCellDescriptionPacked[0]._persistentRecords._facewiseAugmentationStatus[0]))), 		&disp[47] );
+               #endif
+               #ifdef MPI2
+               MPI_Get_address( const_cast<void*>(static_cast<const void*>(&(dummyADERDGCellDescriptionPacked[0]._persistentRecords._augmentationStatus))), 		&disp[48] );
+               #else
+               MPI_Address( const_cast<void*>(static_cast<const void*>(&(dummyADERDGCellDescriptionPacked[0]._persistentRecords._augmentationStatus))), 		&disp[48] );
+               #endif
+               #ifdef MPI2
+               MPI_Get_address( const_cast<void*>(static_cast<const void*>(&(dummyADERDGCellDescriptionPacked[0]._persistentRecords._facewiseCommunicationStatus[0]))), 		&disp[49] );
+               #else
+               MPI_Address( const_cast<void*>(static_cast<const void*>(&(dummyADERDGCellDescriptionPacked[0]._persistentRecords._facewiseCommunicationStatus[0]))), 		&disp[49] );
+               #endif
+               #ifdef MPI2
+               MPI_Get_address( const_cast<void*>(static_cast<const void*>(&(dummyADERDGCellDescriptionPacked[0]._persistentRecords._communicationStatus))), 		&disp[50] );
+               #else
+               MPI_Address( const_cast<void*>(static_cast<const void*>(&(dummyADERDGCellDescriptionPacked[0]._persistentRecords._communicationStatus))), 		&disp[50] );
+               #endif
+               #ifdef MPI2
+               MPI_Get_address( const_cast<void*>(static_cast<const void*>(&(dummyADERDGCellDescriptionPacked[0]._persistentRecords._facewiseRefinementStatus[0]))), 		&disp[51] );
+               #else
+               MPI_Address( const_cast<void*>(static_cast<const void*>(&(dummyADERDGCellDescriptionPacked[0]._persistentRecords._facewiseRefinementStatus[0]))), 		&disp[51] );
+               #endif
+               #ifdef MPI2
+               MPI_Get_address( const_cast<void*>(static_cast<const void*>(&(dummyADERDGCellDescriptionPacked[0]._persistentRecords._refinementStatus))), 		&disp[52] );
+               #else
+               MPI_Address( const_cast<void*>(static_cast<const void*>(&(dummyADERDGCellDescriptionPacked[0]._persistentRecords._refinementStatus))), 		&disp[52] );
+               #endif
+               #ifdef MPI2
+               MPI_Get_address( const_cast<void*>(static_cast<const void*>(&(dummyADERDGCellDescriptionPacked[0]._persistentRecords._previousRefinementStatus))), 		&disp[53] );
+               #else
+               MPI_Address( const_cast<void*>(static_cast<const void*>(&(dummyADERDGCellDescriptionPacked[0]._persistentRecords._previousRefinementStatus))), 		&disp[53] );
+               #endif
+               #ifdef MPI2
+               MPI_Get_address( const_cast<void*>(static_cast<const void*>(&(dummyADERDGCellDescriptionPacked[0]._persistentRecords._refinementFlag))), 		&disp[54] );
+               #else
+               MPI_Address( const_cast<void*>(static_cast<const void*>(&(dummyADERDGCellDescriptionPacked[0]._persistentRecords._refinementFlag))), 		&disp[54] );
+               #endif
+               #ifdef MPI2
+               MPI_Get_address( const_cast<void*>(static_cast<const void*>(&(dummyADERDGCellDescriptionPacked[0]._persistentRecords._vetoErasingChildren))), 		&disp[55] );
+               #else
+               MPI_Address( const_cast<void*>(static_cast<const void*>(&(dummyADERDGCellDescriptionPacked[0]._persistentRecords._vetoErasingChildren))), 		&disp[55] );
+               #endif
+               #ifdef MPI2
+               MPI_Get_address( const_cast<void*>(static_cast<const void*>(&(dummyADERDGCellDescriptionPacked[0]._persistentRecords._iterationsToCureTroubledCell))), 		&disp[56] );
+               #else
+               MPI_Address( const_cast<void*>(static_cast<const void*>(&(dummyADERDGCellDescriptionPacked[0]._persistentRecords._iterationsToCureTroubledCell))), 		&disp[56] );
+               #endif
+               #ifdef MPI2
+               MPI_Get_address( const_cast<void*>(static_cast<const void*>(&(dummyADERDGCellDescriptionPacked[0]._persistentRecords._packedRecords0))), 		&disp[57] );
+               #else
+               MPI_Address( const_cast<void*>(static_cast<const void*>(&(dummyADERDGCellDescriptionPacked[0]._persistentRecords._packedRecords0))), 		&disp[57] );
                #endif
                #ifdef MPI2
                for (int i=1; i<Attributes; i++) {
@@ -5787,15 +5207,9 @@
                   assertion4(disp[i]<static_cast<int>(sizeof(ADERDGCellDescriptionPacked)), i, disp[i], Attributes, sizeof(ADERDGCellDescriptionPacked));
                }
                #ifndef MPI2
-<<<<<<< HEAD
-               MPI_Address( const_cast<void*>(static_cast<const void*>(&(dummyADERDGCellDescriptionPacked[1]))), 		&disp[60] );
-               disp[60] -= base;
-               disp[60] += disp[0];
-=======
-               MPI_Address( const_cast<void*>(static_cast<const void*>(&(dummyADERDGCellDescriptionPacked[1]))), 		&disp[56] );
-               disp[56] -= base;
-               disp[56] += disp[0];
->>>>>>> a6412eac
+               MPI_Address( const_cast<void*>(static_cast<const void*>(&(dummyADERDGCellDescriptionPacked[1]))), 		&disp[58] );
+               disp[58] -= base;
+               disp[58] += disp[0];
                #endif
                #ifdef MPI2
                MPI_Datatype tmpType; 
