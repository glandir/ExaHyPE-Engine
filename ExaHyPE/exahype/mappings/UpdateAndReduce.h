/**
 * This file is part of the ExaHyPE project.
 * Copyright (c) 2016  http://exahype.eu
 * All rights reserved.
 *
 * The project has received funding from the European Union's Horizon 
 * 2020 research and innovation programme under grant agreement
 * No 671698. For copyrights and licensing, please consult the webpage.
 *
 * Released under the BSD 3 Open Source License.
 * For the full license text, see LICENSE.txt
 **/
 
#ifndef EXAHYPE_MAPPINGS_UpdateAndReduce_H_
#define EXAHYPE_MAPPINGS_UpdateAndReduce_H_

#include "tarch/la/Vector.h"
#include "tarch/logging/Log.h"

#include "peano/CommunicationSpecification.h"
#include "peano/MappingSpecification.h"
#include "peano/grid/VertexEnumerator.h"

#include "tarch/multicore/MulticoreDefinitions.h"

#include "exahype/Cell.h"
#include "exahype/State.h"
#include "exahype/Vertex.h"

namespace exahype {
namespace mappings {
class UpdateAndReduce;
}
}

/**
 * Update the solution
 *
 * <h2>ADER-DG</h2>
 * We run over all cells of the local spacetree
 *
 * - take the predicted data within each cell
 * - add the contribution from the Riemann solve to the predicted data
 * - mark the cell with the new time stamp
 *
 * All this is done in enterCell().
 *
 * <h2>Finite Volumes</h2>
 * This is where we do the actual time stepping with the finite volume scheme.
 *
 * @author Dominic Charrier Tobias Weinzierl
 */
class exahype::mappings::UpdateAndReduce {
private:
  /**
   * Logging device for the trace macros.
   */
  static tarch::logging::Log _log;

  /**
   * Semaphore used for reductions.
   */
<<<<<<< HEAD
  std::vector<double> _minTimeStepSizes;
  /**
   * The maximum level occupied by cells of a solver.
   */
  std::vector<int> _maxLevels;

   /**
   * A vector of reduced global observables for each solver.
   */
    std::vector<std::vector<double>> _reducedGlobalObservables;

    /**
   * Per solver a flag, indicating if has requested
   * a mesh update request or a limiter domain change.
   */
  std::vector<exahype::solvers::Solver::MeshUpdateEvent> _meshUpdateEvents;

  /**
   * Prepare the vectors _minTimeStepSizes, _maxLevels,
   * _meshUpdateRequests, _limiterDomainChanges.
   */
  void initialiseLocalVariables();
=======
  static tarch::multicore::BooleanSemaphore Semaphore;
>>>>>>> 44537b21

 public:
  /**
   * Run through the whole tree. Run concurrently on the fine grid.
   */
  peano::MappingSpecification enterCellSpecification(int level) const;

  /**
   * Nop.
   */
  peano::MappingSpecification touchVertexLastTimeSpecification(int level) const;
  /**
   * Nop.
   */
  peano::MappingSpecification touchVertexFirstTimeSpecification(int level) const;
  /**
   * Nop.
   */
  peano::MappingSpecification leaveCellSpecification(int level) const;
  /**
   * Nop.
   */
  peano::MappingSpecification ascendSpecification(int level) const;
  /**
   * Nop.
   */
  peano::MappingSpecification descendSpecification(int level) const;

  /**
   * No data needs to be synchronised between masters and workers.
   *
   * \note Make sure that you return true in a
   * previous iteration in prepareSendToWorker
   * where you performed a broadcast to the worker.
   */
  peano::CommunicationSpecification communicationSpecification() const;

  /**
   * If the fine grid cell functions as compute cell for a solver,
   * we update the solution of the solver within the fine grid cell
   * (at a given time).
   * We further ask the solver if we need to adjust its solution
   * values within the fine grid cell (at a given time).
   * If so, we call the corresponding solver routine
   * that adjusts the solvers' solution values within the fine grid cell.
   *
   * <h2>ADER-DG<h2>
   * For ADER-DG solvers, we call the surfaceIntegral(...) routine before
   * we call the UpdateAndReduce(...) routine of the solvers.
   *
   * <h2>Finite volumes<h2>
   * For finite volume solvers, we simply call the
   * UpdateAndReduce(...) routine.
   */
  void enterCell(
      exahype::Cell& fineGridCell, exahype::Vertex* const fineGridVertices,
      const peano::grid::VertexEnumerator& fineGridVerticesEnumerator,
      exahype::Vertex* const coarseGridVertices,
      const peano::grid::VertexEnumerator& coarseGridVerticesEnumerator,
      exahype::Cell& coarseGridCell,
      const tarch::la::Vector<DIMENSIONS, int>& fineGridPositionOfCell);

  /**
   * Prepares the temporary variables and copies
   * the state.
   *
   * Resets the next mesh update request flag to false and
   * the next limiter domain change to Regular
   * using the "setNext..." methods.
   */
  void beginIteration(exahype::State& solverState);

  /**
   * For all solvers, overwrite the current
   * gridUpdateRequested value with the next value.
   *
   * Further update the global solver states (next)limiterDomainHasChanged
   * with values from the temporary variables.
   *
   * Further deallocates temporary variables.
   */
  void endIteration(exahype::State& solverState);

  /**
   * Delete the temporary variables.
   */
  virtual ~UpdateAndReduce();

#if defined(SharedMemoryParallelisation)
  /**
   * Prepare the temporary variables for
   * the worker threads.
   */
  UpdateAndReduce(const UpdateAndReduce& masterThread);

  /**
   * Merge time step sizes computed by the individual threads.
   */
  void mergeWithWorkerThread(const UpdateAndReduce& workerThread);
#endif

#ifdef Parallel
  /**
   * Nop.
   */
  void prepareSendToMaster(
      exahype::Cell& localCell, exahype::Vertex* vertices,
      const peano::grid::VertexEnumerator& verticesEnumerator,
      const exahype::Vertex* const coarseGridVertices,
      const peano::grid::VertexEnumerator& coarseGridVerticesEnumerator,
      const exahype::Cell& coarseGridCell,
      const tarch::la::Vector<DIMENSIONS, int>& fineGridPositionOfCell);

  /**
   * Nop.
   */
  void mergeWithMaster(
      const exahype::Cell& workerGridCell,
      exahype::Vertex* const workerGridVertices,
      const peano::grid::VertexEnumerator& workerEnumerator,
      exahype::Cell& fineGridCell, exahype::Vertex* const fineGridVertices,
      const peano::grid::VertexEnumerator& fineGridVerticesEnumerator,
      exahype::Vertex* const coarseGridVertices,
      const peano::grid::VertexEnumerator& coarseGridVerticesEnumerator,
      exahype::Cell& coarseGridCell,
      const tarch::la::Vector<DIMENSIONS, int>& fineGridPositionOfCell,
      int worker, const exahype::State& workerState,
      exahype::State& masterState);

  /**
   * Has to return true in this iteration and in the previous iteration
   * (by any other adapter).
   */
  bool prepareSendToWorker(
      exahype::Cell& fineGridCell, exahype::Vertex* const fineGridVertices,
      const peano::grid::VertexEnumerator& fineGridVerticesEnumerator,
      exahype::Vertex* const coarseGridVertices,
      const peano::grid::VertexEnumerator& coarseGridVerticesEnumerator,
      exahype::Cell& coarseGridCell,
      const tarch::la::Vector<DIMENSIONS, int>& fineGridPositionOfCell,
      int worker);

  //
  // Below every method is nop.
  //
  // ==================================

  /**
   * Nop.
   */
  void mergeWithNeighbour(exahype::Vertex& vertex,
                          const exahype::Vertex& neighbour, int fromRank,
                          const tarch::la::Vector<DIMENSIONS, double>& x,
                          const tarch::la::Vector<DIMENSIONS, double>& h,
                          int level);
  /**
   * Nop.
   */
  void prepareSendToNeighbour(exahype::Vertex& vertex, int toRank,
                              const tarch::la::Vector<DIMENSIONS, double>& x,
                              const tarch::la::Vector<DIMENSIONS, double>& h,
                              int level);
  /**
   * Nop.
   */
  void prepareCopyToRemoteNode(exahype::Vertex& localVertex, int toRank,
                               const tarch::la::Vector<DIMENSIONS, double>& x,
                               const tarch::la::Vector<DIMENSIONS, double>& h,
                               int level);
  /**
   * Nop.
   */
  void prepareCopyToRemoteNode(
      exahype::Cell& localCell, int toRank,
      const tarch::la::Vector<DIMENSIONS, double>& cellCentre,
      const tarch::la::Vector<DIMENSIONS, double>& cellSize, int level);
  /**
   * Nop.
   */
  void mergeWithRemoteDataDueToForkOrJoin(
      exahype::Vertex& localVertex, const exahype::Vertex& masterOrWorkerVertex,
      int fromRank, const tarch::la::Vector<DIMENSIONS, double>& x,
      const tarch::la::Vector<DIMENSIONS, double>& h, int level);
  /**
   * Nop.
   */
  void mergeWithRemoteDataDueToForkOrJoin(
      exahype::Cell& localCell, const exahype::Cell& masterOrWorkerCell,
      int fromRank, const tarch::la::Vector<DIMENSIONS, double>& cellCentre,
      const tarch::la::Vector<DIMENSIONS, double>& cellSize, int level);

  /**
   * Nop.
   */
  void receiveDataFromMaster(
      exahype::Cell& receivedCell, exahype::Vertex* receivedVertices,
      const peano::grid::VertexEnumerator& receivedVerticesEnumerator,
      exahype::Vertex* const receivedCoarseGridVertices,
      const peano::grid::VertexEnumerator& receivedCoarseGridVerticesEnumerator,
      exahype::Cell& receivedCoarseGridCell,
      exahype::Vertex* const workersCoarseGridVertices,
      const peano::grid::VertexEnumerator& workersCoarseGridVerticesEnumerator,
      exahype::Cell& workersCoarseGridCell,
      const tarch::la::Vector<DIMENSIONS, int>& fineGridPositionOfCell);
  /**
   * Nop.
   */
  void mergeWithWorker(exahype::Cell& localCell,
                       const exahype::Cell& receivedMasterCell,
                       const tarch::la::Vector<DIMENSIONS, double>& cellCentre,
                       const tarch::la::Vector<DIMENSIONS, double>& cellSize,
                       int level);
  /**
   * Nop.
   */
  void mergeWithWorker(exahype::Vertex& localVertex,
                       const exahype::Vertex& receivedMasterVertex,
                       const tarch::la::Vector<DIMENSIONS, double>& x,
                       const tarch::la::Vector<DIMENSIONS, double>& h,
                       int level);
#endif

  /**
   * Nop.
   */
  UpdateAndReduce();

  /**
   * Nop.
   */
  void createInnerVertex(
      exahype::Vertex& fineGridVertex,
      const tarch::la::Vector<DIMENSIONS, double>& fineGridX,
      const tarch::la::Vector<DIMENSIONS, double>& fineGridH,
      exahype::Vertex* const coarseGridVertices,
      const peano::grid::VertexEnumerator& coarseGridVerticesEnumerator,
      exahype::Cell& coarseGridCell,
      const tarch::la::Vector<DIMENSIONS, int>& fineGridPositionOfVertex);
  /**
   * Nop.
   */
  void createBoundaryVertex(
      exahype::Vertex& fineGridVertex,
      const tarch::la::Vector<DIMENSIONS, double>& fineGridX,
      const tarch::la::Vector<DIMENSIONS, double>& fineGridH,
      exahype::Vertex* const coarseGridVertices,
      const peano::grid::VertexEnumerator& coarseGridVerticesEnumerator,
      exahype::Cell& coarseGridCell,
      const tarch::la::Vector<DIMENSIONS, int>& fineGridPositionOfVertex);
  /**
   * Nop.
   */
  void createHangingVertex(
      exahype::Vertex& fineGridVertex,
      const tarch::la::Vector<DIMENSIONS, double>& fineGridX,
      const tarch::la::Vector<DIMENSIONS, double>& fineGridH,
      exahype::Vertex* const coarseGridVertices,
      const peano::grid::VertexEnumerator& coarseGridVerticesEnumerator,
      exahype::Cell& coarseGridCell,
      const tarch::la::Vector<DIMENSIONS, int>& fineGridPositionOfVertex);
  /**
   * Nop.
   */
  void destroyHangingVertex(
      const exahype::Vertex& fineGridVertex,
      const tarch::la::Vector<DIMENSIONS, double>& fineGridX,
      const tarch::la::Vector<DIMENSIONS, double>& fineGridH,
      exahype::Vertex* const coarseGridVertices,
      const peano::grid::VertexEnumerator& coarseGridVerticesEnumerator,
      exahype::Cell& coarseGridCell,
      const tarch::la::Vector<DIMENSIONS, int>& fineGridPositionOfVertex);
  /**
   * Nop.
   */
  void destroyVertex(
      const exahype::Vertex& fineGridVertex,
      const tarch::la::Vector<DIMENSIONS, double>& fineGridX,
      const tarch::la::Vector<DIMENSIONS, double>& fineGridH,
      exahype::Vertex* const coarseGridVertices,
      const peano::grid::VertexEnumerator& coarseGridVerticesEnumerator,
      exahype::Cell& coarseGridCell,
      const tarch::la::Vector<DIMENSIONS, int>& fineGridPositionOfVertex);
  /**
   * Nop.
   */
  void createCell(
      exahype::Cell& fineGridCell, exahype::Vertex* const fineGridVertices,
      const peano::grid::VertexEnumerator& fineGridVerticesEnumerator,
      exahype::Vertex* const coarseGridVertices,
      const peano::grid::VertexEnumerator& coarseGridVerticesEnumerator,
      exahype::Cell& coarseGridCell,
      const tarch::la::Vector<DIMENSIONS, int>& fineGridPositionOfCell);
  /**
   * Nop.
   */
  void destroyCell(
      const exahype::Cell& fineGridCell,
      exahype::Vertex* const fineGridVertices,
      const peano::grid::VertexEnumerator& fineGridVerticesEnumerator,
      exahype::Vertex* const coarseGridVertices,
      const peano::grid::VertexEnumerator& coarseGridVerticesEnumerator,
      exahype::Cell& coarseGridCell,
      const tarch::la::Vector<DIMENSIONS, int>& fineGridPositionOfCell);

  /**
   * Nop.
   */
  void touchVertexFirstTime(
      exahype::Vertex& fineGridVertex,
      const tarch::la::Vector<DIMENSIONS, double>& fineGridX,
      const tarch::la::Vector<DIMENSIONS, double>& fineGridH,
      exahype::Vertex* const coarseGridVertices,
      const peano::grid::VertexEnumerator& coarseGridVerticesEnumerator,
      exahype::Cell& coarseGridCell,
      const tarch::la::Vector<DIMENSIONS, int>& fineGridPositionOfVertex);
  /**
   * Nop.
   */
  void touchVertexLastTime(
      exahype::Vertex& fineGridVertex,
      const tarch::la::Vector<DIMENSIONS, double>& fineGridX,
      const tarch::la::Vector<DIMENSIONS, double>& fineGridH,
      exahype::Vertex* const coarseGridVertices,
      const peano::grid::VertexEnumerator& coarseGridVerticesEnumerator,
      exahype::Cell& coarseGridCell,
      const tarch::la::Vector<DIMENSIONS, int>& fineGridPositionOfVertex);
  /**
   * Nop.
   */
  void leaveCell(
      exahype::Cell& fineGridCell, exahype::Vertex* const fineGridVertices,
      const peano::grid::VertexEnumerator& fineGridVerticesEnumerator,
      exahype::Vertex* const coarseGridVertices,
      const peano::grid::VertexEnumerator& coarseGridVerticesEnumerator,
      exahype::Cell& coarseGridCell,
      const tarch::la::Vector<DIMENSIONS, int>& fineGridPositionOfCell);
  /**
   * Nop.
   */
  void descend(
      exahype::Cell* const fineGridCells,
      exahype::Vertex* const fineGridVertices,
      const peano::grid::VertexEnumerator& fineGridVerticesEnumerator,
      exahype::Vertex* const coarseGridVertices,
      const peano::grid::VertexEnumerator& coarseGridVerticesEnumerator,
      exahype::Cell& coarseGridCell);
  /**
   * Nop.
   */
  void ascend(exahype::Cell* const fineGridCells,
              exahype::Vertex* const fineGridVertices,
              const peano::grid::VertexEnumerator& fineGridVerticesEnumerator,
              exahype::Vertex* const coarseGridVertices,
              const peano::grid::VertexEnumerator& coarseGridVerticesEnumerator,
              exahype::Cell& coarseGridCell);
};
#endif<|MERGE_RESOLUTION|>--- conflicted
+++ resolved
@@ -60,32 +60,7 @@
   /**
    * Semaphore used for reductions.
    */
-<<<<<<< HEAD
-  std::vector<double> _minTimeStepSizes;
-  /**
-   * The maximum level occupied by cells of a solver.
-   */
-  std::vector<int> _maxLevels;
-
-   /**
-   * A vector of reduced global observables for each solver.
-   */
-    std::vector<std::vector<double>> _reducedGlobalObservables;
-
-    /**
-   * Per solver a flag, indicating if has requested
-   * a mesh update request or a limiter domain change.
-   */
-  std::vector<exahype::solvers::Solver::MeshUpdateEvent> _meshUpdateEvents;
-
-  /**
-   * Prepare the vectors _minTimeStepSizes, _maxLevels,
-   * _meshUpdateRequests, _limiterDomainChanges.
-   */
-  void initialiseLocalVariables();
-=======
   static tarch::multicore::BooleanSemaphore Semaphore;
->>>>>>> 44537b21
 
  public:
   /**
