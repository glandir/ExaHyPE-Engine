/**
 * This file is part of the ExaHyPE project.
 * Copyright (c) 2016  http://exahype.eu
 * All rights reserved.
 *
 * The project has received funding from the European Union's Horizon 
 * 2020 research and innovation programme under grant agreement
 * No 671698. For copyrights and licensing, please consult the webpage.
 *
 * Released under the BSD 3 Open Source License.
 * For the full license text, see LICENSE.txt
 **/
 
#ifndef EXAHYPE_MAPPINGS_FusedTimeStep_H_
#define EXAHYPE_MAPPINGS_FusedTimeStep_H_

#include "tarch/la/Vector.h"
#include "tarch/logging/Log.h"

#include "peano/CommunicationSpecification.h"
#include "peano/MappingSpecification.h"
#include "peano/grid/VertexEnumerator.h"

#include "tarch/multicore/MulticoreDefinitions.h"

#include "exahype/Cell.h"
#include "exahype/State.h"
#include "exahype/Vertex.h"


namespace exahype {
namespace mappings {
class FusedTimeStep;
}
}

/**
 * Update the solution
 *
 * <h2>ADER-DG</h2>
 * We run over all cells of the local spacetree
 *
 * - take the predicted data within each cell
 * - add the contribution from the Riemann solve to the predicted data
 * - mark the cell with the new time stamp
 *
 * All this is done in enterCell().
 *
 * <h2>Finite Volumes</h2>
 * This is where we do the actual time stepping with the finite volume scheme.
 *
 * @developers:
 * TODO(Dominic): I think we should extract the Riemann solve from the finite
 * volume kernels and move it into the RiemannSolver mapping
 * since I will exchange metadata and face data here between MPI ranks.
 *
 * @author Dominic Charrier Tobias Weinzierl
 */
class exahype::mappings::FusedTimeStep {
private:
  /**
   * Logging device for the trace macros.
   */
  static tarch::logging::Log _log;

  /**
   * This semaphore is used for locking the plotters'
   * plotPatch function which is usually not thread-safe.
   */
  static tarch::multicore::BooleanSemaphore Semaphore;

  /**
   * A local copy of the state set
   * in beginIteration(...).
   */
  exahype::State _stateCopy;

  /**
<<<<<<< HEAD
   * A minimum time step size for each solver.
   */
  std::vector<double> _minTimeStepSizes;
  /**
   * The maximum level occupied by cells of a solver.
   */
  std::vector<int> _maxLevels;
  /**
   * Per solver a flag, indicating if has requested
   * a mesh update request or a limiter domain change.
   */

   /**
   * A vector of reduced global observables for each solver.
   */
  std::vector<std::vector<double>> _reducedGlobalObservables;

  std::vector<exahype::solvers::Solver::MeshUpdateEvent> _meshUpdateEvents;

  /**
   * Prepare the vectors _minTimeStepSizes, _maxLevels,
   * _meshUpdateRequests, _limiterDomainChanges.
   */
  void initialiseLocalVariables();

  /**
=======
>>>>>>> 44537b21
   * Indicates that the background tasks have terminated.
   * No further checks are required in this case.
   *
   * Is initialised with false for the main thread
   * and for the worker threads.
   * As the worker threads; mappings are destroyed but
   * the main thread's mapping continues to
   * exist we reset this value in endIteration(State) to false.
   *
   * We process background jobs in touchVertexFirstTime(...)
   * and set this flag here as well.
   */
  bool _batchIterationCounterUpdated = false;


  int _batchIteration = 0;
  /**
   * Updates a batch iteration counter and
   * ensures that all background jobs of a certain type have terminated.
   * The type of the background jobs is determined based on the batch iteration counter.
   *
   * Signal the solvers that we start a new time step.
   *
   * \note As the state can only be copied in beginIteration(...) and
   * we need to know the batch iteration in touchVertexFirstTime(...),
   * we cannot rely on its batch iteration counter and
   * have to count ourselves.
   * Note that touchVertexFirstTime(...) might be invoked before beginIteration(...)
   * if state broadcasting is turned off.
   *
   */
  void updateBatchIterationCounter(bool initialiseBatchIterationCounter);

  /**
   * \return if the mappings/adapters
   * FusedTimeStep, Prediction, PredictionRerun, and PredictionOrLocalRecomputation
   * are supposed to send out riemann data in this iteration.
   *
   * \see updatePredictionIterationTag(...)
   */
  bool sendOutRiemannDataInThisIteration() const;

  /**
   * \return if the mappings/adapters
   * FusedTimeStep, Prediction, PredictionRerun, and PredictionOrLocalRecomputation
   * are supposed to issue prediction jobs in this iteration.
   *
   * \see updatePredictionIterationTag(...)
   */
  bool issuePredictionJobsInThisIteration() const;

 public:
  /**
   * Run through the whole tree. Run concurrently on the fine grid.
   *
   * Alters the state if we perform a reduction. This
   * is the case if we perform the last iteration of a batch
   * or no batch iteration at all.
   *
   * MPI / TBB optimisation
   * ----------------------
   *
   * We need to turn this event on only in every second iteration.
   * This can be accomplished in non-parallel builds.
   * Switching this event off in every second sweep does
   * not work with parallel builds as it corrupts the neighbour
   * data communication behaviour.
   */
  peano::MappingSpecification enterCellSpecification(int level);
  /**
   * Run through the whole tree. Run concurrently on the fine grid.
   *
   * MPI / TBB optimisation
   * ----------------------
   *
   * We need to turn this event on only in every second iteration.
   * This can be accomplished in non-parallel builds.
   * Switching this event off in every second sweep does
   * not work with parallel builds as it corrupts the neighbour
   * data communication behaviour.
   */
  peano::MappingSpecification leaveCellSpecification(int level);
  /**
   * Run concurrently through the whole tree.
   *
   * Alters the state as we have a counter which checks
   * if we have waited for the background jobs to complete.
   *
   * MPI / TBB optimisation
   * ----------------------
   *
   * We need to turn this event on only in every second iteration.
   * This can be accomplished in non-parallel builds.
   * Switching this event off in every second sweep does
   * not work with parallel builds as it corrupts the neighbour
   * data communication behaviour.
   */
  peano::MappingSpecification touchVertexFirstTimeSpecification(int level);

  /**
   * Nop.
   */
  peano::MappingSpecification touchVertexLastTimeSpecification(int level) const;
  /**
   * Nop.
   */
  peano::MappingSpecification ascendSpecification(int level) const;
  /**
   * Nop.
   */
  peano::MappingSpecification descendSpecification(int level) const;

  /**
   * No data needs to be synchronised between masters and workers.
   */
  peano::CommunicationSpecification communicationSpecification() const;

  /**
   * Delete temporary variables.
   */
  virtual ~FusedTimeStep();

  #if defined(SharedMemoryParallelisation)
  /**
   * Copy the _batchIterationCounterUpdated
   * and _batchIteration fields form the masterThread
   */
  FusedTimeStep(const FusedTimeStep& masterThread);
  /**
   * Merge time step data and flags of the worker thread
   * with the master thread.
   */
  void mergeWithWorkerThread(const FusedTimeStep& workerThread);
  #endif

  /**
   * Merge with the neighbours but check beforehand
   * if all backgrounds have terminated.
   */
  void touchVertexFirstTime(
      exahype::Vertex& fineGridVertex,
      const tarch::la::Vector<DIMENSIONS, double>& fineGridX,
      const tarch::la::Vector<DIMENSIONS, double>& fineGridH,
      exahype::Vertex* const coarseGridVertices,
      const peano::grid::VertexEnumerator& coarseGridVerticesEnumerator,
      exahype::Cell& coarseGridCell,
      const tarch::la::Vector<DIMENSIONS, int>& fineGridPositionOfVertex);

  /**
   * If the fine grid cell functions as compute cell for a solver,
   * we update the solution of the solver within the fine grid cell
   * (at a given time).
   * We further ask the solver if we need to adjust its solution
   * values within the fine grid cell (at a given time).
   * If so, we call the corresponding solver routine
   * that adjusts the solvers' solution values within the fine grid cell.
   *
   * <h2>ADER-DG<h2>
   * For ADER-DG solvers, we call the surfaceIntegral(...) routine before
   * we call the FusedTimeStep(...) routine of the solvers.
   *
   * <h2>Finite volumes<h2>
   * For finite volume solvers, we simply call the
   * FusedTimeStep(...) routine.
   */
  void enterCell(
      exahype::Cell& fineGridCell, exahype::Vertex* const fineGridVertices,
      const peano::grid::VertexEnumerator& fineGridVerticesEnumerator,
      exahype::Vertex* const coarseGridVertices,
      const peano::grid::VertexEnumerator& coarseGridVerticesEnumerator,
      exahype::Cell& coarseGridCell,
      const tarch::la::Vector<DIMENSIONS, int>& fineGridPositionOfCell);


  /**
   * Perform a restriction for solvers who requested it.
   */
  void leaveCell(
      exahype::Cell& fineGridCell, exahype::Vertex* const fineGridVertices,
      const peano::grid::VertexEnumerator& fineGridVerticesEnumerator,
      exahype::Vertex* const coarseGridVertices,
      const peano::grid::VertexEnumerator& coarseGridVerticesEnumerator,
      exahype::Cell& coarseGridCell,
      const tarch::la::Vector<DIMENSIONS, int>& fineGridPositionOfCell);

  /**
   *Resets the next mesh update request flag to false and
   * the next limiter domain change to Regular
   * using the "setNext..." methods.
   *
   * Updates the prediction iteration tag in the first iteration
   * of a batch or if no batch is run.
   */
  void beginIteration(exahype::State& solverState);

  /**
   * For all solvers, overwrite the current
   * gridUpdateRequested value with the next value.
   *
   * Update the global solver states (next)limiterDomainHasChanged
   * with values from the temporary variables.
   *
   * Finish plotting if a plotter is active.
   *
   * <h2> Background Jobs </h2>
   * Notify Peano's tarch that we want to start processing
   * background jobs with all available cores.
   *
   * Updates the prediction iteration tag in every iteration.
   */
  void endIteration(exahype::State& solverState);

  //
  // Below every method is nop.
  //
  // ==================================

#ifdef Parallel
  /**
   * TODO(Dominic: Add docu.
   */
  void mergeWithNeighbour(exahype::Vertex& vertex,
                          const exahype::Vertex& neighbour, int fromRank,
                          const tarch::la::Vector<DIMENSIONS, double>& x,
                          const tarch::la::Vector<DIMENSIONS, double>& h,
                          int level);
  /**
   * TODO(Dominic: Add docu.
   */
  void prepareSendToNeighbour(exahype::Vertex& vertex, int toRank,
                              const tarch::la::Vector<DIMENSIONS, double>& x,
                              const tarch::la::Vector<DIMENSIONS, double>& h,
                              int level);

  /**
   * TODO(Dominic: Add docu.
   *
   * \return Returns true in the first or last iteration of a batch or
   * if no batch is run. This return value indicates that a worker will
   * perform a reduction and will be be broadcasted down to
   * the worker.
   *
   * If we do not broadcast it down to the worker,
   * the worker does not know about it. It thus has be broadcasted
   * down to the worker in the first iteration of the batch.
   *
   * The master must be aware of it in the last iteration of the
   * batch. So we have to return true here as well.
   */
  bool prepareSendToWorker(
      exahype::Cell& fineGridCell, exahype::Vertex* const fineGridVertices,
      const peano::grid::VertexEnumerator& fineGridVerticesEnumerator,
      exahype::Vertex* const coarseGridVertices,
      const peano::grid::VertexEnumerator& coarseGridVerticesEnumerator,
      exahype::Cell& coarseGridCell,
      const tarch::la::Vector<DIMENSIONS, int>& fineGridPositionOfCell,
      int worker);

  /**
   * TODO(Dominic: Add docu.
   */
  void mergeWithMaster(
      const exahype::Cell& workerGridCell,
      exahype::Vertex* const workerGridVertices,
      const peano::grid::VertexEnumerator& workerEnumerator,
      exahype::Cell& fineGridCell, exahype::Vertex* const fineGridVertices,
      const peano::grid::VertexEnumerator& fineGridVerticesEnumerator,
      exahype::Vertex* const coarseGridVertices,
      const peano::grid::VertexEnumerator& coarseGridVerticesEnumerator,
      exahype::Cell& coarseGridCell,
      const tarch::la::Vector<DIMENSIONS, int>& fineGridPositionOfCell,
      int worker, const exahype::State& workerState,
      exahype::State& masterState);

  /**
   * TODO(Dominic: Add docu.
   */
  void prepareSendToMaster(
      exahype::Cell& localCell, exahype::Vertex* vertices,
      const peano::grid::VertexEnumerator& verticesEnumerator,
      const exahype::Vertex* const coarseGridVertices,
      const peano::grid::VertexEnumerator& coarseGridVerticesEnumerator,
      const exahype::Cell& coarseGridCell,
      const tarch::la::Vector<DIMENSIONS, int>& fineGridPositionOfCell);

  /**
   * TODO(Dominic: Add docu.
   */
  void receiveDataFromMaster(
      exahype::Cell& receivedCell, exahype::Vertex* receivedVertices,
      const peano::grid::VertexEnumerator& receivedVerticesEnumerator,
      exahype::Vertex* const receivedCoarseGridVertices,
      const peano::grid::VertexEnumerator& receivedCoarseGridVerticesEnumerator,
      exahype::Cell& receivedCoarseGridCell,
      exahype::Vertex* const workersCoarseGridVertices,
      const peano::grid::VertexEnumerator& workersCoarseGridVerticesEnumerator,
      exahype::Cell& workersCoarseGridCell,
      const tarch::la::Vector<DIMENSIONS, int>& fineGridPositionOfCell);

  /**
   * TODO(Dominic: Add docu.
   */
  void mergeWithWorker(exahype::Cell& localCell,
                       const exahype::Cell& receivedMasterCell,
                       const tarch::la::Vector<DIMENSIONS, double>& cellCentre,
                       const tarch::la::Vector<DIMENSIONS, double>& cellSize,
                       int level);

  /**
   * Nop.
   */
  void prepareCopyToRemoteNode(exahype::Vertex& localVertex, int toRank,
                               const tarch::la::Vector<DIMENSIONS, double>& x,
                               const tarch::la::Vector<DIMENSIONS, double>& h,
                               int level);
  /**
   * Nop.
   */
  void prepareCopyToRemoteNode(
      exahype::Cell& localCell, int toRank,
      const tarch::la::Vector<DIMENSIONS, double>& cellCentre,
      const tarch::la::Vector<DIMENSIONS, double>& cellSize, int level);

  /**
   * Nop.
   */
  void mergeWithRemoteDataDueToForkOrJoin(
      exahype::Vertex& localVertex, const exahype::Vertex& masterOrWorkerVertex,
      int fromRank, const tarch::la::Vector<DIMENSIONS, double>& x,
      const tarch::la::Vector<DIMENSIONS, double>& h, int level);

  /**
   * Nop.
   */
  void mergeWithRemoteDataDueToForkOrJoin(
      exahype::Cell& localCell, const exahype::Cell& masterOrWorkerCell,
      int fromRank, const tarch::la::Vector<DIMENSIONS, double>& cellCentre,
      const tarch::la::Vector<DIMENSIONS, double>& cellSize, int level);

  /**
   * Nop.
   */
  void mergeWithWorker(exahype::Vertex& localVertex,
                       const exahype::Vertex& receivedMasterVertex,
                       const tarch::la::Vector<DIMENSIONS, double>& x,
                       const tarch::la::Vector<DIMENSIONS, double>& h,
                       int level);
#endif

  /**
   * Nop.
   */
  FusedTimeStep();

  /**
   * Nop.
   */
  void createInnerVertex(
      exahype::Vertex& fineGridVertex,
      const tarch::la::Vector<DIMENSIONS, double>& fineGridX,
      const tarch::la::Vector<DIMENSIONS, double>& fineGridH,
      exahype::Vertex* const coarseGridVertices,
      const peano::grid::VertexEnumerator& coarseGridVerticesEnumerator,
      exahype::Cell& coarseGridCell,
      const tarch::la::Vector<DIMENSIONS, int>& fineGridPositionOfVertex);
  /**
   * Nop.
   */
  void createBoundaryVertex(
      exahype::Vertex& fineGridVertex,
      const tarch::la::Vector<DIMENSIONS, double>& fineGridX,
      const tarch::la::Vector<DIMENSIONS, double>& fineGridH,
      exahype::Vertex* const coarseGridVertices,
      const peano::grid::VertexEnumerator& coarseGridVerticesEnumerator,
      exahype::Cell& coarseGridCell,
      const tarch::la::Vector<DIMENSIONS, int>& fineGridPositionOfVertex);
  /**
   * Nop.
   */
  void createHangingVertex(
      exahype::Vertex& fineGridVertex,
      const tarch::la::Vector<DIMENSIONS, double>& fineGridX,
      const tarch::la::Vector<DIMENSIONS, double>& fineGridH,
      exahype::Vertex* const coarseGridVertices,
      const peano::grid::VertexEnumerator& coarseGridVerticesEnumerator,
      exahype::Cell& coarseGridCell,
      const tarch::la::Vector<DIMENSIONS, int>& fineGridPositionOfVertex);
  /**
   * Nop.
   */
  void destroyHangingVertex(
      const exahype::Vertex& fineGridVertex,
      const tarch::la::Vector<DIMENSIONS, double>& fineGridX,
      const tarch::la::Vector<DIMENSIONS, double>& fineGridH,
      exahype::Vertex* const coarseGridVertices,
      const peano::grid::VertexEnumerator& coarseGridVerticesEnumerator,
      exahype::Cell& coarseGridCell,
      const tarch::la::Vector<DIMENSIONS, int>& fineGridPositionOfVertex);
  /**
   * Nop.
   */
  void destroyVertex(
      const exahype::Vertex& fineGridVertex,
      const tarch::la::Vector<DIMENSIONS, double>& fineGridX,
      const tarch::la::Vector<DIMENSIONS, double>& fineGridH,
      exahype::Vertex* const coarseGridVertices,
      const peano::grid::VertexEnumerator& coarseGridVerticesEnumerator,
      exahype::Cell& coarseGridCell,
      const tarch::la::Vector<DIMENSIONS, int>& fineGridPositionOfVertex);
  /**
   * Nop.
   */
  void createCell(
      exahype::Cell& fineGridCell, exahype::Vertex* const fineGridVertices,
      const peano::grid::VertexEnumerator& fineGridVerticesEnumerator,
      exahype::Vertex* const coarseGridVertices,
      const peano::grid::VertexEnumerator& coarseGridVerticesEnumerator,
      exahype::Cell& coarseGridCell,
      const tarch::la::Vector<DIMENSIONS, int>& fineGridPositionOfCell);
  /**
   * Nop.
   */
  void destroyCell(
      const exahype::Cell& fineGridCell,
      exahype::Vertex* const fineGridVertices,
      const peano::grid::VertexEnumerator& fineGridVerticesEnumerator,
      exahype::Vertex* const coarseGridVertices,
      const peano::grid::VertexEnumerator& coarseGridVerticesEnumerator,
      exahype::Cell& coarseGridCell,
      const tarch::la::Vector<DIMENSIONS, int>& fineGridPositionOfCell);

  /**
   * Nop.
   */
  void touchVertexLastTime(
      exahype::Vertex& fineGridVertex,
      const tarch::la::Vector<DIMENSIONS, double>& fineGridX,
      const tarch::la::Vector<DIMENSIONS, double>& fineGridH,
      exahype::Vertex* const coarseGridVertices,
      const peano::grid::VertexEnumerator& coarseGridVerticesEnumerator,
      exahype::Cell& coarseGridCell,
      const tarch::la::Vector<DIMENSIONS, int>& fineGridPositionOfVertex);

  /**
   * Nop.
   */
  void descend(
      exahype::Cell* const fineGridCells,
      exahype::Vertex* const fineGridVertices,
      const peano::grid::VertexEnumerator& fineGridVerticesEnumerator,
      exahype::Vertex* const coarseGridVertices,
      const peano::grid::VertexEnumerator& coarseGridVerticesEnumerator,
      exahype::Cell& coarseGridCell);
  /**
   * Nop.
   */
  void ascend(exahype::Cell* const fineGridCells,
              exahype::Vertex* const fineGridVertices,
              const peano::grid::VertexEnumerator& fineGridVerticesEnumerator,
              exahype::Vertex* const coarseGridVertices,
              const peano::grid::VertexEnumerator& coarseGridVerticesEnumerator,
              exahype::Cell& coarseGridCell);
};
#endif<|MERGE_RESOLUTION|>--- conflicted
+++ resolved
@@ -76,35 +76,6 @@
   exahype::State _stateCopy;
 
   /**
-<<<<<<< HEAD
-   * A minimum time step size for each solver.
-   */
-  std::vector<double> _minTimeStepSizes;
-  /**
-   * The maximum level occupied by cells of a solver.
-   */
-  std::vector<int> _maxLevels;
-  /**
-   * Per solver a flag, indicating if has requested
-   * a mesh update request or a limiter domain change.
-   */
-
-   /**
-   * A vector of reduced global observables for each solver.
-   */
-  std::vector<std::vector<double>> _reducedGlobalObservables;
-
-  std::vector<exahype::solvers::Solver::MeshUpdateEvent> _meshUpdateEvents;
-
-  /**
-   * Prepare the vectors _minTimeStepSizes, _maxLevels,
-   * _meshUpdateRequests, _limiterDomainChanges.
-   */
-  void initialiseLocalVariables();
-
-  /**
-=======
->>>>>>> 44537b21
    * Indicates that the background tasks have terminated.
    * No further checks are required in this case.
    *
