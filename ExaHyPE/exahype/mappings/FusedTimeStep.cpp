/**
 * This file is part of the ExaHyPE project.
 * Copyright (c) 2016  http://exahype.eu
 * All rights reserved.
 *
 * The project has received funding from the European Union's Horizon 
 * 2020 research and innovation programme under grant agreement
 * No 671698. For copyrights and licensing, please consult the webpage.
 *
 * Released under the BSD 3 Open Source License.
 * For the full license text, see LICENSE.txt
 **/
 
#include "exahype/mappings/FusedTimeStep.h"

#include "tarch/multicore/Loop.h"

#include "peano/utils/Globals.h"

#include "peano/datatraversal/autotuning/Oracle.h"
#include "peano/datatraversal/TaskSet.h"

#include "multiscalelinkedcell/HangingVertexBookkeeper.h"

#include "exahype/VertexOperations.h"

#include "exahype/solvers/LimitingADERDGSolver.h"

#include "exahype/mappings/Prediction.h"

tarch::logging::Log exahype::mappings::FusedTimeStep::_log(
    "exahype::mappings::FusedTimeStep");

void exahype::mappings::FusedTimeStep::updateBatchIterationCounter() {
  if ( exahype::State::isFirstIterationOfBatchOrNoBatch() ) {
    _batchIteration = 0;
  } else {
    _batchIteration++;
  }
  _batchIterationCounterUpdated = true;
}

bool exahype::mappings::FusedTimeStep::issuePredictionJobsInThisIteration() const {
  return
      exahype::solvers::Solver::PredictionSweeps==1 ||
      _batchIteration % 2 == 0;
}

bool exahype::mappings::FusedTimeStep::sendOutRiemannDataInThisIteration() const {
  return
      exahype::solvers::Solver::PredictionSweeps==1     ||
      exahype::State::isLastIterationOfBatchOrNoBatch() || // covers the NoBatch case
      _batchIteration % 2 != 0;
}


void exahype::mappings::FusedTimeStep::initialiseLocalVariables(){
  const unsigned int numberOfSolvers = exahype::solvers::RegisteredSolvers.size();
  _minTimeStepSizes.resize(numberOfSolvers);
  _maxLevels.resize(numberOfSolvers);
  _limiterDomainChanges.resize(numberOfSolvers);
  _meshUpdateRequests.resize(numberOfSolvers);

  for (unsigned int solverNumber=0; solverNumber < exahype::solvers::RegisteredSolvers.size(); ++solverNumber) {
    _minTimeStepSizes[solverNumber]     = std::numeric_limits<double>::max();
    _maxLevels[solverNumber]            = -std::numeric_limits<int>::max(); // "-", min
    _limiterDomainChanges[solverNumber] = exahype::solvers::LimiterDomainChange::Regular;
    _meshUpdateRequests[solverNumber]   = false;
  }
}

peano::CommunicationSpecification
exahype::mappings::FusedTimeStep::communicationSpecification() const {
  // master->worker
  peano::CommunicationSpecification::ExchangeMasterWorkerData exchangeMasterWorkerData =
      peano::CommunicationSpecification::ExchangeMasterWorkerData::MaskOutMasterWorkerDataAndStateExchange;
  if ( exahype::State::isFirstIterationOfBatchOrNoBatch() ) {
    exchangeMasterWorkerData =
        peano::CommunicationSpecification::ExchangeMasterWorkerData::SendDataAndStateBeforeFirstTouchVertexFirstTime;
  }

  // worker->master
  peano::CommunicationSpecification::ExchangeWorkerMasterData exchangeWorkerMasterData =
      peano::CommunicationSpecification::ExchangeWorkerMasterData::MaskOutWorkerMasterDataAndStateExchange;
  if ( exahype::State::isLastIterationOfBatchOrNoBatch() ) {
    exchangeWorkerMasterData =
        peano::CommunicationSpecification::ExchangeWorkerMasterData::SendDataAndStateAfterLastTouchVertexLastTime;
  }

  return peano::CommunicationSpecification(exchangeMasterWorkerData,exchangeWorkerMasterData,true);
}

peano::MappingSpecification
exahype::mappings::FusedTimeStep::enterCellSpecification(int level) const {
  return exahype::mappings::Prediction::determineEnterCellSpecification(level);
}

peano::MappingSpecification
exahype::mappings::FusedTimeStep::touchVertexFirstTimeSpecification(int level) const {
  return peano::MappingSpecification(
        peano::MappingSpecification::WholeTree,
        peano::MappingSpecification::AvoidFineGridRaces,true);
}

peano::MappingSpecification
exahype::mappings::FusedTimeStep::leaveCellSpecification(int level) const {
  return peano::MappingSpecification(
      peano::MappingSpecification::WholeTree,
      peano::MappingSpecification::RunConcurrentlyOnFineGrid,false);
}

/**
 * Nop.
 */
peano::MappingSpecification
exahype::mappings::FusedTimeStep::touchVertexLastTimeSpecification(int level) const {
  return peano::MappingSpecification(
      peano::MappingSpecification::Nop,
      peano::MappingSpecification::RunConcurrentlyOnFineGrid,false);
}
peano::MappingSpecification
exahype::mappings::FusedTimeStep::ascendSpecification(int level) const {
  return peano::MappingSpecification(
      peano::MappingSpecification::Nop,
      peano::MappingSpecification::AvoidCoarseGridRaces,false);
}
peano::MappingSpecification
exahype::mappings::FusedTimeStep::descendSpecification(int level) const {
  return peano::MappingSpecification(
      peano::MappingSpecification::Nop,
      peano::MappingSpecification::AvoidCoarseGridRaces,false);
}

exahype::mappings::FusedTimeStep::FusedTimeStep() {
}

void exahype::mappings::FusedTimeStep::beginIteration(
    exahype::State& solverState) {
  logTraceInWith1Argument("beginIteration(State)", solverState);

  if ( exahype::State::isFirstIterationOfBatchOrNoBatch() ) {
    exahype::plotters::startPlottingIfAPlotterIsActive(
        solvers::Solver::getMinTimeStampOfAllSolvers());

    for (auto* solver : exahype::solvers::RegisteredSolvers) {
      solver->setNextMeshUpdateRequest();
      solver->setNextAttainedStableState();

      if (solver->getType()==exahype::solvers::Solver::Type::LimitingADERDG) {
        static_cast<exahype::solvers::LimitingADERDGSolver*>(solver)->setNextLimiterDomainChange();
      }
    }

    initialiseLocalVariables();
  }

  logTraceOutWith1Argument("beginIteration(State)", solverState);
}

void exahype::mappings::FusedTimeStep::endIteration(
    exahype::State& state) {
  logTraceInWith1Argument("endIteration(State)", state);

  if ( sendOutRiemannDataInThisIteration() ) {
    exahype::plotters::finishedPlotting();

    exahype::solvers::Solver::startNewTimeStepForAllSolvers(
        _minTimeStepSizes,_maxLevels,_meshUpdateRequests,_limiterDomainChanges,
        exahype::State::isFirstIterationOfBatchOrNoBatch(),
        exahype::State::isLastIterationOfBatchOrNoBatch(),
        true);
  }

  _batchIterationCounterUpdated = false;

  logTraceOutWith1Argument("endIteration(State)", state);
}

#if defined(SharedMemoryParallelisation)
exahype::mappings::FusedTimeStep::FusedTimeStep(
    const FusedTimeStep& masterThread) {
  _batchIterationCounterUpdated=masterThread._batchIterationCounterUpdated;
  _batchIteration=masterThread._batchIteration;
  initialiseLocalVariables();
}
// Merge over threads
void exahype::mappings::FusedTimeStep::mergeWithWorkerThread(
    const FusedTimeStep& workerThread) {
  for (int i = 0; i < static_cast<int>(exahype::solvers::RegisteredSolvers.size()); i++) {
    _meshUpdateRequests[i]   = _meshUpdateRequests[i] || workerThread._meshUpdateRequests[i];
    _limiterDomainChanges[i] = std::max ( _limiterDomainChanges[i], workerThread._limiterDomainChanges[i] );
    _minTimeStepSizes[i]     = std::min(_minTimeStepSizes[i], workerThread._minTimeStepSizes[i]);
    _maxLevels[i]            = std::max(_maxLevels[i], workerThread._maxLevels[i]);
  }
}
#endif

void exahype::mappings::FusedTimeStep::enterCell(
    exahype::Cell& fineGridCell, exahype::Vertex* const fineGridVertices,
    const peano::grid::VertexEnumerator& fineGridVerticesEnumerator,
    exahype::Vertex* const coarseGridVertices,
    const peano::grid::VertexEnumerator& coarseGridVerticesEnumerator,
    exahype::Cell& coarseGridCell,
    const tarch::la::Vector<DIMENSIONS, int>& fineGridPositionOfCell) {
  logTraceInWith4Arguments("enterCell(...)", fineGridCell,fineGridVerticesEnumerator.toString(),coarseGridCell, fineGridPositionOfCell);

<<<<<<< HEAD
  if (
      sendOutRiemannDataInThisIteration() &&
      fineGridCell.isInitialised()
  ) {
    for (int solverNumber=0; solverNumber<exahype::solvers::RegisteredSolvers.size(); solverNumber++) {
      auto* solver = exahype::solvers::RegisteredSolvers[solverNumber];
      const int element = solver->tryGetElement(fineGridCell.getCellDescriptionsIndex(),solverNumber);
      if (element!=exahype::solvers::Solver::NotFound) {
        // this operates only on virtual helper cells (pull from below)
        solver->prolongateFaceData(fineGridCell.getCellDescriptionsIndex(),element);
      }
    }
=======
  if ( fineGridCell.isInitialised() ) {
    if ( issuePredictionJobsInThisIteration() ) {
      exahype::Cell::validateThatAllNeighbourMergesHaveBeenPerformed(
          fineGridCell.getCellDescriptionsIndex(),
          fineGridVerticesEnumerator);
    }

    const int numberOfSolvers = exahype::solvers::RegisteredSolvers.size();
    for (int solverNumber=0; solverNumber<numberOfSolvers; solverNumber++) {
      auto* solver = exahype::solvers::RegisteredSolvers[solverNumber];
      const int element = solver->tryGetElement(fineGridCell.getCellDescriptionsIndex(),solverNumber);
      if (element!=exahype::solvers::Solver::NotFound) {
        if ( issuePredictionJobsInThisIteration() ) {
          // this operates only on compute cells
          exahype::plotters::plotPatchIfAPlotterIsActive(
              solverNumber,fineGridCell.getCellDescriptionsIndex(),element); // TODO(Dominic) potential for IO overlap?

          exahype::solvers::Solver::UpdateResult result =
              solver->fusedTimeStep(
                  fineGridCell.getCellDescriptionsIndex(),element,
                  exahype::State::isFirstIterationOfBatchOrNoBatch(),
                  exahype::State::isLastIterationOfBatchOrNoBatch(),
                  exahype::Cell::isAtRemoteBoundary(
                      fineGridVertices,fineGridVerticesEnumerator)
          );

          _meshUpdateRequests    [solverNumber]  =
              _meshUpdateRequests[solverNumber] || result._refinementRequested;
          _limiterDomainChanges  [solverNumber]  = std::max( _limiterDomainChanges[solverNumber], result._limiterDomainChange );
          assertion(_limiterDomainChanges[solverNumber]!=exahype::solvers::LimiterDomainChange::IrregularRequiringMeshUpdate ||
                    _meshUpdateRequests[solverNumber]);
          _minTimeStepSizes[solverNumber] = std::min( result._timeStepSize,                 _minTimeStepSizes[solverNumber]);
          _maxLevels       [solverNumber] = std::min( fineGridVerticesEnumerator.getLevel(),_maxLevels       [solverNumber]);
        }

        if ( sendOutRiemannDataInThisIteration() ) {
          // this operates only on virtual helper cells (pull from below)
          solver->prolongateAndPrepareRestriction(fineGridCell.getCellDescriptionsIndex(),element);
        }
      }
    }

    // Must be performed for all cell descriptions
    exahype::Cell::resetNeighbourMergeFlags(
        fineGridCell.getCellDescriptionsIndex(),
        fineGridVertices,fineGridVerticesEnumerator);
>>>>>>> 53ac2faf
  }
  logTraceOutWith1Argument("enterCell(...)", fineGridCell);
}


void exahype::mappings::FusedTimeStep::touchVertexFirstTime(
    exahype::Vertex& fineGridVertex,
    const tarch::la::Vector<DIMENSIONS, double>& fineGridX,
    const tarch::la::Vector<DIMENSIONS, double>& fineGridH,
    exahype::Vertex* const coarseGridVertices,
    const peano::grid::VertexEnumerator& coarseGridVerticesEnumerator,
    exahype::Cell& coarseGridCell,
    const tarch::la::Vector<DIMENSIONS, int>& fineGridPositionOfVertex) {
  logTraceInWith6Arguments("touchVertexFirstTime(...)", fineGridVertex,
                           fineGridX, fineGridH,
                           coarseGridVerticesEnumerator.toString(),
                           coarseGridCell, fineGridPositionOfVertex);

  if ( !_batchIterationCounterUpdated ) {
    updateBatchIterationCounter();
    if ( exahype::solvers::Solver::SpawnPredictionAsBackgroundJob ) {
      if ( issuePredictionJobsInThisIteration() ) {
        exahype::solvers::Solver::ensureAllJobsHaveTerminated(exahype::solvers::Solver::JobType::EnclaveJob);
      }
      if ( sendOutRiemannDataInThisIteration() ) {
        exahype::solvers::Solver::ensureAllJobsHaveTerminated(exahype::solvers::Solver::JobType::SkeletonJob);
        peano::datatraversal::TaskSet::startToProcessBackgroundJobs();
      }
    }
  }

  if ( issuePredictionJobsInThisIteration() ) {
    fineGridVertex.mergeNeighbours(fineGridX,fineGridH);
  }

  logTraceOutWith1Argument("touchVertexFirstTime(...)", fineGridVertex);
}

void exahype::mappings::FusedTimeStep::leaveCell(
    exahype::Cell& fineGridCell, exahype::Vertex* const fineGridVertices,
    const peano::grid::VertexEnumerator& fineGridVerticesEnumerator,
    exahype::Vertex* const coarseGridVertices,
    const peano::grid::VertexEnumerator& coarseGridVerticesEnumerator,
    exahype::Cell& coarseGridCell,
    const tarch::la::Vector<DIMENSIONS, int>& fineGridPositionOfCell) {
  logTraceInWith4Arguments("leaveCell(...)", fineGridCell,
                           fineGridVerticesEnumerator.toString(),
                           coarseGridCell, fineGridPositionOfCell);

<<<<<<< HEAD
  if (
      issuePredictionJobsInThisIteration() &&
      fineGridCell.isInitialised()
  ) {
    exahype::Cell::validateThatAllNeighbourMergesHaveBeenPerformed(
        fineGridCell.getCellDescriptionsIndex(),
        fineGridVerticesEnumerator);

    const int numberOfSolvers = exahype::solvers::RegisteredSolvers.size();
    for (int solverNumber=0; solverNumber<numberOfSolvers; solverNumber++) {
      auto* solver = exahype::solvers::RegisteredSolvers[solverNumber];
      const int cellDescriptionsIndex = fineGridCell.getCellDescriptionsIndex();
      const int element = solver->tryGetElement(cellDescriptionsIndex,solverNumber);
      if ( element!=exahype::solvers::Solver::NotFound ) {
        exahype::plotters::plotPatchIfAPlotterIsActive(
            solverNumber,cellDescriptionsIndex,element);

        // this operates only on compute cells
        exahype::solvers::Solver::UpdateResult result =
            solver->fusedTimeStep(
                cellDescriptionsIndex,element,
                exahype::State::isFirstIterationOfBatchOrNoBatch(),
                exahype::State::isLastIterationOfBatchOrNoBatch(),
                exahype::Cell::isAtRemoteBoundary(
                    fineGridVertices,fineGridVerticesEnumerator));

        _meshUpdateRequests    [solverNumber]  =
            _meshUpdateRequests[solverNumber] || result._refinementRequested;
        _limiterDomainChanges  [solverNumber]  = std::max( _limiterDomainChanges[solverNumber], result._limiterDomainChange );
        assertion(_limiterDomainChanges[solverNumber]!=exahype::solvers::LimiterDomainChange::IrregularRequiringMeshUpdate ||
                  _meshUpdateRequests[solverNumber]);
        _minTimeStepSizes[solverNumber] = std::min( result._timeStepSize,                 _minTimeStepSizes[solverNumber]);
        _maxLevels       [solverNumber] = std::min( fineGridVerticesEnumerator.getLevel(),_maxLevels       [solverNumber]);


        // only works on virtual helper cells
        solver->restrictSubfaceIntegralUpdates(cellDescriptionsIndex,element);
      }
    }

    // Must be performed for all cell descriptions
    exahype::Cell::resetNeighbourMergeFlags(
        fineGridCell.getCellDescriptionsIndex());
    exahype::Cell::resetFaceDataExchangeCounters(
        fineGridCell.getCellDescriptionsIndex(),
        fineGridVertices,fineGridVerticesEnumerator);
=======
  if ( sendOutRiemannDataInThisIteration() ) {
    exahype::mappings::Prediction::restriction(
        fineGridCell,exahype::State::AlgorithmSection::TimeStepping);
>>>>>>> 53ac2faf
  }

  logTraceOutWith1Argument("leaveCell(...)", fineGridCell);
}

#ifdef Parallel
void exahype::mappings::FusedTimeStep::mergeWithNeighbour(
    exahype::Vertex& vertex, const exahype::Vertex& neighbour, int fromRank,
    const tarch::la::Vector<DIMENSIONS, double>& fineGridX,
    const tarch::la::Vector<DIMENSIONS, double>& fineGridH, int level) {
  logTraceInWith6Arguments( "mergeWithNeighbour(...)", vertex, neighbour, fromRank, fineGridX, fineGridH, level );

  if ( !_batchIterationCounterUpdated ) {
    updateBatchIterationCounter();
    if ( exahype::solvers::Solver::SpawnPredictionAsBackgroundJob ) {
      if ( issuePredictionJobsInThisIteration() ) {
        exahype::solvers::Solver::ensureAllJobsHaveTerminated(exahype::solvers::Solver::JobType::EnclaveJob);
      }
      if ( sendOutRiemannDataInThisIteration() ) {
        exahype::solvers::Solver::ensureAllJobsHaveTerminated(exahype::solvers::Solver::JobType::SkeletonJob);
        peano::datatraversal::TaskSet::startToProcessBackgroundJobs();
      }
    }
  }

  if ( issuePredictionJobsInThisIteration() ) {
    vertex.receiveNeighbourData(
        fromRank, true/*merge with data*/,exahype::State::isFirstIterationOfBatchOrNoBatch(),
        fineGridX,fineGridH,level);
  }

  logTraceOut( "mergeWithNeighbour(...)" );
}

void exahype::mappings::FusedTimeStep::prepareSendToNeighbour(
    exahype::Vertex& vertex, int toRank,
    const tarch::la::Vector<DIMENSIONS, double>& x,
    const tarch::la::Vector<DIMENSIONS, double>& h, int level) {
  logTraceInWith5Arguments( "prepareSendToNeighbour(...)", vertex, toRank, x, h, level );

  if ( sendOutRiemannDataInThisIteration() ) {
    vertex.sendToNeighbour(toRank,exahype::State::isLastIterationOfBatchOrNoBatch(),x,h,level);
  }

  logTraceOut( "prepareSendToNeighbour(...)" );
}

// MASTER->WORKER

bool exahype::mappings::FusedTimeStep::prepareSendToWorker(
    exahype::Cell& fineGridCell, exahype::Vertex* const fineGridVertices,
    const peano::grid::VertexEnumerator& fineGridVerticesEnumerator,
    exahype::Vertex* const coarseGridVertices,
    const peano::grid::VertexEnumerator& coarseGridVerticesEnumerator,
    exahype::Cell& coarseGridCell,
    const tarch::la::Vector<DIMENSIONS, int>& fineGridPositionOfCell,
    int worker) {
  logTraceIn( "prepareSendToWorker(...)" );

  if ( exahype::State::isFirstIterationOfBatchOrNoBatch() ) {
    exahype::Cell::broadcastGlobalDataToWorker(
        worker,
        fineGridVerticesEnumerator.getCellCenter(),
        fineGridVerticesEnumerator.getLevel());

    fineGridCell.broadcastDataToWorkerPerCell(
        worker,
        fineGridVerticesEnumerator.getCellCenter(),
        fineGridVerticesEnumerator.getCellSize(),
        fineGridVerticesEnumerator.getLevel());
  }

  logTraceOutWith1Argument( "prepareSendToWorker(...)", true );

  return exahype::State::isFirstIterationOfBatchOrNoBatch() ||
         exahype::State::isLastIterationOfBatchOrNoBatch();
}

void exahype::mappings::FusedTimeStep::receiveDataFromMaster(
    exahype::Cell& receivedCell, exahype::Vertex* receivedVertices,
    const peano::grid::VertexEnumerator& receivedVerticesEnumerator,
    exahype::Vertex* const receivedCoarseGridVertices,
    const peano::grid::VertexEnumerator& receivedCoarseGridVerticesEnumerator,
    exahype::Cell& receivedCoarseGridCell,
    exahype::Vertex* const workersCoarseGridVertices,
    const peano::grid::VertexEnumerator& workersCoarseGridVerticesEnumerator,
    exahype::Cell& workersCoarseGridCell,
    const tarch::la::Vector<DIMENSIONS, int>& fineGridPositionOfCell) {
  logTraceIn( "receiveDataFromMaster(...)" );

  if ( exahype::State::isFirstIterationOfBatchOrNoBatch() ) {
    exahype::Cell::mergeWithGlobalDataFromMaster(
        tarch::parallel::NodePool::getInstance().getMasterRank(),
        receivedVerticesEnumerator.getCellCenter(),
        receivedVerticesEnumerator.getLevel());

    receivedCell.receiveDataFromMasterPerCell(
        tarch::parallel::NodePool::getInstance().getMasterRank(),
        receivedVerticesEnumerator.getCellCenter(),
        receivedVerticesEnumerator.getCellSize(),
        receivedVerticesEnumerator.getLevel());
  }

  logTraceOut( "receiveDataFromMaster(...)" );
}

void exahype::mappings::FusedTimeStep::mergeWithWorker(
    exahype::Cell& localCell, const exahype::Cell& receivedMasterCell,
    const tarch::la::Vector<DIMENSIONS, double>& cellCentre,
    const tarch::la::Vector<DIMENSIONS, double>& cellSize, int level) {
  logTraceInWith2Arguments( "mergeWithWorker(...)", localCell.toString(), receivedMasterCell.toString() );

  if ( exahype::State::isFirstIterationOfBatchOrNoBatch() ) {
    localCell.mergeWithMasterDataPerCell( cellSize );
  }

  logTraceOutWith1Argument( "mergeWithWorker(...)", localCell.toString() );
}

// WORKER->MASTER

void exahype::mappings::FusedTimeStep::prepareSendToMaster(
    exahype::Cell& localCell, exahype::Vertex* vertices,
    const peano::grid::VertexEnumerator& verticesEnumerator,
    const exahype::Vertex* const coarseGridVertices,
    const peano::grid::VertexEnumerator& coarseGridVerticesEnumerator,
    const exahype::Cell& coarseGridCell,
    const tarch::la::Vector<DIMENSIONS, int>& fineGridPositionOfCell) {
  logTraceInWith2Arguments( "prepareSendToMaster(...)", localCell, verticesEnumerator.toString() );

  if ( exahype::State::isLastIterationOfBatchOrNoBatch() ) {
    exahype::Cell::reduceGlobalDataToMaster(
        tarch::parallel::NodePool::getInstance().getMasterRank(),
        verticesEnumerator.getCellCenter(),
        verticesEnumerator.getLevel());

    localCell.reduceDataToMasterPerCell(
        tarch::parallel::NodePool::getInstance().getMasterRank(),
        verticesEnumerator.getCellCenter(),
        verticesEnumerator.getCellSize(),
        verticesEnumerator.getLevel());
  }

  logTraceOut( "prepareSendToMaster(...)" );
}

void exahype::mappings::FusedTimeStep::mergeWithMaster(
    const exahype::Cell& workerGridCell,
    exahype::Vertex* const workerGridVertices,
    const peano::grid::VertexEnumerator& workerEnumerator,
    exahype::Cell& fineGridCell, exahype::Vertex* const fineGridVertices,
    const peano::grid::VertexEnumerator& fineGridVerticesEnumerator,
    exahype::Vertex* const coarseGridVertices,
    const peano::grid::VertexEnumerator& coarseGridVerticesEnumerator,
    exahype::Cell& coarseGridCell,
    const tarch::la::Vector<DIMENSIONS, int>& fineGridPositionOfCell,
    int worker, const exahype::State& workerState,
    exahype::State& masterState) {
  logTraceIn( "mergeWithMaster(...)" );

  if ( exahype::State::isLastIterationOfBatchOrNoBatch() ) {
    exahype::Cell::mergeWithGlobalDataFromWorker(
        worker,
        fineGridVerticesEnumerator.getCellCenter(),
        fineGridVerticesEnumerator.getLevel());

    fineGridCell.mergeWithDataFromWorkerPerCell(
        worker,
        fineGridVerticesEnumerator.getCellCenter(),
        fineGridVerticesEnumerator.getCellSize(),
        fineGridVerticesEnumerator.getLevel());
  }

  logTraceOut( "mergeWithMaster(...)" );
}


//
// Below all methods are nop.
//
//=====================================



void exahype::mappings::FusedTimeStep::prepareCopyToRemoteNode(
    exahype::Vertex& localVertex, int toRank,
    const tarch::la::Vector<DIMENSIONS, double>& x,
    const tarch::la::Vector<DIMENSIONS, double>& h, int level) {
  // do nothing
}

void exahype::mappings::FusedTimeStep::prepareCopyToRemoteNode(
    exahype::Cell& localCell, int toRank,
    const tarch::la::Vector<DIMENSIONS, double>& cellCentre,
    const tarch::la::Vector<DIMENSIONS, double>& cellSize, int level) {
  // do nothing
}

void exahype::mappings::FusedTimeStep::mergeWithRemoteDataDueToForkOrJoin(
    exahype::Vertex& localVertex, const exahype::Vertex& masterOrWorkerVertex,
    int fromRank, const tarch::la::Vector<DIMENSIONS, double>& x,
    const tarch::la::Vector<DIMENSIONS, double>& h, int level) {
  // do nothing
}

void exahype::mappings::FusedTimeStep::mergeWithRemoteDataDueToForkOrJoin(
    exahype::Cell& localCell, const exahype::Cell& masterOrWorkerCell,
    int fromRank, const tarch::la::Vector<DIMENSIONS, double>& cellCentre,
    const tarch::la::Vector<DIMENSIONS, double>& cellSize, int level) {
  // do nothing
}

void exahype::mappings::FusedTimeStep::mergeWithWorker(
    exahype::Vertex& localVertex, const exahype::Vertex& receivedMasterVertex,
    const tarch::la::Vector<DIMENSIONS, double>& x,
    const tarch::la::Vector<DIMENSIONS, double>& h, int level) {
  // do nothing
}
#endif


exahype::mappings::FusedTimeStep::~FusedTimeStep() {
  // do nothing
}

void exahype::mappings::FusedTimeStep::createHangingVertex(
    exahype::Vertex& fineGridVertex,
    const tarch::la::Vector<DIMENSIONS, double>& fineGridX,
    const tarch::la::Vector<DIMENSIONS, double>& fineGridH,
    exahype::Vertex* const coarseGridVertices,
    const peano::grid::VertexEnumerator& coarseGridVerticesEnumerator,
    exahype::Cell& coarseGridCell,
    const tarch::la::Vector<DIMENSIONS, int>& fineGridPositionOfVertex) {
  // do nothing
}

void exahype::mappings::FusedTimeStep::destroyHangingVertex(
    const exahype::Vertex& fineGridVertex,
    const tarch::la::Vector<DIMENSIONS, double>& fineGridX,
    const tarch::la::Vector<DIMENSIONS, double>& fineGridH,
    exahype::Vertex* const coarseGridVertices,
    const peano::grid::VertexEnumerator& coarseGridVerticesEnumerator,
    exahype::Cell& coarseGridCell,
    const tarch::la::Vector<DIMENSIONS, int>& fineGridPositionOfVertex) {
  // do nothing
}

void exahype::mappings::FusedTimeStep::createInnerVertex(
    exahype::Vertex& fineGridVertex,
    const tarch::la::Vector<DIMENSIONS, double>& fineGridX,
    const tarch::la::Vector<DIMENSIONS, double>& fineGridH,
    exahype::Vertex* const coarseGridVertices,
    const peano::grid::VertexEnumerator& coarseGridVerticesEnumerator,
    exahype::Cell& coarseGridCell,
    const tarch::la::Vector<DIMENSIONS, int>& fineGridPositionOfVertex) {
  // do nothing
}

void exahype::mappings::FusedTimeStep::createBoundaryVertex(
    exahype::Vertex& fineGridVertex,
    const tarch::la::Vector<DIMENSIONS, double>& fineGridX,
    const tarch::la::Vector<DIMENSIONS, double>& fineGridH,
    exahype::Vertex* const coarseGridVertices,
    const peano::grid::VertexEnumerator& coarseGridVerticesEnumerator,
    exahype::Cell& coarseGridCell,
    const tarch::la::Vector<DIMENSIONS, int>& fineGridPositionOfVertex) {
  // do nothing
}

void exahype::mappings::FusedTimeStep::destroyVertex(
    const exahype::Vertex& fineGridVertex,
    const tarch::la::Vector<DIMENSIONS, double>& fineGridX,
    const tarch::la::Vector<DIMENSIONS, double>& fineGridH,
    exahype::Vertex* const coarseGridVertices,
    const peano::grid::VertexEnumerator& coarseGridVerticesEnumerator,
    exahype::Cell& coarseGridCell,
    const tarch::la::Vector<DIMENSIONS, int>& fineGridPositionOfVertex) {
  // do nothing
}

void exahype::mappings::FusedTimeStep::createCell(
    exahype::Cell& fineGridCell, exahype::Vertex* const fineGridVertices,
    const peano::grid::VertexEnumerator& fineGridVerticesEnumerator,
    exahype::Vertex* const coarseGridVertices,
    const peano::grid::VertexEnumerator& coarseGridVerticesEnumerator,
    exahype::Cell& coarseGridCell,
    const tarch::la::Vector<DIMENSIONS, int>& fineGridPositionOfCell) {
  // do nothing
}

void exahype::mappings::FusedTimeStep::destroyCell(
    const exahype::Cell& fineGridCell, exahype::Vertex* const fineGridVertices,
    const peano::grid::VertexEnumerator& fineGridVerticesEnumerator,
    exahype::Vertex* const coarseGridVertices,
    const peano::grid::VertexEnumerator& coarseGridVerticesEnumerator,
    exahype::Cell& coarseGridCell,
    const tarch::la::Vector<DIMENSIONS, int>& fineGridPositionOfCell) {
  // do nothing
}

void exahype::mappings::FusedTimeStep::touchVertexLastTime(
    exahype::Vertex& fineGridVertex,
    const tarch::la::Vector<DIMENSIONS, double>& fineGridX,
    const tarch::la::Vector<DIMENSIONS, double>& fineGridH,
    exahype::Vertex* const coarseGridVertices,
    const peano::grid::VertexEnumerator& coarseGridVerticesEnumerator,
    exahype::Cell& coarseGridCell,
    const tarch::la::Vector<DIMENSIONS, int>& fineGridPositionOfVertex) {
  // do nothing
}

void exahype::mappings::FusedTimeStep::descend(
    exahype::Cell* const fineGridCells, exahype::Vertex* const fineGridVertices,
    const peano::grid::VertexEnumerator& fineGridVerticesEnumerator,
    exahype::Vertex* const coarseGridVertices,
    const peano::grid::VertexEnumerator& coarseGridVerticesEnumerator,
    exahype::Cell& coarseGridCell) {
  // do nothing
}

void exahype::mappings::FusedTimeStep::ascend(
    exahype::Cell* const fineGridCells, exahype::Vertex* const fineGridVertices,
    const peano::grid::VertexEnumerator& fineGridVerticesEnumerator,
    exahype::Vertex* const coarseGridVertices,
    const peano::grid::VertexEnumerator& coarseGridVerticesEnumerator,
    exahype::Cell& coarseGridCell) {
  // do nothing
}<|MERGE_RESOLUTION|>--- conflicted
+++ resolved
@@ -204,20 +204,6 @@
     const tarch::la::Vector<DIMENSIONS, int>& fineGridPositionOfCell) {
   logTraceInWith4Arguments("enterCell(...)", fineGridCell,fineGridVerticesEnumerator.toString(),coarseGridCell, fineGridPositionOfCell);
 
-<<<<<<< HEAD
-  if (
-      sendOutRiemannDataInThisIteration() &&
-      fineGridCell.isInitialised()
-  ) {
-    for (int solverNumber=0; solverNumber<exahype::solvers::RegisteredSolvers.size(); solverNumber++) {
-      auto* solver = exahype::solvers::RegisteredSolvers[solverNumber];
-      const int element = solver->tryGetElement(fineGridCell.getCellDescriptionsIndex(),solverNumber);
-      if (element!=exahype::solvers::Solver::NotFound) {
-        // this operates only on virtual helper cells (pull from below)
-        solver->prolongateFaceData(fineGridCell.getCellDescriptionsIndex(),element);
-      }
-    }
-=======
   if ( fineGridCell.isInitialised() ) {
     if ( issuePredictionJobsInThisIteration() ) {
       exahype::Cell::validateThatAllNeighbourMergesHaveBeenPerformed(
@@ -264,7 +250,6 @@
     exahype::Cell::resetNeighbourMergeFlags(
         fineGridCell.getCellDescriptionsIndex(),
         fineGridVertices,fineGridVerticesEnumerator);
->>>>>>> 53ac2faf
   }
   logTraceOutWith1Argument("enterCell(...)", fineGridCell);
 }
@@ -314,58 +299,9 @@
                            fineGridVerticesEnumerator.toString(),
                            coarseGridCell, fineGridPositionOfCell);
 
-<<<<<<< HEAD
-  if (
-      issuePredictionJobsInThisIteration() &&
-      fineGridCell.isInitialised()
-  ) {
-    exahype::Cell::validateThatAllNeighbourMergesHaveBeenPerformed(
-        fineGridCell.getCellDescriptionsIndex(),
-        fineGridVerticesEnumerator);
-
-    const int numberOfSolvers = exahype::solvers::RegisteredSolvers.size();
-    for (int solverNumber=0; solverNumber<numberOfSolvers; solverNumber++) {
-      auto* solver = exahype::solvers::RegisteredSolvers[solverNumber];
-      const int cellDescriptionsIndex = fineGridCell.getCellDescriptionsIndex();
-      const int element = solver->tryGetElement(cellDescriptionsIndex,solverNumber);
-      if ( element!=exahype::solvers::Solver::NotFound ) {
-        exahype::plotters::plotPatchIfAPlotterIsActive(
-            solverNumber,cellDescriptionsIndex,element);
-
-        // this operates only on compute cells
-        exahype::solvers::Solver::UpdateResult result =
-            solver->fusedTimeStep(
-                cellDescriptionsIndex,element,
-                exahype::State::isFirstIterationOfBatchOrNoBatch(),
-                exahype::State::isLastIterationOfBatchOrNoBatch(),
-                exahype::Cell::isAtRemoteBoundary(
-                    fineGridVertices,fineGridVerticesEnumerator));
-
-        _meshUpdateRequests    [solverNumber]  =
-            _meshUpdateRequests[solverNumber] || result._refinementRequested;
-        _limiterDomainChanges  [solverNumber]  = std::max( _limiterDomainChanges[solverNumber], result._limiterDomainChange );
-        assertion(_limiterDomainChanges[solverNumber]!=exahype::solvers::LimiterDomainChange::IrregularRequiringMeshUpdate ||
-                  _meshUpdateRequests[solverNumber]);
-        _minTimeStepSizes[solverNumber] = std::min( result._timeStepSize,                 _minTimeStepSizes[solverNumber]);
-        _maxLevels       [solverNumber] = std::min( fineGridVerticesEnumerator.getLevel(),_maxLevels       [solverNumber]);
-
-
-        // only works on virtual helper cells
-        solver->restrictSubfaceIntegralUpdates(cellDescriptionsIndex,element);
-      }
-    }
-
-    // Must be performed for all cell descriptions
-    exahype::Cell::resetNeighbourMergeFlags(
-        fineGridCell.getCellDescriptionsIndex());
-    exahype::Cell::resetFaceDataExchangeCounters(
-        fineGridCell.getCellDescriptionsIndex(),
-        fineGridVertices,fineGridVerticesEnumerator);
-=======
   if ( sendOutRiemannDataInThisIteration() ) {
     exahype::mappings::Prediction::restriction(
         fineGridCell,exahype::State::AlgorithmSection::TimeStepping);
->>>>>>> 53ac2faf
   }
 
   logTraceOutWith1Argument("leaveCell(...)", fineGridCell);
