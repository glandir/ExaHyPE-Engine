--- conflicted
+++ resolved
@@ -322,46 +322,6 @@
       issuePredictionJobsInThisIteration() &&
       fineGridCell.isInitialised()
   ) {
-<<<<<<< HEAD
-    exahype::Cell::validateThatAllNeighbourMergesHaveBeenPerformed(
-        fineGridCell.getCellDescriptionsIndex(),
-        fineGridVerticesEnumerator);
-
-    const int numberOfSolvers = exahype::solvers::RegisteredSolvers.size();
-
-    for (int solverNumber=0; solverNumber<numberOfSolvers; solverNumber++) {
-      auto* solver = exahype::solvers::RegisteredSolvers[solverNumber];
-      const int element = solver->tryGetElement(fineGridCell.getCellDescriptionsIndex(),solverNumber);
-      if (element!=exahype::solvers::Solver::NotFound) {
-
-        // this operates only on compute cells
-        exahype::plotters::plotPatchIfAPlotterIsActive(
-            solverNumber,fineGridCell.getCellDescriptionsIndex(),element); // TODO(Dominic) potential for IO overlap?
-
-        const int isLastTimeStep = 
-               ( exahype::solvers::Solver::PredictionSweeps==1 ) ? 
-               _stateCopy.isLastIterationOfBatchOrNoBatch() : 
-               _stateCopy.isSecondToLastIterationOfBatchOrNoBatch();
-
-        // TODO(LTS): Merge these two functions
-        exahype::solvers::Solver::UpdateResult result =
-            solver->fusedTimeStep(
-                fineGridCell.getCellDescriptionsIndex(),element,
-                _stateCopy.isFirstIterationOfBatchOrNoBatch(),
-                isLastTimeStep,
-                exahype::Cell::isAtRemoteBoundary(
-                    fineGridVertices,fineGridVerticesEnumerator)
-            );
-        solver->restriction(fineGridCell.getCellDescriptionsIndex(),element);
-
-        _meshUpdateEvents  [solverNumber] = exahype::solvers::Solver::mergeMeshUpdateEvents( _meshUpdateEvents[solverNumber], result._meshUpdateEvent );
-
-        _minTimeStepSizes[solverNumber]   = std::min( result._timeStepSize,                 _minTimeStepSizes[solverNumber]);
-
-        solver->reduceGlobalObservables(_reducedGlobalObservables[solverNumber],
-                fineGridCell.getCellDescriptionsIndex(), element);
-        _maxLevels       [solverNumber]   = std::min( fineGridVerticesEnumerator.getLevel(),_maxLevels       [solverNumber]);
-=======
     solvers::Solver::CellInfo cellInfo(fineGridCell.getCellDescriptionsIndex());
     const bool isAtRemoteBoundary = exahype::Cell::isAtRemoteBoundary(fineGridVertices,fineGridVerticesEnumerator);
     const int isLastTimeStep =
@@ -394,11 +354,13 @@
           logError("mergeWithBoundaryDataIfNotDoneYet(...)","Unrecognised solver type: "<<solvers::Solver::toString(solver->getType()));
           std::abort();
           break;
->>>>>>> a2e3c91a
       }
       _meshUpdateEvents[solverNumber] = exahype::solvers::Solver::mergeMeshUpdateEvents(_meshUpdateEvents[solverNumber], result._meshUpdateEvent );
       _minTimeStepSizes[solverNumber] = std::min( result._timeStepSize,                 _minTimeStepSizes[solverNumber]);
       _maxLevels       [solverNumber] = std::min( fineGridVerticesEnumerator.getLevel(),_maxLevels       [solverNumber]);
+      solver->reduceGlobalObservables(_reducedGlobalObservables[solverNumber],
+              fineGridCell.getCellDescriptionsIndex(), element);
+
     }
 
     // Must be performed for all cell descriptions
