--- conflicted
+++ resolved
@@ -146,6 +146,7 @@
       if ( !exahype::solvers::Solver::SpawnUpdateAsBackgroundJob ) {
         solver->updateMeshUpdateEvent(result._meshUpdateEvent);
         solver->updateAdmissibleTimeStepSize(result._timeStepSize);
+        solver->reduceGlobalObservables(solver->getGlobalObservables(), cellInfo, solverNumber);
       }
     }
 
@@ -400,61 +401,6 @@
   // do nothing
 }
 
-<<<<<<< HEAD
-void exahype::mappings::UpdateAndReduce::leaveCell(
-    exahype::Cell& fineGridCell, exahype::Vertex* const fineGridVertices,
-    const peano::grid::VertexEnumerator& fineGridVerticesEnumerator,
-    exahype::Vertex* const coarseGridVertices,
-    const peano::grid::VertexEnumerator& coarseGridVerticesEnumerator,
-    exahype::Cell& coarseGridCell,
-    const tarch::la::Vector<DIMENSIONS, int>& fineGridPositionOfCell) {
-  logTraceInWith4Arguments("leaveCell(...)", fineGridCell,fineGridVerticesEnumerator.toString(),coarseGridCell, fineGridPositionOfCell);
-
-  if (fineGridCell.isInitialised()) {
-    solvers::Solver::CellInfo cellInfo = fineGridCell.createCellInfo();
-    const bool isAtRemoteBoundary = exahype::Cell::isAtRemoteBoundary(fineGridVertices,fineGridVerticesEnumerator);
-
-    for (int solverNumber=0; solverNumber<static_cast<int>(solvers::RegisteredSolvers.size()); solverNumber++) {
-      auto* solver = exahype::solvers::RegisteredSolvers[solverNumber];
-
-      // plot if necessary
-      plotters::plotPatchIfAPlotterIsActive(solverNumber,cellInfo);
-
-      solvers::Solver::UpdateResult result;
-      switch ( solver->getType() ) {
-        case solvers::Solver::Type::ADERDG:
-          result = static_cast<solvers::ADERDGSolver*>(solver)->updateOrRestrict(solverNumber,cellInfo,isAtRemoteBoundary);
-          break;
-        case solvers::Solver::Type::LimitingADERDG:
-          result = static_cast<solvers::LimitingADERDGSolver*>(solver)->updateOrRestrict(solverNumber,cellInfo,isAtRemoteBoundary);
-          break;
-        case solvers::Solver::Type::FiniteVolumes:
-          result = static_cast<solvers::FiniteVolumesSolver*>(solver)->updateOrRestrict(solverNumber,cellInfo,isAtRemoteBoundary);
-          break;
-        default:
-          assertionMsg(false,"Unrecognised solver type: "<<solvers::Solver::toString(solver->getType()));
-          logError("mergeWithBoundaryDataIfNotDoneYet(...)","Unrecognised solver type: "<<solvers::Solver::toString(solver->getType()));
-          std::abort();
-          break;
-      }
-
-      tarch::multicore::Lock lock(Semaphore);
-      {
-        solver->updateNextMeshUpdateEvent(result._meshUpdateEvent);
-        solver->updateNextMaxLevel(fineGridVerticesEnumerator.getLevel());
-        solver->updateMinNextTimeStepSize(result._timeStepSize);
-        solver->reduceGlobalObservables(solver->getNextGlobalObservables(), cellInfo, solverNumber);
-      }
-      lock.free();
-    }
-
-    Cell::resetNeighbourMergePerformedFlags(cellInfo,fineGridVertices,fineGridVerticesEnumerator);
-  }
-  logTraceOutWith1Argument("leaveCell(...)", fineGridCell);
-}
-
-=======
->>>>>>> a6412eac
 void exahype::mappings::UpdateAndReduce::descend(
     exahype::Cell* const fineGridCells, exahype::Vertex* const fineGridVertices,
     const peano::grid::VertexEnumerator& fineGridVerticesEnumerator,
