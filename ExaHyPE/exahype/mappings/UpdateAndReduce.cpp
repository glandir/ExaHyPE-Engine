/*nIter*
 * This file is part of the ExaHyPE project.
 * Copyright (c) 2016  http://exahype.eu
 * All rights reserved.
 *
 * The project has received funding from the European Union's Horizon 
 * 2020 research and innovation programme under grant agreement
 * No 671698. For copyrights and licensing, please consult the webpage.
 *
 * Released under the BSD 3 Open Source License.
 * For the full license text, see LICENSE.txt
 **/
 
#include "exahype/mappings/UpdateAndReduce.h"

#include "tarch/multicore/Loop.h"

#include "peano/utils/Globals.h"

#include "peano/datatraversal/autotuning/Oracle.h"

#include "multiscalelinkedcell/HangingVertexBookkeeper.h"

#include "exahype/VertexOperations.h"

#include "exahype/solvers/LimitingADERDGSolver.h"

tarch::logging::Log exahype::mappings::UpdateAndReduce::_log(
    "exahype::mappings::UpdateAndReduce");

<<<<<<< HEAD
void exahype::mappings::UpdateAndReduce::initialiseLocalVariables(){
  const unsigned int numberOfSolvers = exahype::solvers::RegisteredSolvers.size();
  _minTimeStepSizes.resize(numberOfSolvers);
  _maxLevels.resize(numberOfSolvers);
  _meshUpdateEvents.resize(numberOfSolvers);
  _reducedGlobalObservables.resize(numberOfSolvers);

  for (unsigned int solverNumber=0; solverNumber < exahype::solvers::RegisteredSolvers.size(); ++solverNumber) {
    auto* solver = exahype::solvers::RegisteredSolvers[solverNumber];

    _minTimeStepSizes[solverNumber] = std::numeric_limits<double>::max();
    _maxLevels[solverNumber]        = -std::numeric_limits<int>::max(); // "-", min
    _meshUpdateEvents[solverNumber] = exahype::solvers::Solver::MeshUpdateEvent::None;
    _reducedGlobalObservables[solverNumber] = solver->resetGlobalObservables();
  }
}
=======
tarch::multicore::BooleanSemaphore exahype::mappings::UpdateAndReduce::Semaphore;
>>>>>>> 44537b21

peano::CommunicationSpecification
exahype::mappings::UpdateAndReduce::communicationSpecification() const {
  return peano::CommunicationSpecification(
      peano::CommunicationSpecification::ExchangeMasterWorkerData::MaskOutMasterWorkerDataAndStateExchange,
      peano::CommunicationSpecification::ExchangeWorkerMasterData::SendDataAndStateAfterLastTouchVertexLastTime,
      true);
}

peano::MappingSpecification
exahype::mappings::UpdateAndReduce::leaveCellSpecification(int level) const {
  const int coarsestSolverLevel = solvers::Solver::getCoarsestMeshLevelOfAllSolvers();
  if ( std::abs(level)>=coarsestSolverLevel ) {
    return peano::MappingSpecification(
          peano::MappingSpecification::WholeTree,
          peano::MappingSpecification::RunConcurrentlyOnFineGrid,true); // performs reduction
  } else {
    return peano::MappingSpecification(
          peano::MappingSpecification::Nop,
          peano::MappingSpecification::RunConcurrentlyOnFineGrid,false);
  }
}

/**
 * Nop.
 */
peano::MappingSpecification
exahype::mappings::UpdateAndReduce::enterCellSpecification(int level) const {
  return peano::MappingSpecification(
        peano::MappingSpecification::Nop,
        peano::MappingSpecification::AvoidFineGridRaces,true);
}
peano::MappingSpecification
exahype::mappings::UpdateAndReduce::touchVertexLastTimeSpecification(int level) const {
  return peano::MappingSpecification(
      peano::MappingSpecification::Nop,
      peano::MappingSpecification::RunConcurrentlyOnFineGrid,false);
}
peano::MappingSpecification
exahype::mappings::UpdateAndReduce::touchVertexFirstTimeSpecification(int level) const {
  return peano::MappingSpecification(
      peano::MappingSpecification::Nop,
      peano::MappingSpecification::RunConcurrentlyOnFineGrid,false);
}
peano::MappingSpecification
exahype::mappings::UpdateAndReduce::ascendSpecification(int level) const {
  return peano::MappingSpecification(
      peano::MappingSpecification::Nop,
      peano::MappingSpecification::AvoidCoarseGridRaces,false);
}
peano::MappingSpecification
exahype::mappings::UpdateAndReduce::descendSpecification(int level) const {
  return peano::MappingSpecification(
      peano::MappingSpecification::Nop,
      peano::MappingSpecification::AvoidCoarseGridRaces,false);
}

exahype::mappings::UpdateAndReduce::~UpdateAndReduce() {
  // do nothing
}

#if defined(SharedMemoryParallelisation)
exahype::mappings::UpdateAndReduce::UpdateAndReduce(
    const UpdateAndReduce& masterThread) {
  // do nothing
}
// Merge over threads
void exahype::mappings::UpdateAndReduce::mergeWithWorkerThread(
    const UpdateAndReduce& workerThread) {
<<<<<<< HEAD
  for (int i = 0; i < static_cast<int>(exahype::solvers::RegisteredSolvers.size()); i++) {
    _meshUpdateEvents[i] = exahype::solvers::Solver::mergeMeshUpdateEvents ( _meshUpdateEvents[i], workerThread._meshUpdateEvents[i] );
    _minTimeStepSizes[i] = std::min(_minTimeStepSizes[i], workerThread._minTimeStepSizes[i]);
    _maxLevels[i]        = std::max(_maxLevels[i], workerThread._maxLevels[i]);

    auto* solver = exahype::solvers::RegisteredSolvers[i];
    solver->reduceGlobalObservables(_reducedGlobalObservables[i],
            workerThread._reducedGlobalObservables[i]);
  }
=======
  // do nothing
>>>>>>> 44537b21
}
#endif

void exahype::mappings::UpdateAndReduce::enterCell(
    exahype::Cell& fineGridCell, exahype::Vertex* const fineGridVertices,
    const peano::grid::VertexEnumerator& fineGridVerticesEnumerator,
    exahype::Vertex* const coarseGridVertices,
    const peano::grid::VertexEnumerator& coarseGridVerticesEnumerator,
    exahype::Cell& coarseGridCell,
    const tarch::la::Vector<DIMENSIONS, int>& fineGridPositionOfCell) {
  // do nothing
}

void exahype::mappings::UpdateAndReduce::beginIteration(
    exahype::State& solverState) {
  logTraceInWith1Argument("beginIteration(State)", solverState);

  exahype::plotters::startPlottingIfAPlotterIsActive(
      solvers::Solver::getMinTimeStampOfAllSolvers());

  for (auto* solver : exahype::solvers::RegisteredSolvers) {
    solver->setNextMeshUpdateEvent();
  }

  logTraceOutWith1Argument("beginIteration(State)", solverState);
}

void exahype::mappings::UpdateAndReduce::endIteration(
    exahype::State& state) {
  logTraceInWith1Argument("endIteration(State)", state);

  // background threads
  exahype::solvers::Solver::ensureAllJobsHaveTerminated(exahype::solvers::Solver::JobType::ReductionJob);

  exahype::plotters::finishedPlotting();

<<<<<<< HEAD
  exahype::solvers::Solver::startNewTimeStepForAllSolvers(
      _minTimeStepSizes,_maxLevels,_reducedGlobalObservables, _meshUpdateEvents,
      true,true,false);
=======
  exahype::solvers::Solver::startNewTimeStepForAllSolvers(true,true,false);
>>>>>>> 44537b21

  logTraceOutWith1Argument("endIteration(State)", state);
}

#ifdef Parallel
void exahype::mappings::UpdateAndReduce::prepareSendToMaster(
    exahype::Cell& localCell, exahype::Vertex* vertices,
    const peano::grid::VertexEnumerator& verticesEnumerator,
    const exahype::Vertex* const coarseGridVertices,
    const peano::grid::VertexEnumerator& coarseGridVerticesEnumerator,
    const exahype::Cell& coarseGridCell,
    const tarch::la::Vector<DIMENSIONS, int>& fineGridPositionOfCell) {
  logTraceInWith2Arguments( "prepareSendToMaster(...)", localCell, verticesEnumerator.toString() );

  exahype::Cell::reduceGlobalDataToMaster(
      tarch::parallel::NodePool::getInstance().getMasterRank(),
      verticesEnumerator.getCellCenter(),
      verticesEnumerator.getLevel());

  logTraceOut( "prepareSendToMaster(...)" );
}

void exahype::mappings::UpdateAndReduce::mergeWithMaster(
    const exahype::Cell& workerGridCell,
    exahype::Vertex* const workerGridVertices,
    const peano::grid::VertexEnumerator& workerEnumerator,
    exahype::Cell& fineGridCell, exahype::Vertex* const fineGridVertices,
    const peano::grid::VertexEnumerator& fineGridVerticesEnumerator,
    exahype::Vertex* const coarseGridVertices,
    const peano::grid::VertexEnumerator& coarseGridVerticesEnumerator,
    exahype::Cell& coarseGridCell,
    const tarch::la::Vector<DIMENSIONS, int>& fineGridPositionOfCell,
    int worker, const exahype::State& workerState,
    exahype::State& masterState) {
  logTraceIn( "mergeWithMaster(...)" );

  exahype::Cell::mergeWithGlobalDataFromWorker(
      worker,
      fineGridVerticesEnumerator.getCellCenter(),
      fineGridVerticesEnumerator.getLevel());

  logTraceOut( "mergeWithMaster(...)" );
}

bool exahype::mappings::UpdateAndReduce::prepareSendToWorker(
    exahype::Cell& fineGridCell, exahype::Vertex* const fineGridVertices,
    const peano::grid::VertexEnumerator& fineGridVerticesEnumerator,
    exahype::Vertex* const coarseGridVertices,
    const peano::grid::VertexEnumerator& coarseGridVerticesEnumerator,
    exahype::Cell& coarseGridCell,
    const tarch::la::Vector<DIMENSIONS, int>& fineGridPositionOfCell,
    int worker) {
  return true;
}

//
// Below all methods are nop.
//
//=====================================


void exahype::mappings::UpdateAndReduce::mergeWithNeighbour(
    exahype::Vertex& vertex, const exahype::Vertex& neighbour, int fromRank,
    const tarch::la::Vector<DIMENSIONS, double>& fineGridX,
    const tarch::la::Vector<DIMENSIONS, double>& fineGridH, int level) {
  // do nothing
}

void exahype::mappings::UpdateAndReduce::prepareSendToNeighbour(
    exahype::Vertex& vertex, int toRank,
    const tarch::la::Vector<DIMENSIONS, double>& x,
    const tarch::la::Vector<DIMENSIONS, double>& h, int level) {
  // do nothing
}

void exahype::mappings::UpdateAndReduce::prepareCopyToRemoteNode(
    exahype::Vertex& localVertex, int toRank,
    const tarch::la::Vector<DIMENSIONS, double>& x,
    const tarch::la::Vector<DIMENSIONS, double>& h, int level) {
  // do nothing
}

void exahype::mappings::UpdateAndReduce::prepareCopyToRemoteNode(
    exahype::Cell& localCell, int toRank,
    const tarch::la::Vector<DIMENSIONS, double>& cellCentre,
    const tarch::la::Vector<DIMENSIONS, double>& cellSize, int level) {
  // do nothing
}

void exahype::mappings::UpdateAndReduce::mergeWithRemoteDataDueToForkOrJoin(
    exahype::Vertex& localVertex, const exahype::Vertex& masterOrWorkerVertex,
    int fromRank, const tarch::la::Vector<DIMENSIONS, double>& x,
    const tarch::la::Vector<DIMENSIONS, double>& h, int level) {
  // do nothing
}

void exahype::mappings::UpdateAndReduce::mergeWithRemoteDataDueToForkOrJoin(
    exahype::Cell& localCell, const exahype::Cell& masterOrWorkerCell,
    int fromRank, const tarch::la::Vector<DIMENSIONS, double>& cellCentre,
    const tarch::la::Vector<DIMENSIONS, double>& cellSize, int level) {
  // do nothing
}

void exahype::mappings::UpdateAndReduce::receiveDataFromMaster(
    exahype::Cell& receivedCell, exahype::Vertex* receivedVertices,
    const peano::grid::VertexEnumerator& receivedVerticesEnumerator,
    exahype::Vertex* const receivedCoarseGridVertices,
    const peano::grid::VertexEnumerator& receivedCoarseGridVerticesEnumerator,
    exahype::Cell& receivedCoarseGridCell,
    exahype::Vertex* const workersCoarseGridVertices,
    const peano::grid::VertexEnumerator& workersCoarseGridVerticesEnumerator,
    exahype::Cell& workersCoarseGridCell,
    const tarch::la::Vector<DIMENSIONS, int>& fineGridPositionOfCell) {
  // do nothing
}

void exahype::mappings::UpdateAndReduce::mergeWithWorker(
    exahype::Cell& localCell, const exahype::Cell& receivedMasterCell,
    const tarch::la::Vector<DIMENSIONS, double>& cellCentre,
    const tarch::la::Vector<DIMENSIONS, double>& cellSize, int level) {
  // do nothing
}

void exahype::mappings::UpdateAndReduce::mergeWithWorker(
    exahype::Vertex& localVertex, const exahype::Vertex& receivedMasterVertex,
    const tarch::la::Vector<DIMENSIONS, double>& x,
    const tarch::la::Vector<DIMENSIONS, double>& h, int level) {
  // do nothing
}
#endif

exahype::mappings::UpdateAndReduce::UpdateAndReduce() {
  // do nothing
}

void exahype::mappings::UpdateAndReduce::createHangingVertex(
    exahype::Vertex& fineGridVertex,
    const tarch::la::Vector<DIMENSIONS, double>& fineGridX,
    const tarch::la::Vector<DIMENSIONS, double>& fineGridH,
    exahype::Vertex* const coarseGridVertices,
    const peano::grid::VertexEnumerator& coarseGridVerticesEnumerator,
    exahype::Cell& coarseGridCell,
    const tarch::la::Vector<DIMENSIONS, int>& fineGridPositionOfVertex) {
  // do nothing
}

void exahype::mappings::UpdateAndReduce::destroyHangingVertex(
    const exahype::Vertex& fineGridVertex,
    const tarch::la::Vector<DIMENSIONS, double>& fineGridX,
    const tarch::la::Vector<DIMENSIONS, double>& fineGridH,
    exahype::Vertex* const coarseGridVertices,
    const peano::grid::VertexEnumerator& coarseGridVerticesEnumerator,
    exahype::Cell& coarseGridCell,
    const tarch::la::Vector<DIMENSIONS, int>& fineGridPositionOfVertex) {
  // do nothing
}

void exahype::mappings::UpdateAndReduce::createInnerVertex(
    exahype::Vertex& fineGridVertex,
    const tarch::la::Vector<DIMENSIONS, double>& fineGridX,
    const tarch::la::Vector<DIMENSIONS, double>& fineGridH,
    exahype::Vertex* const coarseGridVertices,
    const peano::grid::VertexEnumerator& coarseGridVerticesEnumerator,
    exahype::Cell& coarseGridCell,
    const tarch::la::Vector<DIMENSIONS, int>& fineGridPositionOfVertex) {
  // do nothing
}

void exahype::mappings::UpdateAndReduce::createBoundaryVertex(
    exahype::Vertex& fineGridVertex,
    const tarch::la::Vector<DIMENSIONS, double>& fineGridX,
    const tarch::la::Vector<DIMENSIONS, double>& fineGridH,
    exahype::Vertex* const coarseGridVertices,
    const peano::grid::VertexEnumerator& coarseGridVerticesEnumerator,
    exahype::Cell& coarseGridCell,
    const tarch::la::Vector<DIMENSIONS, int>& fineGridPositionOfVertex) {
  // do nothing
}

void exahype::mappings::UpdateAndReduce::destroyVertex(
    const exahype::Vertex& fineGridVertex,
    const tarch::la::Vector<DIMENSIONS, double>& fineGridX,
    const tarch::la::Vector<DIMENSIONS, double>& fineGridH,
    exahype::Vertex* const coarseGridVertices,
    const peano::grid::VertexEnumerator& coarseGridVerticesEnumerator,
    exahype::Cell& coarseGridCell,
    const tarch::la::Vector<DIMENSIONS, int>& fineGridPositionOfVertex) {
  // do nothing
}

void exahype::mappings::UpdateAndReduce::createCell(
    exahype::Cell& fineGridCell, exahype::Vertex* const fineGridVertices,
    const peano::grid::VertexEnumerator& fineGridVerticesEnumerator,
    exahype::Vertex* const coarseGridVertices,
    const peano::grid::VertexEnumerator& coarseGridVerticesEnumerator,
    exahype::Cell& coarseGridCell,
    const tarch::la::Vector<DIMENSIONS, int>& fineGridPositionOfCell) {
  // do nothing
}

void exahype::mappings::UpdateAndReduce::destroyCell(
    const exahype::Cell& fineGridCell, exahype::Vertex* const fineGridVertices,
    const peano::grid::VertexEnumerator& fineGridVerticesEnumerator,
    exahype::Vertex* const coarseGridVertices,
    const peano::grid::VertexEnumerator& coarseGridVerticesEnumerator,
    exahype::Cell& coarseGridCell,
    const tarch::la::Vector<DIMENSIONS, int>& fineGridPositionOfCell) {
  // do nothing
}

void exahype::mappings::UpdateAndReduce::touchVertexFirstTime(
    exahype::Vertex& fineGridVertex,
    const tarch::la::Vector<DIMENSIONS, double>& fineGridX,
    const tarch::la::Vector<DIMENSIONS, double>& fineGridH,
    exahype::Vertex* const coarseGridVertices,
    const peano::grid::VertexEnumerator& coarseGridVerticesEnumerator,
    exahype::Cell& coarseGridCell,
    const tarch::la::Vector<DIMENSIONS, int>& fineGridPositionOfVertex) {
  // do nothing
}

void exahype::mappings::UpdateAndReduce::touchVertexLastTime(
    exahype::Vertex& fineGridVertex,
    const tarch::la::Vector<DIMENSIONS, double>& fineGridX,
    const tarch::la::Vector<DIMENSIONS, double>& fineGridH,
    exahype::Vertex* const coarseGridVertices,
    const peano::grid::VertexEnumerator& coarseGridVerticesEnumerator,
    exahype::Cell& coarseGridCell,
    const tarch::la::Vector<DIMENSIONS, int>& fineGridPositionOfVertex) {
  // do nothing
}

void exahype::mappings::UpdateAndReduce::leaveCell(
    exahype::Cell& fineGridCell, exahype::Vertex* const fineGridVertices,
    const peano::grid::VertexEnumerator& fineGridVerticesEnumerator,
    exahype::Vertex* const coarseGridVertices,
    const peano::grid::VertexEnumerator& coarseGridVerticesEnumerator,
    exahype::Cell& coarseGridCell,
    const tarch::la::Vector<DIMENSIONS, int>& fineGridPositionOfCell) {
  logTraceInWith4Arguments("leaveCell(...)", fineGridCell,fineGridVerticesEnumerator.toString(),coarseGridCell, fineGridPositionOfCell);

  if (fineGridCell.isInitialised()) {
    solvers::Solver::CellInfo cellInfo = fineGridCell.createCellInfo();
    const bool isAtRemoteBoundary = exahype::Cell::isAtRemoteBoundary(fineGridVertices,fineGridVerticesEnumerator);

    for (int solverNumber=0; solverNumber<static_cast<int>(solvers::RegisteredSolvers.size()); solverNumber++) {
      auto* solver = exahype::solvers::RegisteredSolvers[solverNumber];

      // plot if necessary
      plotters::plotPatchIfAPlotterIsActive(solverNumber,cellInfo);

      solvers::Solver::UpdateResult result;
      switch ( solver->getType() ) {
        case solvers::Solver::Type::ADERDG:
          result = static_cast<solvers::ADERDGSolver*>(solver)->updateOrRestrict(solverNumber,cellInfo,isAtRemoteBoundary);
          break;
        case solvers::Solver::Type::LimitingADERDG:
          result = static_cast<solvers::LimitingADERDGSolver*>(solver)->updateOrRestrict(solverNumber,cellInfo,isAtRemoteBoundary);
          break;
        case solvers::Solver::Type::FiniteVolumes:
          result = static_cast<solvers::FiniteVolumesSolver*>(solver)->updateOrRestrict(solverNumber,cellInfo,isAtRemoteBoundary);
          break;
        default:
          assertionMsg(false,"Unrecognised solver type: "<<solvers::Solver::toString(solver->getType()));
          logError("mergeWithBoundaryDataIfNotDoneYet(...)","Unrecognised solver type: "<<solvers::Solver::toString(solver->getType()));
          std::abort();
          break;
      }

<<<<<<< HEAD
      _meshUpdateEvents[solverNumber] = exahype::solvers::Solver::mergeMeshUpdateEvents(_meshUpdateEvents[solverNumber], result._meshUpdateEvent );
      _minTimeStepSizes[solverNumber] = std::min( result._timeStepSize,                  _minTimeStepSizes[solverNumber]);
      _maxLevels       [solverNumber] = std::max( fineGridVerticesEnumerator.getLevel(), _maxLevels       [solverNumber]);
      solver->reduceGlobalObservables(_reducedGlobalObservables[solverNumber],
              cellInfo, solverNumber);

=======
      tarch::multicore::Lock lock(Semaphore);
      {
        solver->updateNextMeshUpdateEvent(result._meshUpdateEvent);
        solver->updateNextMaxLevel(fineGridVerticesEnumerator.getLevel());
        solver->updateMinNextTimeStepSize(result._timeStepSize);
      }
      lock.free();
>>>>>>> 44537b21
    }

    Cell::resetNeighbourMergePerformedFlags(cellInfo,fineGridVertices,fineGridVerticesEnumerator);
  }
  logTraceOutWith1Argument("leaveCell(...)", fineGridCell);
}

void exahype::mappings::UpdateAndReduce::descend(
    exahype::Cell* const fineGridCells, exahype::Vertex* const fineGridVertices,
    const peano::grid::VertexEnumerator& fineGridVerticesEnumerator,
    exahype::Vertex* const coarseGridVertices,
    const peano::grid::VertexEnumerator& coarseGridVerticesEnumerator,
    exahype::Cell& coarseGridCell) {
  // do nothing
}

void exahype::mappings::UpdateAndReduce::ascend(
    exahype::Cell* const fineGridCells, exahype::Vertex* const fineGridVertices,
    const peano::grid::VertexEnumerator& fineGridVerticesEnumerator,
    exahype::Vertex* const coarseGridVertices,
    const peano::grid::VertexEnumerator& coarseGridVerticesEnumerator,
    exahype::Cell& coarseGridCell) {
  // do nothing
}<|MERGE_RESOLUTION|>--- conflicted
+++ resolved
@@ -28,26 +28,7 @@
 tarch::logging::Log exahype::mappings::UpdateAndReduce::_log(
     "exahype::mappings::UpdateAndReduce");
 
-<<<<<<< HEAD
-void exahype::mappings::UpdateAndReduce::initialiseLocalVariables(){
-  const unsigned int numberOfSolvers = exahype::solvers::RegisteredSolvers.size();
-  _minTimeStepSizes.resize(numberOfSolvers);
-  _maxLevels.resize(numberOfSolvers);
-  _meshUpdateEvents.resize(numberOfSolvers);
-  _reducedGlobalObservables.resize(numberOfSolvers);
-
-  for (unsigned int solverNumber=0; solverNumber < exahype::solvers::RegisteredSolvers.size(); ++solverNumber) {
-    auto* solver = exahype::solvers::RegisteredSolvers[solverNumber];
-
-    _minTimeStepSizes[solverNumber] = std::numeric_limits<double>::max();
-    _maxLevels[solverNumber]        = -std::numeric_limits<int>::max(); // "-", min
-    _meshUpdateEvents[solverNumber] = exahype::solvers::Solver::MeshUpdateEvent::None;
-    _reducedGlobalObservables[solverNumber] = solver->resetGlobalObservables();
-  }
-}
-=======
 tarch::multicore::BooleanSemaphore exahype::mappings::UpdateAndReduce::Semaphore;
->>>>>>> 44537b21
 
 peano::CommunicationSpecification
 exahype::mappings::UpdateAndReduce::communicationSpecification() const {
@@ -117,19 +98,7 @@
 // Merge over threads
 void exahype::mappings::UpdateAndReduce::mergeWithWorkerThread(
     const UpdateAndReduce& workerThread) {
-<<<<<<< HEAD
-  for (int i = 0; i < static_cast<int>(exahype::solvers::RegisteredSolvers.size()); i++) {
-    _meshUpdateEvents[i] = exahype::solvers::Solver::mergeMeshUpdateEvents ( _meshUpdateEvents[i], workerThread._meshUpdateEvents[i] );
-    _minTimeStepSizes[i] = std::min(_minTimeStepSizes[i], workerThread._minTimeStepSizes[i]);
-    _maxLevels[i]        = std::max(_maxLevels[i], workerThread._maxLevels[i]);
-
-    auto* solver = exahype::solvers::RegisteredSolvers[i];
-    solver->reduceGlobalObservables(_reducedGlobalObservables[i],
-            workerThread._reducedGlobalObservables[i]);
-  }
-=======
-  // do nothing
->>>>>>> 44537b21
+  // do nothing
 }
 #endif
 
@@ -166,13 +135,7 @@
 
   exahype::plotters::finishedPlotting();
 
-<<<<<<< HEAD
-  exahype::solvers::Solver::startNewTimeStepForAllSolvers(
-      _minTimeStepSizes,_maxLevels,_reducedGlobalObservables, _meshUpdateEvents,
-      true,true,false);
-=======
   exahype::solvers::Solver::startNewTimeStepForAllSolvers(true,true,false);
->>>>>>> 44537b21
 
   logTraceOutWith1Argument("endIteration(State)", state);
 }
@@ -442,22 +405,14 @@
           break;
       }
 
-<<<<<<< HEAD
-      _meshUpdateEvents[solverNumber] = exahype::solvers::Solver::mergeMeshUpdateEvents(_meshUpdateEvents[solverNumber], result._meshUpdateEvent );
-      _minTimeStepSizes[solverNumber] = std::min( result._timeStepSize,                  _minTimeStepSizes[solverNumber]);
-      _maxLevels       [solverNumber] = std::max( fineGridVerticesEnumerator.getLevel(), _maxLevels       [solverNumber]);
-      solver->reduceGlobalObservables(_reducedGlobalObservables[solverNumber],
-              cellInfo, solverNumber);
-
-=======
       tarch::multicore::Lock lock(Semaphore);
       {
         solver->updateNextMeshUpdateEvent(result._meshUpdateEvent);
         solver->updateNextMaxLevel(fineGridVerticesEnumerator.getLevel());
         solver->updateMinNextTimeStepSize(result._timeStepSize);
+        solver->reduceGlobalObservables(solver->getNextGlobalObservables(), cellInfo, solverNumber);
       }
       lock.free();
->>>>>>> 44537b21
     }
 
     Cell::resetNeighbourMergePerformedFlags(cellInfo,fineGridVertices,fineGridVerticesEnumerator);
