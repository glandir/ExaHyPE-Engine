/**
 * This file is part of the ExaHyPE project.
 * Copyright (c) 2016  http://exahype.eu
 * All rights reserved.
 *
 * The project has received funding from the European Union's Horizon 
 * 2020 research and innovation programme under grant agreement
 * No 671698. For copyrights and licensing, please consult the webpage.
 *
 * Released under the BSD 3 Open Source License.
 * For the full license text, see LICENSE.txt
 **/
 
#include "exahype/mappings/PredictionOrLocalRecomputation.h"

#include <algorithm>

#include "tarch/multicore/Loop.h"

#include "peano/utils/Globals.h"
#include "peano/utils/Loop.h"

#include "peano/datatraversal/autotuning/Oracle.h"
#include "peano/datatraversal/TaskSet.h"

#include "multiscalelinkedcell/HangingVertexBookkeeper.h"

#include "exahype/VertexOperations.h"

#include "exahype/solvers/LimitingADERDGSolver.h"

#include "exahype/mappings/Prediction.h"

tarch::logging::Log exahype::mappings::PredictionOrLocalRecomputation::_log(
    "exahype::mappings::PredictionOrLocalRecomputation");

bool exahype::mappings::PredictionOrLocalRecomputation::OneSolverRequestedLocalRecomputation = false;

peano::CommunicationSpecification
exahype::mappings::PredictionOrLocalRecomputation::communicationSpecification() const {
  // master->worker
  peano::CommunicationSpecification::ExchangeMasterWorkerData exchangeMasterWorkerData =
      peano::CommunicationSpecification::ExchangeMasterWorkerData::MaskOutMasterWorkerDataAndStateExchange;
  #ifdef Parallel
  if (
      exahype::solvers::Solver::PredictionSweeps==1 ||
      !exahype::solvers::Solver::FuseADERDGPhases   ||
      exahype::State::BroadcastInThisIteration      // must be set in previous iteration
  ) { // must be set in previous iteration
    exchangeMasterWorkerData =
        peano::CommunicationSpecification::ExchangeMasterWorkerData::SendDataAndStateBeforeFirstTouchVertexFirstTime;
  }
  #endif

  // worker->master
  peano::CommunicationSpecification::ExchangeWorkerMasterData exchangeWorkerMasterData =
      peano::CommunicationSpecification::ExchangeWorkerMasterData::MaskOutWorkerMasterDataAndStateExchange;
  #ifdef Parallel
  if (
      exahype::solvers::Solver::PredictionSweeps==1 ||
      !exahype::solvers::Solver::FuseADERDGPhases   ||
      exahype::State::ReduceInThisIteration         // must be set in previous iteration
  ) {
    exchangeWorkerMasterData =
        peano::CommunicationSpecification::ExchangeWorkerMasterData::SendDataAndStateAfterLastTouchVertexLastTime;
  }
  #endif

  return peano::CommunicationSpecification(exchangeMasterWorkerData,exchangeWorkerMasterData,true);
}

peano::MappingSpecification
exahype::mappings::PredictionOrLocalRecomputation::enterCellSpecification(int level) const {
  if (
      exahype::solvers::Solver::FuseADERDGPhases &&
      exahype::solvers::Solver::oneSolverRequestedMeshRefinement()
  ) {
    return exahype::mappings::Prediction::determineEnterLeaveCellSpecification(level);
  } else {
    return peano::MappingSpecification(
        peano::MappingSpecification::WholeTree,
        peano::MappingSpecification::AvoidFineGridRaces,true); // TODO(Dominic): false should work in theory
  }
}
peano::MappingSpecification
exahype::mappings::PredictionOrLocalRecomputation::touchVertexFirstTimeSpecification(int level) const {
  return peano::MappingSpecification(
      peano::MappingSpecification::WholeTree,
      peano::MappingSpecification::AvoidFineGridRaces,true); // TODO(Dominic): false should work in theory
}

// Below specs are all nop
peano::MappingSpecification
exahype::mappings::PredictionOrLocalRecomputation::leaveCellSpecification(int level) const {
  return peano::MappingSpecification(
      peano::MappingSpecification::Nop,
      peano::MappingSpecification::RunConcurrentlyOnFineGrid,false);
}

peano::MappingSpecification
exahype::mappings::PredictionOrLocalRecomputation::touchVertexLastTimeSpecification(int level) const {
  return peano::MappingSpecification(
      peano::MappingSpecification::Nop,
      peano::MappingSpecification::RunConcurrentlyOnFineGrid,true);
}
peano::MappingSpecification
exahype::mappings::PredictionOrLocalRecomputation::ascendSpecification(int level) const {
  return peano::MappingSpecification(
      peano::MappingSpecification::Nop,
      peano::MappingSpecification::AvoidCoarseGridRaces,true);
}
peano::MappingSpecification
exahype::mappings::PredictionOrLocalRecomputation::descendSpecification(int level) const {
  return peano::MappingSpecification(
      peano::MappingSpecification::Nop,
      peano::MappingSpecification::AvoidCoarseGridRaces,true);
}


void exahype::mappings::PredictionOrLocalRecomputation::initialiseLocalVariables(){
  const unsigned int numberOfSolvers = exahype::solvers::RegisteredSolvers.size();
  _minTimeStepSizes.resize(numberOfSolvers);
  _maxLevels.resize(numberOfSolvers);

  for (unsigned int solverNumber=0; solverNumber < exahype::solvers::RegisteredSolvers.size(); ++solverNumber) {
    _minTimeStepSizes[solverNumber] = std::numeric_limits<double>::max();
    _maxLevels       [solverNumber] = -std::numeric_limits<int>::max(); // "-", min
  }
}

exahype::mappings::PredictionOrLocalRecomputation::PredictionOrLocalRecomputation() {
  // do nothing
}

exahype::mappings::PredictionOrLocalRecomputation::~PredictionOrLocalRecomputation() {
  // do nothing
}

#if defined(SharedMemoryParallelisation)
exahype::mappings::PredictionOrLocalRecomputation::PredictionOrLocalRecomputation(
    const PredictionOrLocalRecomputation& masterThread) :
  _stateCopy(masterThread._stateCopy) {
  initialiseLocalVariables();
}
// Merge over threads
void exahype::mappings::PredictionOrLocalRecomputation::mergeWithWorkerThread(
    const PredictionOrLocalRecomputation& workerThread) {
  for (unsigned int solverNumber = 0; solverNumber < exahype::solvers::RegisteredSolvers.size(); ++solverNumber) {
    _minTimeStepSizes[solverNumber] =
        std::min(_minTimeStepSizes[solverNumber], workerThread._minTimeStepSizes[solverNumber]);
    _maxLevels[solverNumber] =
        std::max(_maxLevels[solverNumber], workerThread._maxLevels[solverNumber]);
  }
}
#endif

void exahype::mappings::PredictionOrLocalRecomputation::beginIteration(
    exahype::State& solverState) {
  logTraceInWith1Argument("beginIteration(State)", solverState);

  _stateCopy = solverState;

  if ( _stateCopy.isFirstIterationOfBatchOrNoBatch() ) {
    OneSolverRequestedLocalRecomputation =
        exahype::solvers::Solver::oneSolverRequestedLocalRecomputation();

    initialiseLocalVariables();
  }

  if (
      exahype::solvers::Solver::SpawnPredictionAsBackgroundJob &&
      _stateCopy.isLastIterationOfBatchOrNoBatch()
  ) {
    peano::datatraversal::TaskSet::startToProcessBackgroundJobs();
  }

  logTraceOutWith1Argument("beginIteration(State)", solverState);
}

bool exahype::mappings::PredictionOrLocalRecomputation::performLocalRecomputation(
    exahype::solvers::Solver* solver) {
  return
      solver->getMeshUpdateEvent()==exahype::solvers::Solver::MeshUpdateEvent::IrregularLimiterDomainChange;
}

bool exahype::mappings::PredictionOrLocalRecomputation::performPrediction(
    exahype::solvers::Solver* solver) {
  return exahype::solvers::Solver::FuseADERDGPhases &&
         solver->hasRequestedMeshRefinement();
}

void exahype::mappings::PredictionOrLocalRecomputation::endIteration(
    exahype::State& state) {
  logTraceInWith1Argument("endIteration(State)", state);

  if (
      _stateCopy.isLastIterationOfBatchOrNoBatch() &&
      OneSolverRequestedLocalRecomputation
  ) {
    for (unsigned int solverNumber = 0; solverNumber < exahype::solvers::RegisteredSolvers.size(); ++solverNumber) {
      auto* solver = exahype::solvers::RegisteredSolvers[solverNumber];
      if ( performLocalRecomputation( solver ) ) {
        assertion1(std::isfinite(_minTimeStepSizes[solverNumber]),_minTimeStepSizes[solverNumber]);
        assertion1(_minTimeStepSizes[solverNumber]>0.0,_minTimeStepSizes[solverNumber]);

        solver->updateNextMaxLevel(_maxLevels[solverNumber]);

        solver->updateMinNextTimeStepSize(_minTimeStepSizes[solverNumber]);

        logDebug("endIteration(state)","[pre] solver="<<solver->toString());
        if (
            exahype::solvers::Solver::FuseADERDGPhases
            #ifdef Parallel
            && tarch::parallel::Node::getInstance().isGlobalMaster()
            #endif
        ) {
          exahype::solvers::Solver::
          reinitialiseTimeStepDataIfLastPredictorTimeStepSizeWasInstable(solver);
        }
        if (exahype::solvers::Solver::FuseADERDGPhases) {
          solver->startNewTimeStepFused(true,true);
        } else {
          solver->startNewTimeStep();
        }

        logDebug("endIteration(state)","[post] updatedTimeStepSize="<<solver->getMinTimeStepSize()<<", solver="<<solver->toString());
      }
    }
  }

  #ifdef Parallel
  // broadcasts
  if ( _stateCopy.isFirstIterationOfBatchOrNoBatch() ) { // this is after the broadcast
    assertion(exahype::State::BroadcastInThisIteration==true);
    exahype::State::BroadcastInThisIteration = false;
  }
  if ( _stateCopy.isLastIterationOfBatchOrNoBatch() ) {
    assertion(exahype::State::BroadcastInThisIteration==false);
    exahype::State::BroadcastInThisIteration = true;
  }
  // reduction (must come here; is before first commSpec evaluation for reduction
  if ( _stateCopy.isSecondToLastIterationOfBatchOrNoBatch() ) { // this is after the broadcast
    assertion(exahype::State::ReduceInThisIteration==false);
    exahype::State::ReduceInThisIteration = true;
  }
  if ( _stateCopy.isLastIterationOfBatchOrNoBatch() ) {
    assertion(exahype::State::ReduceInThisIteration==true);
    exahype::State::ReduceInThisIteration = false;
  }
  #endif
  logTraceOutWith1Argument("endIteration(State)", state);
}

void exahype::mappings::PredictionOrLocalRecomputation::enterCell(
    exahype::Cell& fineGridCell, exahype::Vertex* const fineGridVertices,
    const peano::grid::VertexEnumerator& fineGridVerticesEnumerator,
    exahype::Vertex* const coarseGridVertices,
    const peano::grid::VertexEnumerator& coarseGridVerticesEnumerator,
    exahype::Cell& coarseGridCell,
    const tarch::la::Vector<DIMENSIONS, int>& fineGridPositionOfCell) {
  logTraceInWith4Arguments("enterCell(...)", fineGridCell,
                           fineGridVerticesEnumerator.toString(),
                           coarseGridCell, fineGridPositionOfCell);

  if ( fineGridCell.isInitialised() ) {
    const int cellDescriptionsIndex = fineGridCell.getCellDescriptionsIndex();

    const int numberOfSolvers = exahype::solvers::RegisteredSolvers.size();
    for (int solverNumber=0; solverNumber<numberOfSolvers; solverNumber++) {
      auto* solver = exahype::solvers::RegisteredSolvers[solverNumber];
      const int element = solver->tryGetElement(cellDescriptionsIndex,solverNumber);
      if ( element!=exahype::solvers::Solver::NotFound ) {
        if (
            performLocalRecomputation( solver ) &&
            _stateCopy.isFirstIterationOfBatchOrNoBatch()
        ) {
          auto* limitingADERDG = static_cast<exahype::solvers::LimitingADERDGSolver*>(solver);

          double admissibleTimeStepSize = std::numeric_limits<double>::max();
          if ( exahype::solvers::Solver::FuseADERDGPhases ) {
            admissibleTimeStepSize = limitingADERDG->recomputeSolutionLocallyFused(
                cellDescriptionsIndex,element,
                exahype::Cell::isAtRemoteBoundary(
                    fineGridVertices,fineGridVerticesEnumerator));
          } else {
            admissibleTimeStepSize = limitingADERDG->recomputeSolutionLocally(
                cellDescriptionsIndex,element);
          }

          _minTimeStepSizes[solverNumber] = std::min(
              admissibleTimeStepSize, _minTimeStepSizes[solverNumber]);
          _maxLevels[solverNumber] = std::max(
              fineGridVerticesEnumerator.getLevel(),_maxLevels[solverNumber]);

          limitingADERDG->determineMinAndMax(cellDescriptionsIndex,element);
        }
        else if ( performPrediction(solver) ) {
          if ( _stateCopy.isFirstIterationOfBatchOrNoBatch() ) {
            // this operates only on compute cells
            exahype::solvers::ADERDGSolver::performPredictionAndVolumeIntegral(
                solver,fineGridCell.getCellDescriptionsIndex(),element,
                exahype::Cell::isAtRemoteBoundary(
                    fineGridVertices,fineGridVerticesEnumerator)
            );
          }
          if ( _stateCopy.isLastIterationOfBatchOrNoBatch() ) { // we are sure here that the skeleton STPs have finished
            // this operates only on helper cells
            solver->prolongateFaceData(
                fineGridCell.getCellDescriptionsIndex(),element,
                exahype::Cell::isAtRemoteBoundary(
                    fineGridVertices,fineGridVerticesEnumerator));
          }
        }
      }
    }

    if ( _stateCopy.isFirstIterationOfBatchOrNoBatch() ) {
      exahype::Cell::resetNeighbourMergeFlags(
          fineGridCell.getCellDescriptionsIndex(),
          fineGridVertices,fineGridVerticesEnumerator);
    }
  }
  logTraceOutWith1Argument("enterCell(...)", fineGridCell);
}


void exahype::mappings::PredictionOrLocalRecomputation::leaveCell(
    exahype::Cell& fineGridCell, exahype::Vertex* const fineGridVertices,
    const peano::grid::VertexEnumerator& fineGridVerticesEnumerator,
    exahype::Vertex* const coarseGridVertices,
    const peano::grid::VertexEnumerator& coarseGridVerticesEnumerator,
    exahype::Cell& coarseGridCell,
    const tarch::la::Vector<DIMENSIONS, int>& fineGridPositionOfCell) {
  // do nothing
}

void exahype::mappings::PredictionOrLocalRecomputation::mergeNeighboursDataDuringLocalRecomputationLoopBody(
    const int pos1Scalar,
    const int pos2Scalar,
    const int cellDescriptionsIndex1,
    const int cellDescriptionsIndex2,
    const tarch::la::Vector<DIMENSIONS, double>& x,
    const tarch::la::Vector<DIMENSIONS, double>& h) {
  tarch::la::Vector<DIMENSIONS,int> pos1 = Vertex::delineariseIndex2(pos1Scalar);
  tarch::la::Vector<DIMENSIONS,int> pos2 = Vertex::delineariseIndex2(pos2Scalar);
  assertion(tarch::la::countEqualEntries(pos1,pos2)==(DIMENSIONS-1));

  const bool validIndex1 = cellDescriptionsIndex1 >= 0;
  const bool validIndex2 = cellDescriptionsIndex2 >= 0;
  assertion(cellDescriptionsIndex1 < 0 || exahype::solvers::ADERDGSolver::Heap::getInstance().isValidIndex(cellDescriptionsIndex1));
  assertion(cellDescriptionsIndex2 < 0 || exahype::solvers::ADERDGSolver::Heap::getInstance().isValidIndex(cellDescriptionsIndex2));

  if ( validIndex1 && validIndex2 ) {
    auto& ADERDGPatches1 = solvers::ADERDGSolver::Heap::getInstance().getData(cellDescriptionsIndex1);
    auto& FVPatches1     = solvers::FiniteVolumesSolver::Heap::getInstance().getData(cellDescriptionsIndex1);

    auto& ADERDGPatches2 = solvers::ADERDGSolver::Heap::getInstance().getData(cellDescriptionsIndex2);
    auto& FVPatches2     = solvers::FiniteVolumesSolver::Heap::getInstance().getData(cellDescriptionsIndex2);

    if ( mergeNeighbours ) {
      for (int solverNumber=0; solverNumber<static_cast<int>(solvers::RegisteredSolvers.size()); solverNumber++) {
        auto* solver = exahype::solvers::RegisteredSolvers[solverNumber];
        if ( performLocalRecomputation(solver) ) {
          static_cast<exahype::solvers::LimitingADERDGSolver*>(solver)->
              mergeNeighboursData(solverNumber,cellInfo1,cellInfo2,pos1,pos2,true/* isRecomputation */);
        }
      }
    }
  } else if (
      ((validIndex1 && !validIndex2 &&
        cellDescriptionsIndex2==multiscalelinkedcell::HangingVertexBookkeeper::DomainBoundaryAdjacencyIndex)
        ||
        (!validIndex1 && validIndex2 &&
        cellDescriptionsIndex1==multiscalelinkedcell::HangingVertexBookkeeper::DomainBoundaryAdjacencyIndex))
  ) {
    tarch::la::Vector<DIMENSIONS,int> posCell     = pos1;
    tarch::la::Vector<DIMENSIONS,int> posBoundary = pos2;
    int cellDescriptionsIndex                      = cellDescriptionsIndex1;
    if ( cellDescriptionsIndex2 >= 0 ) {
      posCell     = pos2;
      posBoundary = pos1;
      cellDescriptionsIndex = cellDescriptionsIndex2;
    }

    solvers::Solver::CellInfo cellInfo(cellDescriptionsIndex);

    for (int solverNumber=0; solverNumber<static_cast<int>(solvers::RegisteredSolvers.size()); solverNumber++) {
      auto* solver = exahype::solvers::RegisteredSolvers[solverNumber];
      if ( performLocalRecomputation(solver) ) {
        static_cast<exahype::solvers::LimitingADERDGSolver*>(solver)->
<<<<<<< HEAD
            mergeWithBoundaryData(solverNumber,cellInfo,posCell,posBoundary,true);
        #ifdef Debug
        _boundaryFaceMerges++;
        #endif
=======
            mergeWithBoundaryData(ADERDGPatches,FVPatches,solverNumber,posCell,posBoundary,true);
>>>>>>> 07a3c367
      }
    }
  }
}

void exahype::mappings::PredictionOrLocalRecomputation::touchVertexFirstTime(
  exahype::Vertex& vertex,
  const tarch::la::Vector<DIMENSIONS, double>& x,
  const tarch::la::Vector<DIMENSIONS, double>& h,
  exahype::Vertex* const coarseGridVertices,
  const peano::grid::VertexEnumerator& coarseGridVerticesEnumerator,
  exahype::Cell& coarseGridCell,
  const tarch::la::Vector<DIMENSIONS,int>& fineGridPositionOfVertex
) {
  logTraceInWith6Arguments( "touchVertexFirstTime(...)", vertex, x, h, coarseGridVerticesEnumerator.toString(), coarseGridCell, fineGridPositionOfVertex );

  if (
      _stateCopy.isFirstIterationOfBatchOrNoBatch() &&
      OneSolverRequestedLocalRecomputation
  ) {
    #if DIMENSIONS==2
    mergeNeighboursDataDuringLocalRecomputationLoopBody(0,1,VertexOperations::readCellDescriptionsIndex(vertex,0),VertexOperations::readCellDescriptionsIndex(vertex,1),x,h);
    mergeNeighboursDataDuringLocalRecomputationLoopBody(0,2,VertexOperations::readCellDescriptionsIndex(vertex,0),VertexOperations::readCellDescriptionsIndex(vertex,2),x,h);
    mergeNeighboursDataDuringLocalRecomputationLoopBody(1,3,VertexOperations::readCellDescriptionsIndex(vertex,1),VertexOperations::readCellDescriptionsIndex(vertex,3),x,h);
    mergeNeighboursDataDuringLocalRecomputationLoopBody(2,3,VertexOperations::readCellDescriptionsIndex(vertex,2),VertexOperations::readCellDescriptionsIndex(vertex,3),x,h);
    #elif DIMENSIONS==3
    mergeNeighboursDataDuringLocalRecomputationLoopBody(0,1,VertexOperations::readCellDescriptionsIndex(vertex,0),VertexOperations::readCellDescriptionsIndex(vertex,1),x,h);
    mergeNeighboursDataDuringLocalRecomputationLoopBody(0,2,VertexOperations::readCellDescriptionsIndex(vertex,0),VertexOperations::readCellDescriptionsIndex(vertex,2),x,h);
    mergeNeighboursDataDuringLocalRecomputationLoopBody(0,4,VertexOperations::readCellDescriptionsIndex(vertex,0),VertexOperations::readCellDescriptionsIndex(vertex,4),x,h);
    mergeNeighboursDataDuringLocalRecomputationLoopBody(1,3,VertexOperations::readCellDescriptionsIndex(vertex,1),VertexOperations::readCellDescriptionsIndex(vertex,3),x,h);
    mergeNeighboursDataDuringLocalRecomputationLoopBody(1,5,VertexOperations::readCellDescriptionsIndex(vertex,1),VertexOperations::readCellDescriptionsIndex(vertex,5),x,h);
    mergeNeighboursDataDuringLocalRecomputationLoopBody(2,3,VertexOperations::readCellDescriptionsIndex(vertex,2),VertexOperations::readCellDescriptionsIndex(vertex,3),x,h);
    mergeNeighboursDataDuringLocalRecomputationLoopBody(2,6,VertexOperations::readCellDescriptionsIndex(vertex,2),VertexOperations::readCellDescriptionsIndex(vertex,6),x,h);
    mergeNeighboursDataDuringLocalRecomputationLoopBody(3,7,VertexOperations::readCellDescriptionsIndex(vertex,3),VertexOperations::readCellDescriptionsIndex(vertex,7),x,h);
    mergeNeighboursDataDuringLocalRecomputationLoopBody(4,5,VertexOperations::readCellDescriptionsIndex(vertex,4),VertexOperations::readCellDescriptionsIndex(vertex,5),x,h);
    mergeNeighboursDataDuringLocalRecomputationLoopBody(4,6,VertexOperations::readCellDescriptionsIndex(vertex,4),VertexOperations::readCellDescriptionsIndex(vertex,6),x,h);
    mergeNeighboursDataDuringLocalRecomputationLoopBody(5,7,VertexOperations::readCellDescriptionsIndex(vertex,5),VertexOperations::readCellDescriptionsIndex(vertex,7),x,h);
    mergeNeighboursDataDuringLocalRecomputationLoopBody(6,7,VertexOperations::readCellDescriptionsIndex(vertex,6),VertexOperations::readCellDescriptionsIndex(vertex,7),x,h);
    #endif
  }

  logTraceOutWith1Argument( "touchVertexFirstTime(...)", vertex );
}


#ifdef Parallel
///////////////////////////////////////
// NEIGHBOUR
///////////////////////////////////////
void exahype::mappings::PredictionOrLocalRecomputation::mergeWithNeighbour(
    exahype::Vertex& vertex, const exahype::Vertex& neighbour, int fromRank,
    const tarch::la::Vector<DIMENSIONS, double>& fineGridX,
    const tarch::la::Vector<DIMENSIONS, double>& fineGridH, int level) {
  logTraceInWith6Arguments( "mergeWithNeighbour(...)", vertex, neighbour, fromRank, fineGridX, fineGridH, level );

//  logInfo("mergeWithNeighbour(...)","_stateCopy.isFirstIterationOfBatchOrNoBatch()="<<_stateCopy.isFirstIterationOfBatchOrNoBatch());
//  logInfo("mergeWithNeighbour(...)","OneSolverRequestedLocalRecomputation="<<OneSolverRequestedLocalRecomputation);
  
  if (
      _stateCopy.isFirstIterationOfBatchOrNoBatch() &&
      OneSolverRequestedLocalRecomputation &&
      vertex.hasToCommunicate(level)
  ) {
    dfor2(myDest)
      dfor2(mySrc)
        tarch::la::Vector<DIMENSIONS, int> dest = tarch::la::Vector<DIMENSIONS, int>(1) - myDest;
        tarch::la::Vector<DIMENSIONS, int> src  = tarch::la::Vector<DIMENSIONS, int>(1) - mySrc;

        const int destScalar = TWO_POWER_D - myDestScalar - 1;

        if ( vertex.hasToReceiveMetadata(fromRank,src,dest) ) {
          exahype::MetadataHeap::HeapEntries receivedMetadata;
          receivedMetadata.clear();
          exahype::receiveNeighbourCommunicationMetadata(
              receivedMetadata,fromRank, fineGridX, level);
          assertionEquals(receivedMetadata.size(),
              exahype::NeighbourCommunicationMetadataPerSolver*solvers::RegisteredSolvers.size());

          if( vertex.hasToMergeWithNeighbourData(src,dest) ) { // Only communicate data once per face
            mergeNeighourData(
                fromRank,
                src,dest,
                vertex.getCellDescriptionsIndex()[destScalar],
                fineGridX,level,
                receivedMetadata);
          } else {
            dropNeighbourData(
                fromRank,
                src,dest,
                fineGridX,level,
                receivedMetadata);
          }
        }
      enddforx
    enddforx
  }

  logTraceOut( "mergeWithNeighbour(...)" );
}

void exahype::mappings::PredictionOrLocalRecomputation::dropNeighbourData(
    const int                                    fromRank,
    const tarch::la::Vector<DIMENSIONS, int>&    src,
    const tarch::la::Vector<DIMENSIONS, int>&    dest,
    const tarch::la::Vector<DIMENSIONS, double>& x,
    const int                                    level,
    const exahype::MetadataHeap::HeapEntries& receivedMetadata) {
  for(unsigned int solverNumber = solvers::RegisteredSolvers.size(); solverNumber-- > 0;) {
    auto* solver = solvers::RegisteredSolvers[solverNumber];

    if ( performLocalRecomputation( solver ) ) {
      auto* limitingADERDGSolver = static_cast<exahype::solvers::LimitingADERDGSolver*>(solver);

      logDebug("dropNeighbourData(...)", "drop data for solver " << solverNumber << " from rank " <<
              fromRank << " at vertex x=" << x << ", level=" << level <<
              ", src=" << src << ", dest=" << dest);

      limitingADERDGSolver->dropNeighbourSolverAndLimiterData(fromRank,src,dest,x,level);
    }
  }
}

void exahype::mappings::PredictionOrLocalRecomputation::mergeNeighourData(
    const int                                    fromRank,
    const tarch::la::Vector<DIMENSIONS,int>&     src,
    const tarch::la::Vector<DIMENSIONS,int>&     dest,
    const int                                    destCellDescriptionIndex,
    const tarch::la::Vector<DIMENSIONS, double>& x,
    const int                                    level,
    const exahype::MetadataHeap::HeapEntries&    receivedMetadata) {
  assertion(exahype::solvers::ADERDGSolver::Heap::getInstance().isValidIndex(destCellDescriptionIndex));
  assertion(exahype::solvers::FiniteVolumesSolver::Heap::getInstance().isValidIndex(destCellDescriptionIndex));

  for(unsigned int solverNumber = solvers::RegisteredSolvers.size(); solverNumber-- > 0;) {
    auto* solver = solvers::RegisteredSolvers[solverNumber];

    if ( performLocalRecomputation( solver ) ) {
      const int element = solver->tryGetElement(destCellDescriptionIndex,solverNumber);
      const int offset  = exahype::NeighbourCommunicationMetadataPerSolver*solverNumber;

      if (
          element!=exahype::solvers::Solver::NotFound &&
          receivedMetadata[offset]!=exahype::InvalidMetadataEntry
      ) {
        logDebug("mergeWithNeighbourData(...)", "receive data for solver " << solverNumber << " from rank " <<
                      fromRank << " at vertex x=" << x << ", level=" << level <<
                      ", src=" << src << ", dest=" << dest);

        exahype::MetadataHeap::HeapEntries metadataPortion(
                  receivedMetadata.begin()+offset,
                  receivedMetadata.begin()+offset+exahype::NeighbourCommunicationMetadataPerSolver);

        auto* limitingADERDGSolver = static_cast<exahype::solvers::LimitingADERDGSolver*>(solver);
        limitingADERDGSolver->mergeWithNeighbourDataBasedOnLimiterStatus(
            fromRank,
            destCellDescriptionIndex,element,src,dest,
            true, /* isRecomputation */
            x,level);
      } else {
        logDebug("mergeWithNeighbourData(...)", "drop data for solver " << solverNumber << " from rank " <<
                      fromRank << " at vertex x=" << x << ", level=" << level <<
                      ", src=" << src << ", dest=" << dest);

        auto* limitingADERDGSolver = static_cast<exahype::solvers::LimitingADERDGSolver*>(solver);
        limitingADERDGSolver->dropNeighbourSolverAndLimiterData(fromRank,src,dest,x,level);
      }
    }
  }
}

void exahype::mappings::PredictionOrLocalRecomputation::prepareSendToNeighbour(
    exahype::Vertex& vertex, int toRank,
    const tarch::la::Vector<DIMENSIONS, double>& x,
    const tarch::la::Vector<DIMENSIONS, double>& h, int level) {
  logTraceInWith3Arguments( "prepareSendToNeighbour(...)", vertex, toRank, level );

  if (
      _stateCopy.isLastIterationOfBatchOrNoBatch() &&
      exahype::solvers::Solver::FuseADERDGPhases
  ) {
   vertex.sendToNeighbour(toRank,true,x,level);
  }

  logTraceOut( "prepareSendToNeighbour(...)" );
}

bool exahype::mappings::PredictionOrLocalRecomputation::prepareSendToWorker(
    exahype::Cell& fineGridCell, exahype::Vertex* const fineGridVertices,
    const peano::grid::VertexEnumerator& fineGridVerticesEnumerator,
    exahype::Vertex* const coarseGridVertices,
    const peano::grid::VertexEnumerator& coarseGridVerticesEnumerator,
    exahype::Cell& coarseGridCell,
    const tarch::la::Vector<DIMENSIONS, int>& fineGridPositionOfCell,
    int worker) {
  logTraceIn( "prepareSendToWorker(...)" );

  if ( _stateCopy.isFirstIterationOfBatchOrNoBatch() ) {
    exahype::Cell::broadcastGlobalDataToWorker(
        worker,
        fineGridVerticesEnumerator.getCellCenter(),
        fineGridVerticesEnumerator.getLevel());
  }

  logTraceOutWith1Argument( "prepareSendToWorker(...)", true );
  return true; // this must be sent to worker in first broadcast
}

void exahype::mappings::PredictionOrLocalRecomputation::receiveDataFromMaster(
    exahype::Cell& receivedCell, exahype::Vertex* receivedVertices,
    const peano::grid::VertexEnumerator& receivedVerticesEnumerator,
    exahype::Vertex* const receivedCoarseGridVertices,
    const peano::grid::VertexEnumerator& receivedCoarseGridVerticesEnumerator,
    exahype::Cell& receivedCoarseGridCell,
    exahype::Vertex* const workersCoarseGridVertices,
    const peano::grid::VertexEnumerator& workersCoarseGridVerticesEnumerator,
    exahype::Cell& workersCoarseGridCell,
    const tarch::la::Vector<DIMENSIONS, int>& fineGridPositionOfCell) {
  logTraceIn( "receiveDataFromMaster(...)" );

  if ( _stateCopy.isFirstIterationOfBatchOrNoBatch() ) {
    exahype::Cell::mergeWithGlobalDataFromMaster(
        tarch::parallel::NodePool::getInstance().getMasterRank(),
        receivedVerticesEnumerator.getCellCenter(),
        receivedVerticesEnumerator.getLevel());
  }

  logTraceOut( "receiveDataFromMaster(...)" );
}

void exahype::mappings::PredictionOrLocalRecomputation::prepareSendToMaster(
    exahype::Cell& localCell, exahype::Vertex* vertices,
    const peano::grid::VertexEnumerator& verticesEnumerator,
    const exahype::Vertex* const coarseGridVertices,
    const peano::grid::VertexEnumerator& coarseGridVerticesEnumerator,
    const exahype::Cell& coarseGridCell,
    const tarch::la::Vector<DIMENSIONS, int>& fineGridPositionOfCell) {
  logTraceInWith2Arguments( "prepareSendToMaster(...)", localCell, verticesEnumerator.toString() );

  if ( _stateCopy.isLastIterationOfBatchOrNoBatch() ) {
    for (auto* solver : exahype::solvers::RegisteredSolvers) {
      if ( performLocalRecomputation(solver) ) {
        solver->sendDataToMaster(
            tarch::parallel::NodePool::getInstance().getMasterRank(),
            verticesEnumerator.getCellCenter(),
            verticesEnumerator.getLevel());
      }
    }
  }

  logTraceOut( "prepareSendToMaster(...)" );
}

void exahype::mappings::PredictionOrLocalRecomputation::mergeWithMaster(
    const exahype::Cell& workerGridCell,
    exahype::Vertex* const workerGridVertices,
    const peano::grid::VertexEnumerator& workerEnumerator,
    exahype::Cell& fineGridCell, exahype::Vertex* const fineGridVertices,
    const peano::grid::VertexEnumerator& fineGridVerticesEnumerator,
    exahype::Vertex* const coarseGridVertices,
    const peano::grid::VertexEnumerator& coarseGridVerticesEnumerator,
    exahype::Cell& coarseGridCell,
    const tarch::la::Vector<DIMENSIONS, int>& fineGridPositionOfCell,
    int worker, const exahype::State& workerState,
    exahype::State& masterState) {
  logTraceIn( "mergeWithMaster(...)" );

  if ( _stateCopy.isLastIterationOfBatchOrNoBatch() ) {
    for (auto* solver : exahype::solvers::RegisteredSolvers) {
      if ( performLocalRecomputation(solver) ) {
        solver->mergeWithWorkerData(
            worker,
            fineGridVerticesEnumerator.getCellCenter(),
            fineGridVerticesEnumerator.getLevel());
      }
    }
  }

  logTraceOut( "mergeWithMaster(...)" );
}

//
// Below all methods are nop.
//
//=====================================


void exahype::mappings::PredictionOrLocalRecomputation::prepareCopyToRemoteNode(
    exahype::Vertex& localVertex, int toRank,
    const tarch::la::Vector<DIMENSIONS, double>& x,
    const tarch::la::Vector<DIMENSIONS, double>& h, int level) {
  // do nothing
}

void exahype::mappings::PredictionOrLocalRecomputation::prepareCopyToRemoteNode(
    exahype::Cell& localCell, int toRank,
    const tarch::la::Vector<DIMENSIONS, double>& cellCentre,
    const tarch::la::Vector<DIMENSIONS, double>& cellSize, int level) {
  // do nothing
}

void exahype::mappings::PredictionOrLocalRecomputation::mergeWithRemoteDataDueToForkOrJoin(
    exahype::Vertex& localVertex, const exahype::Vertex& masterOrWorkerVertex,
    int fromRank, const tarch::la::Vector<DIMENSIONS, double>& x,
    const tarch::la::Vector<DIMENSIONS, double>& h, int level) {
  // do nothing
}

void exahype::mappings::PredictionOrLocalRecomputation::mergeWithRemoteDataDueToForkOrJoin(
    exahype::Cell& localCell, const exahype::Cell& masterOrWorkerCell,
    int fromRank, const tarch::la::Vector<DIMENSIONS, double>& cellCentre,
    const tarch::la::Vector<DIMENSIONS, double>& cellSize, int level) {
  // do nothing
}

void exahype::mappings::PredictionOrLocalRecomputation::mergeWithWorker(
    exahype::Cell& localCell, const exahype::Cell& receivedMasterCell,
    const tarch::la::Vector<DIMENSIONS, double>& cellCentre,
    const tarch::la::Vector<DIMENSIONS, double>& cellSize, int level) {
  // do nothing
}

void exahype::mappings::PredictionOrLocalRecomputation::mergeWithWorker(
    exahype::Vertex& localVertex, const exahype::Vertex& receivedMasterVertex,
    const tarch::la::Vector<DIMENSIONS, double>& x,
    const tarch::la::Vector<DIMENSIONS, double>& h, int level) {
  // do nothing
}
#endif

void exahype::mappings::PredictionOrLocalRecomputation::createHangingVertex(
    exahype::Vertex& fineGridVertex,
    const tarch::la::Vector<DIMENSIONS, double>& fineGridX,
    const tarch::la::Vector<DIMENSIONS, double>& fineGridH,
    exahype::Vertex* const coarseGridVertices,
    const peano::grid::VertexEnumerator& coarseGridVerticesEnumerator,
    exahype::Cell& coarseGridCell,
    const tarch::la::Vector<DIMENSIONS, int>& fineGridPositionOfVertex) {
  // do nothing
}

void exahype::mappings::PredictionOrLocalRecomputation::destroyHangingVertex(
    const exahype::Vertex& fineGridVertex,
    const tarch::la::Vector<DIMENSIONS, double>& fineGridX,
    const tarch::la::Vector<DIMENSIONS, double>& fineGridH,
    exahype::Vertex* const coarseGridVertices,
    const peano::grid::VertexEnumerator& coarseGridVerticesEnumerator,
    exahype::Cell& coarseGridCell,
    const tarch::la::Vector<DIMENSIONS, int>& fineGridPositionOfVertex) {
  // do nothing
}

void exahype::mappings::PredictionOrLocalRecomputation::createInnerVertex(
    exahype::Vertex& fineGridVertex,
    const tarch::la::Vector<DIMENSIONS, double>& fineGridX,
    const tarch::la::Vector<DIMENSIONS, double>& fineGridH,
    exahype::Vertex* const coarseGridVertices,
    const peano::grid::VertexEnumerator& coarseGridVerticesEnumerator,
    exahype::Cell& coarseGridCell,
    const tarch::la::Vector<DIMENSIONS, int>& fineGridPositionOfVertex) {
  // do nothing
}

void exahype::mappings::PredictionOrLocalRecomputation::createBoundaryVertex(
    exahype::Vertex& fineGridVertex,
    const tarch::la::Vector<DIMENSIONS, double>& fineGridX,
    const tarch::la::Vector<DIMENSIONS, double>& fineGridH,
    exahype::Vertex* const coarseGridVertices,
    const peano::grid::VertexEnumerator& coarseGridVerticesEnumerator,
    exahype::Cell& coarseGridCell,
    const tarch::la::Vector<DIMENSIONS, int>& fineGridPositionOfVertex) {
  // do nothing
}

void exahype::mappings::PredictionOrLocalRecomputation::destroyVertex(
    const exahype::Vertex& fineGridVertex,
    const tarch::la::Vector<DIMENSIONS, double>& fineGridX,
    const tarch::la::Vector<DIMENSIONS, double>& fineGridH,
    exahype::Vertex* const coarseGridVertices,
    const peano::grid::VertexEnumerator& coarseGridVerticesEnumerator,
    exahype::Cell& coarseGridCell,
    const tarch::la::Vector<DIMENSIONS, int>& fineGridPositionOfVertex) {
  // do nothing
}

void exahype::mappings::PredictionOrLocalRecomputation::createCell(
    exahype::Cell& fineGridCell, exahype::Vertex* const fineGridVertices,
    const peano::grid::VertexEnumerator& fineGridVerticesEnumerator,
    exahype::Vertex* const coarseGridVertices,
    const peano::grid::VertexEnumerator& coarseGridVerticesEnumerator,
    exahype::Cell& coarseGridCell,
    const tarch::la::Vector<DIMENSIONS, int>& fineGridPositionOfCell) {
  // do nothing
}

void exahype::mappings::PredictionOrLocalRecomputation::destroyCell(
    const exahype::Cell& fineGridCell, exahype::Vertex* const fineGridVertices,
    const peano::grid::VertexEnumerator& fineGridVerticesEnumerator,
    exahype::Vertex* const coarseGridVertices,
    const peano::grid::VertexEnumerator& coarseGridVerticesEnumerator,
    exahype::Cell& coarseGridCell,
    const tarch::la::Vector<DIMENSIONS, int>& fineGridPositionOfCell) {
  // do nothing
}

void exahype::mappings::PredictionOrLocalRecomputation::touchVertexLastTime(
    exahype::Vertex& fineGridVertex,
    const tarch::la::Vector<DIMENSIONS, double>& fineGridX,
    const tarch::la::Vector<DIMENSIONS, double>& fineGridH,
    exahype::Vertex* const coarseGridVertices,
    const peano::grid::VertexEnumerator& coarseGridVerticesEnumerator,
    exahype::Cell& coarseGridCell,
    const tarch::la::Vector<DIMENSIONS, int>& fineGridPositionOfVertex) {
  // do nothing
}

void exahype::mappings::PredictionOrLocalRecomputation::descend(
    exahype::Cell* const fineGridCells, exahype::Vertex* const fineGridVertices,
    const peano::grid::VertexEnumerator& fineGridVerticesEnumerator,
    exahype::Vertex* const coarseGridVertices,
    const peano::grid::VertexEnumerator& coarseGridVerticesEnumerator,
    exahype::Cell& coarseGridCell) {
  // do nothing
}

void exahype::mappings::PredictionOrLocalRecomputation::ascend(
    exahype::Cell* const fineGridCells, exahype::Vertex* const fineGridVertices,
    const peano::grid::VertexEnumerator& fineGridVerticesEnumerator,
    exahype::Vertex* const coarseGridVertices,
    const peano::grid::VertexEnumerator& coarseGridVerticesEnumerator,
    exahype::Cell& coarseGridCell) {
  // do nothing
}<|MERGE_RESOLUTION|>--- conflicted
+++ resolved
@@ -388,14 +388,7 @@
       auto* solver = exahype::solvers::RegisteredSolvers[solverNumber];
       if ( performLocalRecomputation(solver) ) {
         static_cast<exahype::solvers::LimitingADERDGSolver*>(solver)->
-<<<<<<< HEAD
             mergeWithBoundaryData(solverNumber,cellInfo,posCell,posBoundary,true);
-        #ifdef Debug
-        _boundaryFaceMerges++;
-        #endif
-=======
-            mergeWithBoundaryData(ADERDGPatches,FVPatches,solverNumber,posCell,posBoundary,true);
->>>>>>> 07a3c367
       }
     }
   }
