/**
 * This file is part of the ExaHyPE project.
 * Copyright (c) 2016  http://exahype.eu
 * All rights reserved.
 *
 * The project has received funding from the European Union's Horizon 
 * 2020 research and innovation programme under grant agreement
 * No 671698. For copyrights and licensing, please consult the webpage.
 *
 * Released under the BSD 3 Open Source License.
 * For the full license text, see LICENSE.txt
 **/
 
#include "exahype/mappings/Prediction.h"

#include "peano/datatraversal/autotuning/Oracle.h"
#include "peano/utils/Globals.h"

#include "tarch/multicore/Loop.h"
#include "tarch/multicore/Lock.h"

#include "peano/utils/Loop.h"

#include "multiscalelinkedcell/HangingVertexBookkeeper.h"

#include "exahype/solvers/ADERDGSolver.h"
#include "exahype/solvers/LimitingADERDGSolver.h"

#include "exahype/amr/AdaptiveMeshRefinement.h"

#include "peano/utils/UserInterface.h"

#include <algorithm>
#include <mm_malloc.h> //g++
#include <cstring> //memset

peano::CommunicationSpecification
exahype::mappings::Prediction::communicationSpecification() {
  return peano::CommunicationSpecification(
      peano::CommunicationSpecification::ExchangeMasterWorkerData::MaskOutMasterWorkerDataAndStateExchange,
      peano::CommunicationSpecification::ExchangeWorkerMasterData::MaskOutWorkerMasterDataAndStateExchange,
      true);
}

peano::MappingSpecification
exahype::mappings::Prediction::enterCellSpecification() {
  return peano::MappingSpecification(
      peano::MappingSpecification::WholeTree,
      peano::MappingSpecification::RunConcurrentlyOnFineGrid,true);
}
peano::MappingSpecification
exahype::mappings::Prediction::leaveCellSpecification() {
  return peano::MappingSpecification(
      peano::MappingSpecification::Nop,
      peano::MappingSpecification::RunConcurrentlyOnFineGrid,true);
}

// The remainder specs all are nop
peano::MappingSpecification
exahype::mappings::Prediction::touchVertexLastTimeSpecification() {
  return peano::MappingSpecification(
      peano::MappingSpecification::Nop,
      peano::MappingSpecification::RunConcurrentlyOnFineGrid,true);
}
peano::MappingSpecification
exahype::mappings::Prediction::touchVertexFirstTimeSpecification() {
  return peano::MappingSpecification(
      peano::MappingSpecification::Nop,
      peano::MappingSpecification::RunConcurrentlyOnFineGrid,true);
}
peano::MappingSpecification
exahype::mappings::Prediction::ascendSpecification() {
  return peano::MappingSpecification(
      peano::MappingSpecification::Nop,
      peano::MappingSpecification::AvoidCoarseGridRaces,true);
}
peano::MappingSpecification
exahype::mappings::Prediction::descendSpecification() {
  return peano::MappingSpecification(
      peano::MappingSpecification::Nop,
      peano::MappingSpecification::AvoidCoarseGridRaces,true);
}

tarch::logging::Log exahype::mappings::Prediction::_log(
    "exahype::mappings::Prediction");


void exahype::mappings::Prediction::prepareTemporaryVariables() {
  assertion(_tempSpaceTimeUnknowns    ==nullptr);
  assertion(_tempSpaceTimeFluxUnknowns==nullptr);
  assertion(_tempUnknowns             ==nullptr);
  assertion(_tempFluxUnknowns         ==nullptr);
  assertion(_tempStateSizedVectors    ==nullptr);
  assertion(_tempPointForceSources    ==nullptr);

  int numberOfSolvers        = exahype::solvers::RegisteredSolvers.size();
  _tempSpaceTimeUnknowns     = new double**[numberOfSolvers]; // == lQi, lQi_old, rhs, rhs_0 (unchanged by optimisation)
  _tempSpaceTimeFluxUnknowns = new double**[numberOfSolvers]; // == lFi, gradQ
  _tempUnknowns              = new double* [numberOfSolvers]; // == lQhi
  _tempFluxUnknowns          = new double* [numberOfSolvers]; // == lFhi
  _tempStateSizedVectors     = new double* [numberOfSolvers]; // == BGradQ
  _tempPointForceSources     = new double* [numberOfSolvers];

  exahype::solvers::ADERDGSolver* aderdgSolver = nullptr;

  int solverNumber=0;
  for (auto solver : exahype::solvers::RegisteredSolvers) {
    switch( solver->getType() ) {
    case exahype::solvers::Solver::Type::ADERDG:
      aderdgSolver = static_cast<exahype::solvers::ADERDGSolver*>(solver);
      break;
    case exahype::solvers::Solver::Type::LimitingADERDG:
      aderdgSolver = static_cast<exahype::solvers::LimitingADERDGSolver*>(solver)->getSolver().get();
      break;
    default:
      aderdgSolver = nullptr;
      break;
    }

<<<<<<< HEAD
    const int dataPoints = solver->getNumberOfVariables() + solver->getNumberOfParameters();

=======
>>>>>>> 96e843a0
    if (aderdgSolver!=nullptr) {
      const int dataPoints = aderdgSolver->getNumberOfVariables() + aderdgSolver->getNumberOfParameters();

      if(aderdgSolver->alignTempArray()) {
        _tempSpaceTimeUnknowns[solverNumber] = new double*[4];
        for (int i=0; i<4; ++i) { // max; see spaceTimePredictorNonlinear
          _tempSpaceTimeUnknowns[solverNumber][i] =
              (double *) _mm_malloc(sizeof(double)*aderdgSolver->getTempSpaceTimeUnknownsSize(), ALIGNMENT);
          std::memset(_tempSpaceTimeUnknowns[solverNumber][i], 0, sizeof(double)*aderdgSolver->getTempSpaceTimeUnknownsSize());
        }
        //
        _tempSpaceTimeFluxUnknowns[solverNumber] = new double*[2];
        for (int i=0; i<2; ++i) { // max; see spaceTimePredictorNonlinear
          _tempSpaceTimeFluxUnknowns[solverNumber][i] =
              (double *) _mm_malloc(sizeof(double)*aderdgSolver->getTempSpaceTimeFluxUnknownsSize(), ALIGNMENT);
          std::memset(_tempSpaceTimeFluxUnknowns[solverNumber][i], 0, sizeof(double)*aderdgSolver->getTempSpaceTimeFluxUnknownsSize());
        }
        //
        _tempUnknowns    [solverNumber]      = (double *) _mm_malloc(sizeof(double)*aderdgSolver->getTempUnknownsSize(), ALIGNMENT);
        //
        _tempFluxUnknowns[solverNumber]      = (double *) _mm_malloc(sizeof(double)*aderdgSolver->getTempFluxUnknownsSize(), ALIGNMENT);
         //
        _tempStateSizedVectors[solverNumber] = (double *) _mm_malloc(sizeof(double)*dataPoints, ALIGNMENT);
        
        if(aderdgSolver->isDummyKRequired()) { //TODO KD
           _tempPointForceSources    [solverNumber] = (double *) _mm_malloc(sizeof(double)*aderdgSolver->getTempSpaceTimeUnknownsSize(), ALIGNMENT);
        } else {
           _tempPointForceSources    [solverNumber] = nullptr;
        }
      } else {
        _tempSpaceTimeUnknowns[solverNumber] = new double*[4];
        for (int i=0; i<4; ++i) { // max; see spaceTimePredictorNonlinear
          _tempSpaceTimeUnknowns[solverNumber][i] =
              new double[aderdgSolver->getTempSpaceTimeUnknownsSize()]();
        }
        //
        _tempSpaceTimeFluxUnknowns[solverNumber] = new double*[2];
        for (int i=0; i<2; ++i) { // max; see spaceTimePredictorNonlinear
          _tempSpaceTimeFluxUnknowns[solverNumber][i] =
              new double[aderdgSolver->getTempSpaceTimeFluxUnknownsSize()]();
        }
        //
        _tempUnknowns    [solverNumber]      = new double[aderdgSolver->getTempUnknownsSize()]; 
        //
        _tempFluxUnknowns[solverNumber]      = new double[aderdgSolver->getTempFluxUnknownsSize()]; 
         //
        _tempStateSizedVectors[solverNumber] = new double[dataPoints];
        
        if(aderdgSolver->isDummyKRequired()) { //TODO KD
           _tempPointForceSources    [solverNumber] = new double[aderdgSolver->getTempSpaceTimeUnknownsSize()];
        } else {
           _tempPointForceSources    [solverNumber] = nullptr;
        } 
      }      
    } else {
      _tempSpaceTimeUnknowns    [solverNumber] = nullptr;
      _tempSpaceTimeFluxUnknowns[solverNumber] = nullptr;
      _tempUnknowns             [solverNumber] = nullptr;
      _tempFluxUnknowns         [solverNumber] = nullptr;
      _tempStateSizedVectors    [solverNumber] = nullptr;
      _tempPointForceSources    [solverNumber] = nullptr;
    }

    ++solverNumber;
  }
}

void exahype::mappings::Prediction::deleteTemporaryVariables() {
  if (_tempSpaceTimeUnknowns!=nullptr) {
    assertion(_tempSpaceTimeFluxUnknowns!=nullptr);
    assertion(_tempUnknowns             !=nullptr);
    assertion(_tempFluxUnknowns         !=nullptr);
    assertion(_tempStateSizedVectors    !=nullptr);
    assertion(_tempPointForceSources    !=nullptr);

    int solverNumber=0;
    exahype::solvers::ADERDGSolver* aderdgSolver = nullptr;
    
    for (auto solver : exahype::solvers::RegisteredSolvers) {
      switch( solver->getType() ) {
      case exahype::solvers::Solver::Type::ADERDG:
        aderdgSolver = static_cast<exahype::solvers::ADERDGSolver*>(solver);
        break;
      case exahype::solvers::Solver::Type::LimitingADERDG:
        aderdgSolver = static_cast<exahype::solvers::LimitingADERDGSolver*>(solver)->getSolver().get();
        break;
      default:
        aderdgSolver = nullptr;
        break;
      }
      
      if (aderdgSolver!=nullptr) {
        if(aderdgSolver->alignTempArray()) {
          //
          for (int i=0; i<4; ++i) {
            _mm_free(_tempSpaceTimeUnknowns[solverNumber][i]);
          }
          delete[] _tempSpaceTimeUnknowns[solverNumber];
          _tempSpaceTimeUnknowns[solverNumber] = nullptr;
          //
          for (int i=0; i<2; ++i) {
            _mm_free(_tempSpaceTimeFluxUnknowns[solverNumber][i]);
          }
          delete[] _tempSpaceTimeFluxUnknowns[solverNumber];
          _tempSpaceTimeFluxUnknowns[solverNumber] = nullptr;
          //
          _mm_free(_tempUnknowns[solverNumber]);
          _tempUnknowns[solverNumber] = nullptr;
          //
          _mm_free(_tempFluxUnknowns[solverNumber]);
          _tempFluxUnknowns[solverNumber] = nullptr;
          //
          _mm_free(_tempStateSizedVectors[solverNumber]);
          _tempStateSizedVectors[solverNumber] = nullptr;
          
          if(aderdgSolver->isDummyKRequired()) { //TODO KD
            _mm_free(_tempPointForceSources[solverNumber]);
            _tempPointForceSources[solverNumber] = nullptr;
          }
        } else {
          //
          for (int i=0; i<4; ++i) {
            delete[] _tempSpaceTimeUnknowns[solverNumber][i];
          }
          delete[] _tempSpaceTimeUnknowns[solverNumber];
          _tempSpaceTimeUnknowns[solverNumber] = nullptr;
          //
          for (int i=0; i<2; ++i) {
            delete[] _tempSpaceTimeFluxUnknowns[solverNumber][i];
          }
          delete[] _tempSpaceTimeFluxUnknowns[solverNumber];
          _tempSpaceTimeFluxUnknowns[solverNumber] = nullptr;
          //
          delete[] _tempUnknowns[solverNumber];
          _tempUnknowns[solverNumber] = nullptr;
          //
          delete[] _tempFluxUnknowns[solverNumber];
          _tempFluxUnknowns[solverNumber] = nullptr;
          //
          delete[] _tempStateSizedVectors[solverNumber];
          _tempStateSizedVectors[solverNumber] = nullptr;
          
          if(aderdgSolver->isDummyKRequired()) { //TODO KD
            delete[] _tempPointForceSources[solverNumber];
            _tempPointForceSources[solverNumber] = nullptr;
          }
        }
        
      }

      ++solverNumber;
    }

    delete[] _tempSpaceTimeUnknowns;
    delete[] _tempSpaceTimeFluxUnknowns;
    delete[] _tempUnknowns;
    delete[] _tempFluxUnknowns;
    delete[] _tempStateSizedVectors;
    delete[] _tempPointForceSources;
    _tempSpaceTimeUnknowns     = nullptr;
    _tempSpaceTimeFluxUnknowns = nullptr;
    _tempUnknowns              = nullptr;
    _tempFluxUnknowns          = nullptr;
    _tempStateSizedVectors     = nullptr;
    _tempPointForceSources     = nullptr;
  }
}

exahype::mappings::Prediction::Prediction() :
        _tempSpaceTimeUnknowns(nullptr),
        _tempSpaceTimeFluxUnknowns(nullptr),
        _tempUnknowns(nullptr),
        _tempFluxUnknowns(nullptr),
        _tempStateSizedVectors(nullptr),
        _tempPointForceSources(nullptr){}

exahype::mappings::Prediction::~Prediction() {
  deleteTemporaryVariables();
}

#if defined(SharedMemoryParallelisation)
exahype::mappings::Prediction::Prediction(
    const Prediction& masterThread) :
  _tempSpaceTimeUnknowns(nullptr),
  _tempSpaceTimeFluxUnknowns(nullptr),
  _tempUnknowns(nullptr),
  _tempFluxUnknowns(nullptr),
  _tempStateSizedVectors(nullptr),
  _tempPointForceSources(nullptr)  {
  prepareTemporaryVariables();
}

void exahype::mappings::Prediction::mergeWithWorkerThread(
    const Prediction& workerThread) {
}
#endif

void exahype::mappings::Prediction::beginIteration(
    exahype::State& solverState) {
  prepareTemporaryVariables();
}

void exahype::mappings::Prediction::endIteration(
    exahype::State& solverState) {
  deleteTemporaryVariables();
}

void exahype::mappings::Prediction::performPredictionAndVolumeIntegral(
                                        exahype::solvers::ADERDGSolver* solver,
                                        exahype::solvers::ADERDGSolver::CellDescription& cellDescription,
                                        exahype::Vertex* const fineGridVertices,
                                        const peano::grid::VertexEnumerator& fineGridVerticesEnumerator) {
  if (cellDescription.getType()==exahype::records::ADERDGCellDescription::Cell) {
    assertion1(cellDescription.getRefinementEvent()==exahype::records::ADERDGCellDescription::None,cellDescription.toString());

    solver->validateNoNansInADERDGSolver(cellDescription,fineGridVerticesEnumerator,"exahype::mappings::Prediction::enterCell[pre]");

    solver->performPredictionAndVolumeIntegral(
        cellDescription,
        _tempSpaceTimeUnknowns    [cellDescription.getSolverNumber()],
        _tempSpaceTimeFluxUnknowns[cellDescription.getSolverNumber()],
        _tempUnknowns             [cellDescription.getSolverNumber()],
        _tempFluxUnknowns         [cellDescription.getSolverNumber()],
        _tempStateSizedVectors    [cellDescription.getSolverNumber()],
        _tempPointForceSources    [cellDescription.getSolverNumber()]);

    solver->validateNoNansInADERDGSolver(cellDescription,fineGridVerticesEnumerator,"exahype::mappings::Prediction::enterCell[post]");
  }
}

void exahype::mappings::Prediction::enterCell(
    exahype::Cell& fineGridCell,
    exahype::Vertex* const fineGridVertices,
    const peano::grid::VertexEnumerator& fineGridVerticesEnumerator,
    exahype::Vertex* const coarseGridVertices,
    const peano::grid::VertexEnumerator& coarseGridVerticesEnumerator,
    exahype::Cell& coarseGridCell,
    const tarch::la::Vector<DIMENSIONS, int>& fineGridPositionOfCell) {
  logTraceInWith4Arguments("enterCell(...)", fineGridCell,
                           fineGridVerticesEnumerator.toString(),
                           coarseGridCell, fineGridPositionOfCell);

  if (fineGridCell.isInitialised()) {
    const int numberOfADERDGCellDescriptions = static_cast<int>(
        exahype::solvers::ADERDGSolver::Heap::getInstance().getData(
            fineGridCell.getCellDescriptionsIndex()).size());
    if (numberOfADERDGCellDescriptions>0) {
      auto grainSize = peano::datatraversal::autotuning::Oracle::getInstance().parallelise(
          numberOfADERDGCellDescriptions, peano::datatraversal::autotuning::MethodTrace::UserDefined9);
      pfor(i, 0, numberOfADERDGCellDescriptions, grainSize.getGrainSize())
        auto& cellDescription = exahype::solvers::ADERDGSolver::getCellDescription(
            fineGridCell.getCellDescriptionsIndex(),i);

        switch (exahype::solvers::RegisteredSolvers[cellDescription.getSolverNumber()]->getType()) {
          case exahype::solvers::Solver::Type::ADERDG: {
            exahype::solvers::ADERDGSolver* solver = static_cast<exahype::solvers::ADERDGSolver*>(
                exahype::solvers::RegisteredSolvers[cellDescription.getSolverNumber()]);
            solver->synchroniseTimeStepping(fineGridCell.getCellDescriptionsIndex(),i); // Time step synchr. might be done multiple times per traversal; but this is no issue.
            solver->prepareNextNeighbourMerging(
                fineGridCell.getCellDescriptionsIndex(),i,
                fineGridVertices,fineGridVerticesEnumerator);

            performPredictionAndVolumeIntegral(solver,cellDescription,fineGridVertices,fineGridVerticesEnumerator);
          } break;
          case exahype::solvers::Solver::Type::LimitingADERDG: {
            exahype::solvers::LimitingADERDGSolver* solver = static_cast<exahype::solvers::LimitingADERDGSolver*>(
                exahype::solvers::RegisteredSolvers[cellDescription.getSolverNumber()]);
            solver->synchroniseTimeStepping(fineGridCell.getCellDescriptionsIndex(),i); // Time step synchr. might be done multiple times per traversal; but this is no issue.
            solver->prepareNextNeighbourMerging(
                fineGridCell.getCellDescriptionsIndex(),i,
                fineGridVertices,fineGridVerticesEnumerator);

            if (cellDescription.getLimiterStatus()==exahype::solvers::ADERDGSolver::CellDescription::LimiterStatus::Ok
                || cellDescription.getLimiterStatus()==exahype::solvers::ADERDGSolver::CellDescription::LimiterStatus::NeighbourIsTroubledCell
                || cellDescription.getLimiterStatus()==exahype::solvers::ADERDGSolver::CellDescription::LimiterStatus::NeighbourIsNeighbourOfTroubledCell) {
              performPredictionAndVolumeIntegral(solver->getSolver().get(),cellDescription,fineGridVertices,fineGridVerticesEnumerator);
            }
          } break;
          default:
            break;
        }
      endpfor
      grainSize.parallelSectionHasTerminated();
    }
  }
  logTraceOutWith1Argument("enterCell(...)", fineGridCell);
}
  // TODO(Dominic): Add getters


//
// Below all methods are nop.
//
// ====================================

#ifdef Parallel
void exahype::mappings::Prediction::prepareSendToNeighbour(
    exahype::Vertex& vertex, int toRank,
    const tarch::la::Vector<DIMENSIONS, double>& x,
    const tarch::la::Vector<DIMENSIONS, double>& h, int level) {
  // do nothing
}

bool exahype::mappings::Prediction::prepareSendToWorker(
    exahype::Cell& fineGridCell, exahype::Vertex* const fineGridVertices,
    const peano::grid::VertexEnumerator& fineGridVerticesEnumerator,
    exahype::Vertex* const coarseGridVertices,
    const peano::grid::VertexEnumerator& coarseGridVerticesEnumerator,
    exahype::Cell& coarseGridCell,
    const tarch::la::Vector<DIMENSIONS, int>& fineGridPositionOfCell,
    int worker) {
  // do nothing
  return false;
}

void exahype::mappings::Prediction::receiveDataFromMaster(
    exahype::Cell& receivedCell, exahype::Vertex* receivedVertices,
    const peano::grid::VertexEnumerator& receivedVerticesEnumerator,
    exahype::Vertex* const receivedCoarseGridVertices,
    const peano::grid::VertexEnumerator& receivedCoarseGridVerticesEnumerator,
    exahype::Cell& receivedCoarseGridCell,
    exahype::Vertex* const workersCoarseGridVertices,
    const peano::grid::VertexEnumerator& workersCoarseGridVerticesEnumerator,
    exahype::Cell& workersCoarseGridCell,
    const tarch::la::Vector<DIMENSIONS, int>& fineGridPositionOfCell) {
  // do nothing
}

void exahype::mappings::Prediction::mergeWithNeighbour(
    exahype::Vertex& vertex, const exahype::Vertex& neighbour, int fromRank,
    const tarch::la::Vector<DIMENSIONS, double>& fineGridX,
    const tarch::la::Vector<DIMENSIONS, double>& fineGridH, int level) {
  // do nothing
}

void exahype::mappings::Prediction::prepareCopyToRemoteNode(
    exahype::Vertex& localVertex, int toRank,
    const tarch::la::Vector<DIMENSIONS, double>& x,
    const tarch::la::Vector<DIMENSIONS, double>& h, int level) {
  // do nothing
}

void exahype::mappings::Prediction::prepareCopyToRemoteNode(
    exahype::Cell& localCell, int toRank,
    const tarch::la::Vector<DIMENSIONS, double>& cellCentre,
    const tarch::la::Vector<DIMENSIONS, double>& cellSize, int level) {
  // do nothing
}

void exahype::mappings::Prediction::mergeWithRemoteDataDueToForkOrJoin(
    exahype::Vertex& localVertex, const exahype::Vertex& masterOrWorkerVertex,
    int fromRank, const tarch::la::Vector<DIMENSIONS, double>& x,
    const tarch::la::Vector<DIMENSIONS, double>& h, int level) {
  // do nothing
}

void exahype::mappings::Prediction::mergeWithRemoteDataDueToForkOrJoin(
    exahype::Cell& localCell, const exahype::Cell& masterOrWorkerCell,
    int fromRank, const tarch::la::Vector<DIMENSIONS, double>& cellCentre,
    const tarch::la::Vector<DIMENSIONS, double>& cellSize, int level) {
  // do nothing
}

void exahype::mappings::Prediction::prepareSendToMaster(
    exahype::Cell& localCell, exahype::Vertex* vertices,
    const peano::grid::VertexEnumerator& verticesEnumerator,
    const exahype::Vertex* const coarseGridVertices,
    const peano::grid::VertexEnumerator& coarseGridVerticesEnumerator,
    const exahype::Cell& coarseGridCell,
    const tarch::la::Vector<DIMENSIONS, int>& fineGridPositionOfCell) {
  // do nothing
}

void exahype::mappings::Prediction::mergeWithMaster(
    const exahype::Cell& workerGridCell,
    exahype::Vertex* const workerGridVertices,
    const peano::grid::VertexEnumerator& workerEnumerator,
    exahype::Cell& fineGridCell, exahype::Vertex* const fineGridVertices,
    const peano::grid::VertexEnumerator& fineGridVerticesEnumerator,
    exahype::Vertex* const coarseGridVertices,
    const peano::grid::VertexEnumerator& coarseGridVerticesEnumerator,
    exahype::Cell& coarseGridCell,
    const tarch::la::Vector<DIMENSIONS, int>& fineGridPositionOfCell,
    int worker, const exahype::State& workerState,
    exahype::State& masterState) {
  // do nothing
}

void exahype::mappings::Prediction::mergeWithWorker(
    exahype::Cell& localCell, const exahype::Cell& receivedMasterCell,
    const tarch::la::Vector<DIMENSIONS, double>& cellCentre,
    const tarch::la::Vector<DIMENSIONS, double>& cellSize, int level) {
  // do nothing
}

void exahype::mappings::Prediction::mergeWithWorker(
    exahype::Vertex& localVertex, const exahype::Vertex& receivedMasterVertex,
    const tarch::la::Vector<DIMENSIONS, double>& x,
    const tarch::la::Vector<DIMENSIONS, double>& h, int level) {
  // do nothing
}
#endif

void exahype::mappings::Prediction::createHangingVertex(
    exahype::Vertex& fineGridVertex,
    const tarch::la::Vector<DIMENSIONS, double>& fineGridX,
    const tarch::la::Vector<DIMENSIONS, double>& fineGridH,
    exahype::Vertex* const coarseGridVertices,
    const peano::grid::VertexEnumerator& coarseGridVerticesEnumerator,
    exahype::Cell& coarseGridCell,
    const tarch::la::Vector<DIMENSIONS, int>& fineGridPositionOfVertex) {
  // do nothing
}

void exahype::mappings::Prediction::destroyHangingVertex(
    const exahype::Vertex& fineGridVertex,
    const tarch::la::Vector<DIMENSIONS, double>& fineGridX,
    const tarch::la::Vector<DIMENSIONS, double>& fineGridH,
    exahype::Vertex* const coarseGridVertices,
    const peano::grid::VertexEnumerator& coarseGridVerticesEnumerator,
    exahype::Cell& coarseGridCell,
    const tarch::la::Vector<DIMENSIONS, int>& fineGridPositionOfVertex) {
  // do nothing
}

void exahype::mappings::Prediction::createInnerVertex(
    exahype::Vertex& fineGridVertex,
    const tarch::la::Vector<DIMENSIONS, double>& fineGridX,
    const tarch::la::Vector<DIMENSIONS, double>& fineGridH,
    exahype::Vertex* const coarseGridVertices,
    const peano::grid::VertexEnumerator& coarseGridVerticesEnumerator,
    exahype::Cell& coarseGridCell,
    const tarch::la::Vector<DIMENSIONS, int>& fineGridPositionOfVertex) {
  // do nothing
}

void exahype::mappings::Prediction::createBoundaryVertex(
    exahype::Vertex& fineGridVertex,
    const tarch::la::Vector<DIMENSIONS, double>& fineGridX,
    const tarch::la::Vector<DIMENSIONS, double>& fineGridH,
    exahype::Vertex* const coarseGridVertices,
    const peano::grid::VertexEnumerator& coarseGridVerticesEnumerator,
    exahype::Cell& coarseGridCell,
    const tarch::la::Vector<DIMENSIONS, int>& fineGridPositionOfVertex) {
  // do nothing
}

void exahype::mappings::Prediction::destroyVertex(
    const exahype::Vertex& fineGridVertex,
    const tarch::la::Vector<DIMENSIONS, double>& fineGridX,
    const tarch::la::Vector<DIMENSIONS, double>& fineGridH,
    exahype::Vertex* const coarseGridVertices,
    const peano::grid::VertexEnumerator& coarseGridVerticesEnumerator,
    exahype::Cell& coarseGridCell,
    const tarch::la::Vector<DIMENSIONS, int>& fineGridPositionOfVertex) {
  // do nothing
}

void exahype::mappings::Prediction::createCell(
    exahype::Cell& fineGridCell, exahype::Vertex* const fineGridVertices,
    const peano::grid::VertexEnumerator& fineGridVerticesEnumerator,
    exahype::Vertex* const coarseGridVertices,
    const peano::grid::VertexEnumerator& coarseGridVerticesEnumerator,
    exahype::Cell& coarseGridCell,
    const tarch::la::Vector<DIMENSIONS, int>& fineGridPositionOfCell) {
  // do nothing
}

void exahype::mappings::Prediction::destroyCell(
    const exahype::Cell& fineGridCell, exahype::Vertex* const fineGridVertices,
    const peano::grid::VertexEnumerator& fineGridVerticesEnumerator,
    exahype::Vertex* const coarseGridVertices,
    const peano::grid::VertexEnumerator& coarseGridVerticesEnumerator,
    exahype::Cell& coarseGridCell,
    const tarch::la::Vector<DIMENSIONS, int>& fineGridPositionOfCell) {
  // do nothing
}


void exahype::mappings::Prediction::touchVertexFirstTime(
    exahype::Vertex& fineGridVertex,
    const tarch::la::Vector<DIMENSIONS, double>& fineGridX,
    const tarch::la::Vector<DIMENSIONS, double>& fineGridH,
    exahype::Vertex* const coarseGridVertices,
    const peano::grid::VertexEnumerator& coarseGridVerticesEnumerator,
    exahype::Cell& coarseGridCell,
    const tarch::la::Vector<DIMENSIONS, int>& fineGridPositionOfVertex) {
  // do nothing
}

void exahype::mappings::Prediction::touchVertexLastTime(
    exahype::Vertex& fineGridVertex,
    const tarch::la::Vector<DIMENSIONS, double>& fineGridX,
    const tarch::la::Vector<DIMENSIONS, double>& fineGridH,
    exahype::Vertex* const coarseGridVertices,
    const peano::grid::VertexEnumerator& coarseGridVerticesEnumerator,
    exahype::Cell& coarseGridCell,
    const tarch::la::Vector<DIMENSIONS, int>& fineGridPositionOfVertex) {
  // do nothing
}

void exahype::mappings::Prediction::leaveCell(
    exahype::Cell& fineGridCell, exahype::Vertex* const fineGridVertices,
    const peano::grid::VertexEnumerator& fineGridVerticesEnumerator,
    exahype::Vertex* const coarseGridVertices,
    const peano::grid::VertexEnumerator& coarseGridVerticesEnumerator,
    exahype::Cell& coarseGridCell,
    const tarch::la::Vector<DIMENSIONS, int>& fineGridPositionOfCell) {
  // do nothing
}

void exahype::mappings::Prediction::descend(
    exahype::Cell* const fineGridCells, exahype::Vertex* const fineGridVertices,
    const peano::grid::VertexEnumerator& fineGridVerticesEnumerator,
    exahype::Vertex* const coarseGridVertices,
    const peano::grid::VertexEnumerator& coarseGridVerticesEnumerator,
    exahype::Cell& coarseGridCell) {
  // do nothing
}

void exahype::mappings::Prediction::ascend(
    exahype::Cell* const fineGridCells, exahype::Vertex* const fineGridVertices,
    const peano::grid::VertexEnumerator& fineGridVerticesEnumerator,
    exahype::Vertex* const coarseGridVertices,
    const peano::grid::VertexEnumerator& coarseGridVerticesEnumerator,
    exahype::Cell& coarseGridCell) {
  // do nothing
}<|MERGE_RESOLUTION|>--- conflicted
+++ resolved
@@ -117,11 +117,6 @@
       break;
     }
 
-<<<<<<< HEAD
-    const int dataPoints = solver->getNumberOfVariables() + solver->getNumberOfParameters();
-
-=======
->>>>>>> 96e843a0
     if (aderdgSolver!=nullptr) {
       const int dataPoints = aderdgSolver->getNumberOfVariables() + aderdgSolver->getNumberOfParameters();
 
