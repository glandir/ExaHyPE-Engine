/**
 * This file is part of the ExaHyPE project.
 * Copyright (c) 2016  http://exahype.eu
 * All rights reserved.
 *
 * The project has received funding from the European Union's Horizon 
 * 2020 research and innovation programme under grant agreement
 * No 671698. For copyrights and licensing, please consult the webpage.
 *
 * Released under the BSD 3 Open Source License.
 * For the full license text, see LICENSE.txt
 **/
 
#include "exahype/mappings/FinaliseMeshRefinement.h"

#include "multiscalelinkedcell/HangingVertexBookkeeper.h"

#include "tarch/multicore/Loop.h"

#include "peano/datatraversal/autotuning/Oracle.h"
#include "peano/datatraversal/TaskSet.h"

#include "peano/parallel/loadbalancing/Oracle.h"

#include "exahype/solvers/LimitingADERDGSolver.h"

#include "exahype/mappings/MeshRefinement.h"
#include "exahype/mappings/RefinementStatusSpreading.h"

peano::CommunicationSpecification
exahype::mappings::FinaliseMeshRefinement::communicationSpecification() const {
  return peano::CommunicationSpecification(
      peano::CommunicationSpecification::ExchangeMasterWorkerData::MaskOutMasterWorkerDataAndStateExchange,
      peano::CommunicationSpecification::ExchangeWorkerMasterData::SendDataAndStateAfterLastTouchVertexLastTime,true);
}


peano::MappingSpecification
exahype::mappings::FinaliseMeshRefinement::enterCellSpecification(int level) const {
  const int coarsestSolverLevel = solvers::Solver::getCoarsestMeshLevelOfAllSolvers();
  if ( std::abs(level)>=coarsestSolverLevel ) {
    return peano::MappingSpecification(
          peano::MappingSpecification::WholeTree,
          peano::MappingSpecification::RunConcurrentlyOnFineGrid,true); // performs reduction
  } else {
    return peano::MappingSpecification(
          peano::MappingSpecification::Nop,
          peano::MappingSpecification::RunConcurrentlyOnFineGrid,false);
  }
}

// Below all specs are Nop
peano::MappingSpecification exahype::mappings::FinaliseMeshRefinement::
    touchVertexFirstTimeSpecification(int level) const {
  return peano::MappingSpecification(
      peano::MappingSpecification::Nop,
      peano::MappingSpecification::RunConcurrentlyOnFineGrid,false);
}

peano::MappingSpecification
exahype::mappings::FinaliseMeshRefinement::leaveCellSpecification(int level) const {
  return peano::MappingSpecification(
      peano::MappingSpecification::Nop,
      peano::MappingSpecification::RunConcurrentlyOnFineGrid,false);
}

peano::MappingSpecification
exahype::mappings::FinaliseMeshRefinement::touchVertexLastTimeSpecification(int level) const {
  return peano::MappingSpecification(
      peano::MappingSpecification::Nop,
      peano::MappingSpecification::RunConcurrentlyOnFineGrid,false);
}

peano::MappingSpecification
exahype::mappings::FinaliseMeshRefinement::ascendSpecification(int level) const {
  return peano::MappingSpecification(
      peano::MappingSpecification::Nop,
      peano::MappingSpecification::AvoidCoarseGridRaces,false);
}

peano::MappingSpecification
exahype::mappings::FinaliseMeshRefinement::descendSpecification(int level) const {
  return peano::MappingSpecification(
      peano::MappingSpecification::Nop,
      peano::MappingSpecification::AvoidCoarseGridRaces,false);
}

<<<<<<< HEAD
void exahype::mappings::FinaliseMeshRefinement::initialiseLocalVariables(){
  const unsigned int numberOfSolvers = exahype::solvers::RegisteredSolvers.size();
  _minTimeStepSizes.resize(numberOfSolvers);
  _maxLevels.resize(numberOfSolvers);
  _reducedGlobalObservables.resize(numberOfSolvers);

  for (unsigned int solverNumber=0; solverNumber < exahype::solvers::RegisteredSolvers.size(); ++solverNumber) {
    _minTimeStepSizes[solverNumber] = std::numeric_limits<double>::max();
    _maxLevels    [solverNumber]    = -std::numeric_limits<int>::max(); // "-", min

    auto* solver = exahype::solvers::RegisteredSolvers[solverNumber];

    _reducedGlobalObservables[solverNumber] = solver->resetGlobalObservables();
  }
}

=======
>>>>>>> a6412eac
tarch::logging::Log exahype::mappings::FinaliseMeshRefinement::_log(
    "exahype::mappings::FinaliseMeshRefinement");

bool exahype::mappings::FinaliseMeshRefinement::OneSolverRequestedMeshUpdate = false;

exahype::mappings::FinaliseMeshRefinement::FinaliseMeshRefinement() {}

exahype::mappings::FinaliseMeshRefinement::~FinaliseMeshRefinement() {}

#if defined(SharedMemoryParallelisation)
exahype::mappings::FinaliseMeshRefinement::FinaliseMeshRefinement(const FinaliseMeshRefinement& masterThread) {
  _backgroundJobsHaveTerminated=masterThread._backgroundJobsHaveTerminated;
}

// Merge over threads
void exahype::mappings::FinaliseMeshRefinement::mergeWithWorkerThread(
    const FinaliseMeshRefinement& workerThread) {
<<<<<<< HEAD
  for (int i = 0; i < static_cast<int>(exahype::solvers::RegisteredSolvers.size()); i++) {
    _minTimeStepSizes[i] =
        std::min(_minTimeStepSizes[i], workerThread._minTimeStepSizes[i]);
    _maxLevels[i] =
        std::max(_maxLevels[i], workerThread._maxLevels[i]);


    auto* solver = exahype::solvers::RegisteredSolvers[i];

    solver->reduceGlobalObservables(_reducedGlobalObservables[i],
            workerThread._reducedGlobalObservables[i]);
  }
=======
 // do nothing
>>>>>>> a6412eac
}
#endif


void exahype::mappings::FinaliseMeshRefinement::beginIteration(exahype::State& solverState) {
  logTraceInWith1Argument("beginIteration(State)", solverState);

  tarch::multicore::jobs::Job::setMaxNumberOfRunningBackgroundThreads(
      solvers::Solver::MaxNumberOfRunningBackgroundJobConsumerTasksDuringTraversal); // reset the number of running consumer threads // TODO(Dominic): What is this?
  peano::parallel::loadbalancing::Oracle::getInstance().activateLoadBalancing(false);

  OneSolverRequestedMeshUpdate =
      exahype::solvers::Solver::oneSolverRequestedMeshRefinement();

  exahype::mappings::MeshRefinement::IsFirstIteration = true;

  #ifdef Parallel
  // hack to enforce reductions
  solverState.setReduceStateAndCell(true);
  #endif

  logTraceOutWith1Argument("beginIteration(State)", solverState);
}

void exahype::mappings::FinaliseMeshRefinement::enterCell(
    exahype::Cell& fineGridCell, exahype::Vertex* const fineGridVertices,
    const peano::grid::VertexEnumerator& fineGridVerticesEnumerator,
    exahype::Vertex* const coarseGridVertices,
    const peano::grid::VertexEnumerator& coarseGridVerticesEnumerator,
    exahype::Cell& coarseGridCell,
    const tarch::la::Vector<DIMENSIONS, int>& fineGridPositionOfCell) {
  if (
      OneSolverRequestedMeshUpdate &&
      fineGridCell.isInitialised()
  ) {
    if ( !_backgroundJobsHaveTerminated ) {
      exahype::solvers::Solver::ensureAllJobsHaveTerminated(exahype::solvers::Solver::JobType::AMRJob);
      _backgroundJobsHaveTerminated = true;
    } // TODO(Dominic): Still necessary? Mesh Refinement terminates the background jobs in endIteration now.
    solvers::Solver::CellInfo cellInfo = fineGridCell.createCellInfo();

    for (unsigned int solverNumber=0; solverNumber < exahype::solvers::RegisteredSolvers.size(); solverNumber++) {
      auto* solver = exahype::solvers::RegisteredSolvers[solverNumber];

      if ( solver->hasRequestedAnyMeshRefinement() ) {
        solver->finaliseStateUpdates(solverNumber,cellInfo);

        if ( solver->getMeshUpdateEvent()==exahype::solvers::Solver::MeshUpdateEvent::RefinementRequested ) { // is not the same as the above check
          solver->rollbackSolutionGlobally(solverNumber,cellInfo);
        }
        // compute a new time step size
        double admissibleTimeStepSize   = solver->updateTimeStepSize(solverNumber,cellInfo);
        solver->updateAdmissibleTimeStepSize(admissibleTimeStepSize);

        solver->reduceGlobalObservables(_reducedGlobalObservables[solverNumber],
               cellInfo, solverNumber);

        // determine min and max for LimitingADERDGSolver
        if (solver->getType()==exahype::solvers::Solver::Type::LimitingADERDG) {
          auto* limitingADERDGSolver = static_cast<exahype::solvers::LimitingADERDGSolver*>(solver);
          limitingADERDGSolver->determineMinAndMax(solverNumber,cellInfo);
          assertion(limitingADERDGSolver->getMeshUpdateEvent()!=exahype::solvers::Solver::MeshUpdateEvent::IrregularLimiterDomainChange);
        }
      }
    }

    Cell::resetNeighbourMergePerformedFlags(cellInfo,fineGridVertices,fineGridVerticesEnumerator);
  }
}

void exahype::mappings::FinaliseMeshRefinement::endIteration(
    exahype::State& solverState) {

  if (OneSolverRequestedMeshUpdate) {
    if (exahype::mappings::MeshRefinement::IsInitialMeshRefinement) {
      peano::performanceanalysis::Analysis::getInstance().enable(true);
    };
    exahype::mappings::MeshRefinement::IsInitialMeshRefinement = false;
    exahype::mappings::MeshRefinement::IsFirstIteration        = true;

<<<<<<< HEAD
    // time stepping
    for (unsigned int solverNumber = 0; solverNumber < exahype::solvers::RegisteredSolvers.size(); ++solverNumber) {
      auto* solver = exahype::solvers::RegisteredSolvers[solverNumber];

      if (solver->hasRequestedMeshRefinement()) {
        // cell sizes
        solver->updateNextMaxLevel(_maxLevels[solverNumber]);

        // time
        assertion1(std::isfinite(_minTimeStepSizes[solverNumber]),_minTimeStepSizes[solverNumber]);
        assertion1(_minTimeStepSizes[solverNumber]>0.0,_minTimeStepSizes[solverNumber]);
        solver->updateMinNextTimeStepSize(_minTimeStepSizes[solverNumber]);

        // TODO(Lukas) Does this also work for LimitingADERDG?
        solver->updateNextGlobalObservables(_reducedGlobalObservables[solverNumber]);
        if ( exahype::solvers::Solver::FuseADERDGPhases ) {
          #ifdef Parallel
          if (tarch::parallel::Node::getInstance().isGlobalMaster() ) {
            exahype::solvers::Solver::weighMinNextPredictorTimeStepSize(solver);
          }
          #endif
          solver->updateTimeStepSizesFused();
        } else {
          solver->updateTimeStepSizes();
=======
    if ( tarch::parallel::Node::getInstance().isGlobalMaster() ) {
      for (auto* solver : solvers::RegisteredSolvers) {
        if ( solver->hasRequestedAnyMeshRefinement() ) {
          solver->updateTimeStepSize();
>>>>>>> a6412eac
        }
      }
    }
  }

  _backgroundJobsHaveTerminated = false;
}

#ifdef Parallel
void exahype::mappings::FinaliseMeshRefinement::mergeWithNeighbour(
    exahype::Vertex& vertex, const exahype::Vertex& neighbour, int fromRank,
    const tarch::la::Vector<DIMENSIONS, double>& fineGridX,
    const tarch::la::Vector<DIMENSIONS, double>& fineGridH, int level) {
  logTraceInWith6Arguments("mergeWithNeighbour(...)", vertex, neighbour,
                           fromRank, fineGridX, fineGridH, level);

  if ( exahype::solvers::Solver::oneSolverRequestedMeshRefinement() ) {
    vertex.dropNeighbourMetadata(fromRank,fineGridX,fineGridH,level);
  }

  logTraceOut("mergeWithNeighbour(...)");
}

bool exahype::mappings::FinaliseMeshRefinement::prepareSendToWorker(
    exahype::Cell& fineGridCell, exahype::Vertex* const fineGridVertices,
    const peano::grid::VertexEnumerator& fineGridVerticesEnumerator,
    exahype::Vertex* const coarseGridVertices,
    const peano::grid::VertexEnumerator& coarseGridVerticesEnumerator,
    exahype::Cell& coarseGridCell,
    const tarch::la::Vector<DIMENSIONS, int>& fineGridPositionOfCell,
    int worker) {
  return true; // tells master this worker wants to reduce
}

void exahype::mappings::FinaliseMeshRefinement::prepareSendToMaster(
    exahype::Cell& localCell, exahype::Vertex* vertices,
    const peano::grid::VertexEnumerator& verticesEnumerator,
    const exahype::Vertex* const coarseGridVertices,
    const peano::grid::VertexEnumerator& coarseGridVerticesEnumerator,
    const exahype::Cell& coarseGridCell,
    const tarch::la::Vector<DIMENSIONS, int>& fineGridPositionOfCell) {
    const int masterRank = tarch::parallel::NodePool::getInstance().getMasterRank();
  for (auto* solver : exahype::solvers::RegisteredSolvers) {
    if ( solver->hasRequestedAnyMeshRefinement() ) {
      solver->sendDataToMaster(masterRank,0.0,0);
    }
  }
}

void exahype::mappings::FinaliseMeshRefinement::mergeWithMaster(
    const exahype::Cell& workerGridCell,
    exahype::Vertex* const workerGridVertices,
    const peano::grid::VertexEnumerator& workerEnumerator,
    exahype::Cell& fineGridCell, exahype::Vertex* const fineGridVertices,
    const peano::grid::VertexEnumerator& fineGridVerticesEnumerator,
    exahype::Vertex* const coarseGridVertices,
    const peano::grid::VertexEnumerator& coarseGridVerticesEnumerator,
    exahype::Cell& coarseGridCell,
    const tarch::la::Vector<DIMENSIONS, int>& fineGridPositionOfCell,
    int workerRank, const exahype::State& workerState,
    exahype::State& masterState) {
  for (auto* solver : exahype::solvers::RegisteredSolvers) {
    if ( solver->hasRequestedAnyMeshRefinement() ) {
      solver->mergeWithWorkerData(workerRank,0.0,0);
    }
  }
}

//
// All methods below are nop.
//
// ====================================



void exahype::mappings::FinaliseMeshRefinement::prepareSendToNeighbour(
    exahype::Vertex& vertex, int toRank,
    const tarch::la::Vector<DIMENSIONS, double>& x,
    const tarch::la::Vector<DIMENSIONS, double>& h, int level) {}

void exahype::mappings::FinaliseMeshRefinement::prepareCopyToRemoteNode(
    exahype::Vertex& localVertex, int toRank,
    const tarch::la::Vector<DIMENSIONS, double>& x,
    const tarch::la::Vector<DIMENSIONS, double>& h, int level) {}

void exahype::mappings::FinaliseMeshRefinement::prepareCopyToRemoteNode(
    exahype::Cell& localCell, int toRank,
    const tarch::la::Vector<DIMENSIONS, double>& cellCentre,
    const tarch::la::Vector<DIMENSIONS, double>& cellSize, int level) {}

void exahype::mappings::FinaliseMeshRefinement::
    mergeWithRemoteDataDueToForkOrJoin(
        exahype::Vertex& localVertex,
        const exahype::Vertex& masterOrWorkerVertex, int fromRank,
        const tarch::la::Vector<DIMENSIONS, double>& x,
        const tarch::la::Vector<DIMENSIONS, double>& h, int level) {}

void exahype::mappings::FinaliseMeshRefinement::
    mergeWithRemoteDataDueToForkOrJoin(
        exahype::Cell& localCell, const exahype::Cell& masterOrWorkerCell,
        int fromRank, const tarch::la::Vector<DIMENSIONS, double>& cellCentre,
        const tarch::la::Vector<DIMENSIONS, double>& cellSize, int level) {}

void exahype::mappings::FinaliseMeshRefinement::receiveDataFromMaster(
    exahype::Cell& receivedCell, exahype::Vertex* receivedVertices,
    const peano::grid::VertexEnumerator& receivedVerticesEnumerator,
    exahype::Vertex* const receivedCoarseGridVertices,
    const peano::grid::VertexEnumerator& receivedCoarseGridVerticesEnumerator,
    exahype::Cell& receivedCoarseGridCell,
    exahype::Vertex* const workersCoarseGridVertices,
    const peano::grid::VertexEnumerator& workersCoarseGridVerticesEnumerator,
    exahype::Cell& workersCoarseGridCell,
    const tarch::la::Vector<DIMENSIONS, int>& fineGridPositionOfCell) {}

void exahype::mappings::FinaliseMeshRefinement::mergeWithWorker(
    exahype::Cell& localCell, const exahype::Cell& receivedMasterCell,
    const tarch::la::Vector<DIMENSIONS, double>& cellCentre,
    const tarch::la::Vector<DIMENSIONS, double>& cellSize, int level) {}

void exahype::mappings::FinaliseMeshRefinement::mergeWithWorker(
    exahype::Vertex& localVertex, const exahype::Vertex& receivedMasterVertex,
    const tarch::la::Vector<DIMENSIONS, double>& x,
    const tarch::la::Vector<DIMENSIONS, double>& h, int level) {}
#endif

void exahype::mappings::FinaliseMeshRefinement::createHangingVertex(
    exahype::Vertex& fineGridVertex,
    const tarch::la::Vector<DIMENSIONS, double>& fineGridX,
    const tarch::la::Vector<DIMENSIONS, double>& fineGridH,
    exahype::Vertex* const coarseGridVertices,
    const peano::grid::VertexEnumerator& coarseGridVerticesEnumerator,
    exahype::Cell& coarseGridCell,
    const tarch::la::Vector<DIMENSIONS, int>& fineGridPositionOfVertex) {}

void exahype::mappings::FinaliseMeshRefinement::destroyHangingVertex(
    const exahype::Vertex& fineGridVertex,
    const tarch::la::Vector<DIMENSIONS, double>& fineGridX,
    const tarch::la::Vector<DIMENSIONS, double>& fineGridH,
    exahype::Vertex* const coarseGridVertices,
    const peano::grid::VertexEnumerator& coarseGridVerticesEnumerator,
    exahype::Cell& coarseGridCell,
    const tarch::la::Vector<DIMENSIONS, int>& fineGridPositionOfVertex) {}

void exahype::mappings::FinaliseMeshRefinement::createInnerVertex(
    exahype::Vertex& fineGridVertex,
    const tarch::la::Vector<DIMENSIONS, double>& fineGridX,
    const tarch::la::Vector<DIMENSIONS, double>& fineGridH,
    exahype::Vertex* const coarseGridVertices,
    const peano::grid::VertexEnumerator& coarseGridVerticesEnumerator,
    exahype::Cell& coarseGridCell,
    const tarch::la::Vector<DIMENSIONS, int>& fineGridPositionOfVertex) {}

void exahype::mappings::FinaliseMeshRefinement::createBoundaryVertex(
    exahype::Vertex& fineGridVertex,
    const tarch::la::Vector<DIMENSIONS, double>& fineGridX,
    const tarch::la::Vector<DIMENSIONS, double>& fineGridH,
    exahype::Vertex* const coarseGridVertices,
    const peano::grid::VertexEnumerator& coarseGridVerticesEnumerator,
    exahype::Cell& coarseGridCell,
    const tarch::la::Vector<DIMENSIONS, int>& fineGridPositionOfVertex) {}

void exahype::mappings::FinaliseMeshRefinement::destroyVertex(
    const exahype::Vertex& fineGridVertex,
    const tarch::la::Vector<DIMENSIONS, double>& fineGridX,
    const tarch::la::Vector<DIMENSIONS, double>& fineGridH,
    exahype::Vertex* const coarseGridVertices,
    const peano::grid::VertexEnumerator& coarseGridVerticesEnumerator,
    exahype::Cell& coarseGridCell,
    const tarch::la::Vector<DIMENSIONS, int>& fineGridPositionOfVertex) {}

void exahype::mappings::FinaliseMeshRefinement::createCell(
    exahype::Cell& fineGridCell, exahype::Vertex* const fineGridVertices,
    const peano::grid::VertexEnumerator& fineGridVerticesEnumerator,
    exahype::Vertex* const coarseGridVertices,
    const peano::grid::VertexEnumerator& coarseGridVerticesEnumerator,
    exahype::Cell& coarseGridCell,
    const tarch::la::Vector<DIMENSIONS, int>& fineGridPositionOfCell) {}

void exahype::mappings::FinaliseMeshRefinement::destroyCell(
    const exahype::Cell& fineGridCell, exahype::Vertex* const fineGridVertices,
    const peano::grid::VertexEnumerator& fineGridVerticesEnumerator,
    exahype::Vertex* const coarseGridVertices,
    const peano::grid::VertexEnumerator& coarseGridVerticesEnumerator,
    exahype::Cell& coarseGridCell,
    const tarch::la::Vector<DIMENSIONS, int>& fineGridPositionOfCell) {}

void exahype::mappings::FinaliseMeshRefinement::touchVertexFirstTime(
    exahype::Vertex& fineGridVertex,
    const tarch::la::Vector<DIMENSIONS, double>& fineGridX,
    const tarch::la::Vector<DIMENSIONS, double>& fineGridH,
    exahype::Vertex* const coarseGridVertices,
    const peano::grid::VertexEnumerator& coarseGridVerticesEnumerator,
    exahype::Cell& coarseGridCell,
    const tarch::la::Vector<DIMENSIONS, int>& fineGridPositionOfVertex) {}

void exahype::mappings::FinaliseMeshRefinement::touchVertexLastTime(
    exahype::Vertex& fineGridVertex,
    const tarch::la::Vector<DIMENSIONS, double>& fineGridX,
    const tarch::la::Vector<DIMENSIONS, double>& fineGridH,
    exahype::Vertex* const coarseGridVertices,
    const peano::grid::VertexEnumerator& coarseGridVerticesEnumerator,
    exahype::Cell& coarseGridCell,
    const tarch::la::Vector<DIMENSIONS, int>& fineGridPositionOfVertex) {}

void exahype::mappings::FinaliseMeshRefinement::leaveCell(
    exahype::Cell& fineGridCell, exahype::Vertex* const fineGridVertices,
    const peano::grid::VertexEnumerator& fineGridVerticesEnumerator,
    exahype::Vertex* const coarseGridVertices,
    const peano::grid::VertexEnumerator& coarseGridVerticesEnumerator,
    exahype::Cell& coarseGridCell,
    const tarch::la::Vector<DIMENSIONS, int>& fineGridPositionOfCell) {}

void exahype::mappings::FinaliseMeshRefinement::descend(
    exahype::Cell* const fineGridCells, exahype::Vertex* const fineGridVertices,
    const peano::grid::VertexEnumerator& fineGridVerticesEnumerator,
    exahype::Vertex* const coarseGridVertices,
    const peano::grid::VertexEnumerator& coarseGridVerticesEnumerator,
    exahype::Cell& coarseGridCell) {}

void exahype::mappings::FinaliseMeshRefinement::ascend(
    exahype::Cell* const fineGridCells, exahype::Vertex* const fineGridVertices,
    const peano::grid::VertexEnumerator& fineGridVerticesEnumerator,
    exahype::Vertex* const coarseGridVertices,
    const peano::grid::VertexEnumerator& coarseGridVerticesEnumerator,
    exahype::Cell& coarseGridCell) {}<|MERGE_RESOLUTION|>--- conflicted
+++ resolved
@@ -85,25 +85,6 @@
       peano::MappingSpecification::AvoidCoarseGridRaces,false);
 }
 
-<<<<<<< HEAD
-void exahype::mappings::FinaliseMeshRefinement::initialiseLocalVariables(){
-  const unsigned int numberOfSolvers = exahype::solvers::RegisteredSolvers.size();
-  _minTimeStepSizes.resize(numberOfSolvers);
-  _maxLevels.resize(numberOfSolvers);
-  _reducedGlobalObservables.resize(numberOfSolvers);
-
-  for (unsigned int solverNumber=0; solverNumber < exahype::solvers::RegisteredSolvers.size(); ++solverNumber) {
-    _minTimeStepSizes[solverNumber] = std::numeric_limits<double>::max();
-    _maxLevels    [solverNumber]    = -std::numeric_limits<int>::max(); // "-", min
-
-    auto* solver = exahype::solvers::RegisteredSolvers[solverNumber];
-
-    _reducedGlobalObservables[solverNumber] = solver->resetGlobalObservables();
-  }
-}
-
-=======
->>>>>>> a6412eac
 tarch::logging::Log exahype::mappings::FinaliseMeshRefinement::_log(
     "exahype::mappings::FinaliseMeshRefinement");
 
@@ -121,7 +102,8 @@
 // Merge over threads
 void exahype::mappings::FinaliseMeshRefinement::mergeWithWorkerThread(
     const FinaliseMeshRefinement& workerThread) {
-<<<<<<< HEAD
+  // TODO(Lukas) Fix this.
+    /*
   for (int i = 0; i < static_cast<int>(exahype::solvers::RegisteredSolvers.size()); i++) {
     _minTimeStepSizes[i] =
         std::min(_minTimeStepSizes[i], workerThread._minTimeStepSizes[i]);
@@ -134,9 +116,8 @@
     solver->reduceGlobalObservables(_reducedGlobalObservables[i],
             workerThread._reducedGlobalObservables[i]);
   }
-=======
+    */
  // do nothing
->>>>>>> a6412eac
 }
 #endif
 
@@ -191,8 +172,7 @@
         double admissibleTimeStepSize   = solver->updateTimeStepSize(solverNumber,cellInfo);
         solver->updateAdmissibleTimeStepSize(admissibleTimeStepSize);
 
-        solver->reduceGlobalObservables(_reducedGlobalObservables[solverNumber],
-               cellInfo, solverNumber);
+	solver->reduceGlobalObservables(solver->getGlobalObservables(), cellInfo, solverNumber);
 
         // determine min and max for LimitingADERDGSolver
         if (solver->getType()==exahype::solvers::Solver::Type::LimitingADERDG) {
@@ -217,7 +197,8 @@
     exahype::mappings::MeshRefinement::IsInitialMeshRefinement = false;
     exahype::mappings::MeshRefinement::IsFirstIteration        = true;
 
-<<<<<<< HEAD
+    // TODO(Lukas) Fix this.
+    /*
     // time stepping
     for (unsigned int solverNumber = 0; solverNumber < exahype::solvers::RegisteredSolvers.size(); ++solverNumber) {
       auto* solver = exahype::solvers::RegisteredSolvers[solverNumber];
@@ -242,12 +223,11 @@
           solver->updateTimeStepSizesFused();
         } else {
           solver->updateTimeStepSizes();
-=======
+	  */
     if ( tarch::parallel::Node::getInstance().isGlobalMaster() ) {
       for (auto* solver : solvers::RegisteredSolvers) {
         if ( solver->hasRequestedAnyMeshRefinement() ) {
           solver->updateTimeStepSize();
->>>>>>> a6412eac
         }
       }
     }
