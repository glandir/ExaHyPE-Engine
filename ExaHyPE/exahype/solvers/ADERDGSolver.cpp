--- conflicted
+++ resolved
@@ -343,16 +343,7 @@
     const int dataPerCell     = getDataPerCell(); // Only the solution and previousSolution store material parameters
     cellDescription.setPreviousSolution( DataHeap::getInstance().createData( dataPerCell, dataPerCell ) );
     cellDescription.setSolution( DataHeap::getInstance().createData( dataPerCell, dataPerCell ) );
-
-<<<<<<< HEAD
-=======
-    cellDescription.setUpdate( DataHeap::getInstance().createData( getUpdateSize(), getUpdateSize() ) );
-
-    assertionEquals(DataHeap::getInstance().getData(cellDescription.getPreviousSolution()).size(),static_cast<unsigned int>(dataPerCell));
-    assertionEquals(DataHeap::getInstance().getData(cellDescription.getUpdate()).size(),static_cast<unsigned int>(getUpdateSize()));
-
-    cellDescription.setUpdateCompressed(-1);
->>>>>>> b166823c
+    
     cellDescription.setSolutionCompressed(-1);
     cellDescription.setPreviousSolutionCompressed(-1);
 
