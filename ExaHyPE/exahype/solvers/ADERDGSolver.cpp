--- conflicted
+++ resolved
@@ -1024,21 +1024,13 @@
   switch (refinementControl) {
   case exahype::solvers::Solver::RefinementControl::Keep:
     cellDescription.setRefinementStatus(
-<<<<<<< HEAD
-        cellDescription.getLevel()==getMaximumAdaptiveMeshLevel() ? Solver::RefineOrKeepOnFineGrid : Solver::Keep );
-=======
         cellDescription.getLevel()==getMaximumAdaptiveMeshLevel() ? _refineOrKeepOnFineGrid : Keep );
->>>>>>> f98412a1
     break;
   case exahype::solvers::Solver::RefinementControl::Erase:
     cellDescription.setRefinementStatus( Solver::Erase );
     break;
   case exahype::solvers::Solver::RefinementControl::Refine:
-<<<<<<< HEAD
-    cellDescription.setRefinementStatus( Solver::RefineOrKeepOnFineGrid );
-=======
     cellDescription.setRefinementStatus( _refineOrKeepOnFineGrid );
->>>>>>> f98412a1
     break;
   }
 }
