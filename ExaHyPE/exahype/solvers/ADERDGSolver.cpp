/**
 * This file is part of the ExaHyPE project.
 * Copyright (c) 2016  http://exahype.eu
 * All rights reserved.
 *
 * The project has received funding from the European Union's Horizon
 * 2020 research and innovation programme under grant agreement
 * No 671698. For copyrights and licensing, please consult the webpage.
 *
 * Released under the BSD 3 Open Source License.
 * For the full license text, see LICENSE.txt
 *
 * \author Dominic E. Charrier, Tobias Weinzierl, Jean-Matthieu Gallard, Fabian Gra, Leonhard Rannabauer
 **/
#include "exahype/solvers/ADERDGSolver.h"

#include <limits>
#include <iomanip>

#include <algorithm>

#include "exahype/Cell.h"
#include "exahype/Vertex.h"
#include "exahype/VertexOperations.h"

#include "tarch/la/VectorVectorOperations.h"
#include "tarch/multicore/Lock.h"

#include "multiscalelinkedcell/HangingVertexBookkeeper.h"

#include "exahype/amr/AdaptiveMeshRefinement.h"

#include "peano/heap/CompressedFloatingPointNumbers.h"
#include "peano/datatraversal/TaskSet.h"

#include "peano/grid/aspects/VertexStateAnalysis.h"

#include "exahype/solvers/LimitingADERDGSolver.h"

#include "kernels/KernelUtils.h"

#include "tarch/multicore/Jobs.h"
#include "tarch/la/Vector.h"

#if defined(SharedTBB) && !defined(noTBBPrefetchesJobData)
#include <immintrin.h>
#endif



namespace {
  constexpr const char* tags[]{"solutionUpdate",
                             "volumeIntegral",
                             "surfaceIntegral",
                             "riemannSolver",
                             "spaceTimePredictor",
                             "stableTimeStepSize",
                             "solutionAdjustment",
                             "faceUnknownsProlongation",
                             "faceUnknownsRestriction",
                             "volumeUnknownsProlongation",
                             "volumeUnknownsRestriction",
                             "boundaryConditions",
                             "deltaDistribution"
                             };
}

tarch::logging::Log exahype::solvers::ADERDGSolver::_log( "exahype::solvers::ADERDGSolver");

// communication status
int exahype::solvers::ADERDGSolver::CellCommunicationStatus                             = 2;
int exahype::solvers::ADERDGSolver::MinimumCommunicationStatusForNeighbourCommunication = 1;
// augmentation status
// On-the fly erasing seems to work with those values
int exahype::solvers::ADERDGSolver::MaximumAugmentationStatus                   = 4;
int exahype::solvers::ADERDGSolver::MinimumAugmentationStatusForVirtualRefining = 3;
int exahype::solvers::ADERDGSolver::MinimumAugmentationStatusForRefining        = 3;

/**
 * static constexpr need to declared again when following a
 * C++ standard before C++17.
 */
constexpr int exahype::solvers::ADERDGSolver::BoundaryStatus;
constexpr int exahype::solvers::ADERDGSolver::Pending;
constexpr int exahype::solvers::ADERDGSolver::Erase; 
constexpr int exahype::solvers::ADERDGSolver::Keep;

tarch::multicore::BooleanSemaphore exahype::solvers::ADERDGSolver::RestrictionSemaphore;

tarch::multicore::BooleanSemaphore exahype::solvers::ADERDGSolver::CoarseGridSemaphore;

int exahype::solvers::ADERDGSolver::computeWeight(const int cellDescriptionsIndex) {
  if ( ADERDGSolver::isValidCellDescriptionIndex(cellDescriptionsIndex) ) {
    int result = 0;
    for ( CellDescription& cellDescription : getCellDescriptions(cellDescriptionsIndex) ) {
      result += ( cellDescription.getType()==CellDescription::Type::Cell ) ?  1 : 0;
    }
    return result;
  }
  else return 0;
}

void exahype::solvers::ADERDGSolver::addNewCellDescription(
    const int                                    solverNumber,
    CellInfo&                                    cellInfo,
    const CellDescription::Type                  cellType,
    const CellDescription::RefinementEvent       refinementEvent,
    const int                                    level,
    const int                                    parentIndex,
    const tarch::la::Vector<DIMENSIONS, double>& cellSize,
    const tarch::la::Vector<DIMENSIONS, double>& cellOffset) {
  assertion2(parentIndex == -1 || parentIndex != cellInfo._cellDescriptionsIndex, parentIndex, cellInfo._cellDescriptionsIndex);
  assertion2(parentIndex != cellInfo._cellDescriptionsIndex, parentIndex, cellInfo._cellDescriptionsIndex);
  logDebug("addNewCellDescription(...)","Add cell description: index="<<cellInfo._cellDescriptionsIndex<<",type="<<CellDescription::toString(cellType)<<",level="<<level<<",parentIndex="<<parentIndex << ",solver=" <<solverNumber);

  assertion2(static_cast<unsigned int>(solverNumber) < solvers::RegisteredSolvers.size(),solverNumber,exahype::solvers::RegisteredSolvers.size());

  CellDescription newCellDescription;
  newCellDescription.setSolverNumber(solverNumber);

  // Background job completion monitoring (must be initialised with true)
  newCellDescription.setHasCompletedTimeStep(true);

  // Default AMR settings
  newCellDescription.setType(cellType);
  newCellDescription.setParentIndex(parentIndex);
  newCellDescription.setLevel(level);
  newCellDescription.setRefinementEvent(refinementEvent);

  newCellDescription.setHasVirtualChildren(false);
  newCellDescription.setAugmentationStatus(0);
  newCellDescription.setPreviousAugmentationStatus(0);
  if (cellType==CellDescription::Type::Cell) {
    newCellDescription.setPreviousAugmentationStatus(MaximumAugmentationStatus);
  }
  newCellDescription.setFacewiseAugmentationStatus(0); // implicit conversion
  newCellDescription.setCommunicationStatus(0);
  newCellDescription.setFacewiseCommunicationStatus(0); // implicit conversion
  if (cellType==CellDescription::Type::Cell) {
    newCellDescription.setCommunicationStatus(CellCommunicationStatus);
    newCellDescription.setFacewiseCommunicationStatus(CellCommunicationStatus); // implicit conversion
    // TODO(Dominic): Make sure prolongation and restriction considers this.
  }
  newCellDescription.setNeighbourMergePerformed((signed char) 0/*implicit conversion*/);

  // Pass geometry information to the cellDescription description
  newCellDescription.setSize(cellSize);
  newCellDescription.setOffset(cellOffset);

  // Initialise MPI helper variables
  #ifdef Parallel
  newCellDescription.setHasToHoldDataForMasterWorkerCommunication(false);
  for (int faceIndex = 0; faceIndex < DIMENSIONS_TIMES_TWO; faceIndex++) {
    newCellDescription.setFaceDataExchangeCounter(faceIndex,TWO_POWER_D);
  }
  #endif

  // Default field data indices
  newCellDescription.setSolutionIndex(-1);
  newCellDescription.setSolution(nullptr);
  newCellDescription.setPreviousSolutionIndex(-1);
  newCellDescription.setPreviousSolution(nullptr);
  newCellDescription.setUpdateIndex(-1);
  newCellDescription.setUpdate(nullptr);
  newCellDescription.setExtrapolatedPredictorIndex(-1);
  newCellDescription.setExtrapolatedPredictor(nullptr);
  newCellDescription.setFluctuationIndex(-1);
  newCellDescription.setFluctuation(nullptr);

  newCellDescription.setVetoErasingChildren(false);
  // Halo/Limiter meta data (oscillations identificator)
  newCellDescription.setRefinementFlag(false);
  newCellDescription.setRefinementStatus(Pending);
  newCellDescription.setPreviousRefinementStatus(Pending); 
  newCellDescription.setFacewiseRefinementStatus(Pending);  // implicit conversion
  newCellDescription.setSolutionMinIndex(-1);
  newCellDescription.setSolutionMin(0);
  newCellDescription.setSolutionMaxIndex(-1);
  newCellDescription.setSolutionMax(0);
  newCellDescription.setIterationsToCureTroubledCell(0);

  // Compression
  newCellDescription.setCompressionState(CellDescription::CompressionState::Uncompressed);
  newCellDescription.setSolutionAveragesIndex(-1);
  newCellDescription.setSolutionAverages(nullptr);
  newCellDescription.setPreviousSolutionAveragesIndex(-1);
  newCellDescription.setPreviousSolutionAverages(nullptr);
  newCellDescription.setUpdateAveragesIndex(-1);
  newCellDescription.setUpdateAverages(nullptr);
  newCellDescription.setExtrapolatedPredictorAveragesIndex(-1);
  newCellDescription.setExtrapolatedPredictorAverages(nullptr);
  newCellDescription.setFluctuationAveragesIndex(-1);
  newCellDescription.setFluctuationAverages(nullptr);

  newCellDescription.setSolutionCompressedIndex(-1);
  newCellDescription.setSolutionCompressed(nullptr);
  newCellDescription.setPreviousSolutionAveragesIndex(-1);
  newCellDescription.setPreviousSolutionAverages(nullptr);
  newCellDescription.setUpdateCompressedIndex(-1);
  newCellDescription.setUpdateCompressed(nullptr);
  newCellDescription.setExtrapolatedPredictorCompressedIndex(-1);
  newCellDescription.setExtrapolatedPredictorCompressed(nullptr);
  newCellDescription.setFluctuationCompressedIndex(-1);
  newCellDescription.setFluctuationCompressed(nullptr);

  newCellDescription.setBytesPerDoFInExtrapolatedPredictor(-1);
  newCellDescription.setBytesPerDoFInFluctuation(-1);
  newCellDescription.setBytesPerDoFInPreviousSolution(-1);
  newCellDescription.setBytesPerDoFInSolution(-1);
  newCellDescription.setBytesPerDoFInUpdate(-1);

  #ifdef Asserts
  newCellDescription.setCreation(CellDescription::Creation::NotSpecified);
  #endif

  tarch::multicore::Lock lock(exahype::HeapSemaphore);
  cellInfo._ADERDGCellDescriptions.push_back(newCellDescription);
  lock.free();
}

/**
 * Returns the ADERDGCellDescription heap vector
 * at address \p cellDescriptionsIndex.
 */
exahype::solvers::ADERDGSolver::Heap::HeapEntries& exahype::solvers::ADERDGSolver::getCellDescriptions(
    const int cellDescriptionsIndex) {
  assertion1(Heap::getInstance().isValidIndex(cellDescriptionsIndex),cellDescriptionsIndex);

  return Heap::getInstance().getData(cellDescriptionsIndex);
}

/**
 * Returns the ADERDGCellDescription with index \p element
 * in the heap vector at address \p cellDescriptionsIndex.
 */
exahype::solvers::ADERDGSolver::CellDescription& exahype::solvers::ADERDGSolver::getCellDescription(
    const int cellDescriptionsIndex,
    const int element) {
  assertion2(Heap::getInstance().isValidIndex(cellDescriptionsIndex),cellDescriptionsIndex,element);
  assertion2(element>=0,cellDescriptionsIndex,element);
  assertion2(static_cast<unsigned int>(element)<Heap::getInstance().getData(cellDescriptionsIndex).size(),cellDescriptionsIndex,element);

  return Heap::getInstance().getData(cellDescriptionsIndex)[element];
}


bool exahype::solvers::ADERDGSolver::holdsFaceData(const CellDescription& cellDescription) {
  return cellDescription.getType() != CellDescription::Type::Ancestor &&
         cellDescription.getCommunicationStatus()>=MinimumCommunicationStatusForNeighbourCommunication;
}

bool exahype::solvers::ADERDGSolver::communicateWithNeighbour(const CellDescription& cellDescription,const int faceIndex) {
  assertion1(cellDescription.getType()!=CellDescription::Type::Cell ||
            cellDescription.getCommunicationStatus()==CellCommunicationStatus,cellDescription.toString());
  return
      (cellDescription.getCommunicationStatus()                  == CellCommunicationStatus &&
      cellDescription.getFacewiseCommunicationStatus(faceIndex)  >= MinimumCommunicationStatusForNeighbourCommunication &&
      cellDescription.getFacewiseAugmentationStatus(faceIndex)   <  MaximumAugmentationStatus)
      ||
      (cellDescription.getFacewiseCommunicationStatus(faceIndex) == CellCommunicationStatus &&
      cellDescription.getCommunicationStatus()                   >= MinimumCommunicationStatusForNeighbourCommunication &&
      cellDescription.getAugmentationStatus()                    <  MaximumAugmentationStatus);
}

void exahype::solvers::ADERDGSolver::prefetchFaceData(CellDescription& cellDescription,const int faceIndex) {
  #if defined(SharedTBB) && !defined(noTBBPrefetchesJobData)
  auto* solver = solvers::RegisteredSolvers[cellDescription.getSolverNumber()];
  int dataPerFace = 0;
  int dofPerFace  = 0;
  switch (solver->getType()) {
    case Solver::Type::ADERDG:
      dataPerFace = static_cast<ADERDGSolver*>(solver)->getBndFaceSize();
      dofPerFace  = static_cast<ADERDGSolver*>(solver)->getBndFluxSize();
      break;
    case Solver::Type::LimitingADERDG:
      dataPerFace = static_cast<LimitingADERDGSolver*>(solver)->getSolver()->getBndFaceSize();
      dofPerFace  = static_cast<LimitingADERDGSolver*>(solver)->getSolver()->getBndFluxSize();
      break;
    default:
      break;
  }

  double* lQhbnd = static_cast<double*>(cellDescription.getExtrapolatedPredictor()) + faceIndex * dataPerFace;
  double* lFhbnd = static_cast<double*>(cellDescription.getFluctuation())           + faceIndex * dofPerFace;

  _mm_prefetch(lQhbnd, _MM_HINT_NTA);
  _mm_prefetch(lFhbnd, _MM_HINT_NTA);
  #endif
}

void exahype::solvers::ADERDGSolver::ensureNoUnnecessaryMemoryIsAllocated(
    CellDescription& cellDescription) const {

  if (
      cellDescription.getType()!=CellDescription::Type::Cell &&
      DataHeap::getInstance().isValidIndex(cellDescription.getSolutionIndex())
  ) {
    tarch::multicore::Lock lock(exahype::HeapSemaphore);

    assertion(DataHeap::getInstance().isValidIndex(cellDescription.getSolutionIndex()));
    assertion(DataHeap::getInstance().isValidIndex(cellDescription.getPreviousSolutionIndex()));

    if ( cellDescription.getSolutionIndex()>=0 ) {
      DataHeap::getInstance().deleteData(cellDescription.getSolutionIndex());
      assertion(cellDescription.getSolutionCompressedIndex()==-1);
    }
    else {
      assertion(CompressionAccuracy>0.0);
      assertion(cellDescription.getSolutionIndex()==-1);
      CompressedDataHeap::getInstance().deleteData(cellDescription.getSolutionCompressedIndex());
    }

    DataHeap::getInstance().deleteData(cellDescription.getSolutionAveragesIndex());
    DataHeap::getInstance().deleteData(cellDescription.getPreviousSolutionAveragesIndex());

    cellDescription.setPreviousSolutionIndex(-1);
    cellDescription.setPreviousSolution(nullptr);
    cellDescription.setSolutionIndex(-1);
    cellDescription.setSolution(nullptr);

    cellDescription.setPreviousSolutionAveragesIndex(-1);
    cellDescription.setPreviousSolutionAverages(nullptr);
    cellDescription.setSolutionAveragesIndex(-1);
    cellDescription.setSolutionAverages(nullptr);

    cellDescription.setPreviousSolutionCompressedIndex(-1);
    cellDescription.setPreviousSolutionCompressed(nullptr);
    cellDescription.setSolutionCompressedIndex(-1);
    cellDescription.setSolutionCompressed(nullptr);

    lock.free();
  }

  // deallocate update and boundary arrays
  if (
      !holdsFaceData(cellDescription) &&
      DataHeap::getInstance().isValidIndex(cellDescription.getUpdateIndex())
  ) {
    // update
    assertion(DataHeap::getInstance().isValidIndex(cellDescription.getUpdateIndex()));
    if ( cellDescription.getUpdateIndex()>=0 ) {
      assertion(cellDescription.getUpdateCompressedIndex()==-1);

      DataHeap::getInstance().deleteData(cellDescription.getUpdateIndex());
      cellDescription.setUpdateIndex(-1);
      cellDescription.setUpdate(nullptr);
    }
    else {
      assertion(CompressionAccuracy>0.0);
      assertion(cellDescription.getUpdateIndex()==-1);

      CompressedDataHeap::getInstance().deleteData(cellDescription.getUpdateCompressedIndex());
      cellDescription.setUpdateCompressedIndex(-1);
      cellDescription.setUpdateCompressed(nullptr);
    }
    DataHeap::getInstance().deleteData(cellDescription.getUpdateAveragesIndex());
    cellDescription.setUpdateAveragesIndex(-1);
    cellDescription.setUpdateAverages(nullptr);

    // extrapolated predictor
    tarch::multicore::Lock lock(exahype::HeapSemaphore);
    if ( cellDescription.getExtrapolatedPredictorIndex()>=0 ) {
      assertion(DataHeap::getInstance().isValidIndex(cellDescription.getExtrapolatedPredictorIndex()));
      assertion(cellDescription.getExtrapolatedPredictorCompressedIndex()==-1);

      DataHeap::getInstance().deleteData(cellDescription.getExtrapolatedPredictorIndex());
      cellDescription.setExtrapolatedPredictorIndex(-1);
      cellDescription.setExtrapolatedPredictor(nullptr);
    }
    else {
      assertion(CompressionAccuracy>0.0);
      assertion(cellDescription.getExtrapolatedPredictorIndex()==-1);

      CompressedDataHeap::getInstance().deleteData(cellDescription.getExtrapolatedPredictorCompressedIndex());
      cellDescription.setExtrapolatedPredictorCompressedIndex(-1);
      cellDescription.setExtrapolatedPredictorCompressed(nullptr);
    }
    DataHeap::getInstance().deleteData(cellDescription.getExtrapolatedPredictorAveragesIndex());
    cellDescription.setExtrapolatedPredictorAveragesIndex(-1);
    cellDescription.setExtrapolatedPredictorAverages(nullptr);

    // gradient of extrapolated predictor
    if ( cellDescription.getExtrapolatedPredictorGradient() <= 0) {
      assertion(DataHeap::getInstance().isValidIndex(cellDescription.getExtrapolatedPredictorGradientIndex()));

      DataHeap::getInstance().deleteData(cellDescription.getExtrapolatedPredictorGradientIndex());
      cellDescription.setExtrapolatedPredictorGradientIndex(-1);
      cellDescription.setExtrapolatedPredictorGradient(nullptr);
    }

    // fluctuations
    if ( cellDescription.getFluctuationIndex()>=0 ) {
      assertion(DataHeap::getInstance().isValidIndex(cellDescription.getFluctuationIndex()));
      assertion(cellDescription.getFluctuationCompressedIndex()==-1);

      DataHeap::getInstance().deleteData(cellDescription.getFluctuationIndex());
      cellDescription.setFluctuationIndex(-1);
      cellDescription.setFluctuation(nullptr);
    }
    else {
      assertion(CompressionAccuracy>0.0);
      assertion(cellDescription.getFluctuationIndex()==-1);

      CompressedDataHeap::getInstance().deleteData(cellDescription.getFluctuationCompressedIndex());
      cellDescription.setFluctuationCompressedIndex(-1);
      cellDescription.setFluctuationCompressed(nullptr);
    }
    DataHeap::getInstance().deleteData(cellDescription.getFluctuationAveragesIndex());
    cellDescription.setFluctuationAveragesIndex(-1);
    cellDescription.setFluctuationAverages(nullptr);

    if ( getDMPObservables()>0 ) {
      assertion(DataHeap::getInstance().isValidIndex(cellDescription.getSolutionMinIndex()));
      assertion(DataHeap::getInstance().isValidIndex(cellDescription.getSolutionMaxIndex()));
      DataHeap::getInstance().deleteData(cellDescription.getSolutionMinIndex());
      DataHeap::getInstance().deleteData(cellDescription.getSolutionMaxIndex());

      cellDescription.setSolutionMinIndex(-1);
      cellDescription.setSolutionMin(nullptr);
      cellDescription.setSolutionMaxIndex(-1);
      cellDescription.setSolutionMax(nullptr);
    }

    lock.free();
  }
}

void exahype::solvers::ADERDGSolver::checkDataHeapIndex(const CellDescription& cellDescription, const int arrayIndex,const std::string arrayName) {
  assertion1(DataHeap::getInstance().isValidIndex(arrayIndex),cellDescription.toString());
  if ( arrayIndex < 0 ) {
    logError("checkDataHeapIndex(...)","The data heap array 'cellDescription."<<arrayName<<"' could not be allocated! Likely reason: Not enough memory available." <<
             " CellDescription="<<cellDescription.toString());
    std::abort();
  }
}

void exahype::solvers::ADERDGSolver::ensureNecessaryMemoryIsAllocated(
    CellDescription& cellDescription) const {
  // allocate solution
  if (
      cellDescription.getType()==CellDescription::Type::Cell &&
      !DataHeap::getInstance().isValidIndex(cellDescription.getSolutionIndex())
  ) {
    assertion(!DataHeap::getInstance().isValidIndex(cellDescription.getPreviousSolutionIndex()));

    tarch::multicore::Lock lock(exahype::HeapSemaphore);
    // Allocate volume DoF
    const int dataPerCell = getDataPerCell(); // Only the solution and previousSolution store material parameters
    cellDescription.setPreviousSolutionIndex( DataHeap::getInstance().createData( dataPerCell, dataPerCell ) );
    cellDescription.setSolutionIndex        ( DataHeap::getInstance().createData( dataPerCell, dataPerCell ) );
    checkDataHeapIndex(cellDescription,cellDescription.getPreviousSolutionIndex(),"getPreviousSolutionIndex()");
    checkDataHeapIndex(cellDescription,cellDescription.getSolutionIndex(),"getSolutionIndex()");
    cellDescription.setPreviousSolution( getDataHeapEntries(cellDescription.getPreviousSolutionIndex()).data() ) ;
    cellDescription.setSolution        ( getDataHeapEntries(cellDescription.getSolutionIndex()).data() );
    std::fill_n(static_cast<double*>(cellDescription.getPreviousSolution()),getDataPerCell(),std::numeric_limits<double>::quiet_NaN());
    std::fill_n(static_cast<double*>(cellDescription.getSolution()),getDataPerCell(),std::numeric_limits<double>::quiet_NaN());
    
    cellDescription.setSolutionCompressedIndex(-1);
    cellDescription.setSolutionCompressed(nullptr);
    cellDescription.setPreviousSolutionCompressedIndex(-1);
    cellDescription.setPreviousSolutionCompressed(nullptr);

    const int dataPerNode = getNumberOfVariables()+getNumberOfParameters();
    cellDescription.setPreviousSolutionAveragesIndex( DataHeap::getInstance().createData( dataPerNode, dataPerNode ) );
    cellDescription.setSolutionAveragesIndex(         DataHeap::getInstance().createData( dataPerNode, dataPerNode ) );
    checkDataHeapIndex(cellDescription,cellDescription.getPreviousSolutionAveragesIndex(),"getPreviousSolutionAveragesIndex()");
    checkDataHeapIndex(cellDescription,cellDescription.getSolutionAveragesIndex(),"getSolutionAveragesIndex()");
    cellDescription.setPreviousSolutionAverages( getDataHeapEntries(cellDescription.getPreviousSolutionAveragesIndex()).data() ) ;
    cellDescription.setSolutionAverages        ( getDataHeapEntries(cellDescription.getSolutionAveragesIndex()).data() ) ;
    std::fill_n(static_cast<double*>(cellDescription.getPreviousSolutionAverages()),dataPerNode,std::numeric_limits<double>::quiet_NaN());
    std::fill_n(static_cast<double*>(cellDescription.getSolutionAverages()),dataPerNode,std::numeric_limits<double>::quiet_NaN());

    cellDescription.setCompressionState(CellDescription::Uncompressed);

    lock.free();
  }

  // allocate update and boundary arrays
  if (
      holdsFaceData(cellDescription) &&
      !DataHeap::getInstance().isValidIndex(cellDescription.getExtrapolatedPredictorIndex())
  ) {
    assertion(!DataHeap::getInstance().isValidIndex(cellDescription.getFluctuationIndex()));

    tarch::multicore::Lock lock(exahype::HeapSemaphore);

    // allocate update dof
    cellDescription.setUpdateIndex        ( DataHeap::getInstance().createData( getUpdateSize(), getUpdateSize() ) );
    cellDescription.setUpdateAveragesIndex( DataHeap::getInstance().createData( getNumberOfVariables(), getNumberOfVariables() ) );
    cellDescription.setUpdateCompressedIndex(-1);
    cellDescription.setUpdateCompressed(nullptr);
    checkDataHeapIndex(cellDescription,cellDescription.getUpdateIndex(),"getUpdate()");
    checkDataHeapIndex(cellDescription,cellDescription.getUpdateAveragesIndex(),"getUpdateAverages()");
    cellDescription.setUpdate        ( getDataHeapEntries(cellDescription.getUpdateIndex()).data() ) ;
    cellDescription.setUpdateAverages( getDataHeapEntries(cellDescription.getUpdateAveragesIndex()).data() ) ;
    // touch the memory
    std::fill_n(static_cast<double*>(cellDescription.getUpdate()),getUpdateSize(),std::numeric_limits<double>::quiet_NaN());
    std::fill_n(static_cast<double*>(cellDescription.getUpdateAverages()),getNumberOfVariables(),std::numeric_limits<double>::quiet_NaN());

    // extrapolated predictor
    const int dataPerBnd = getBndTotalSize();
    cellDescription.setExtrapolatedPredictorIndex( DataHeap::getInstance().createData(dataPerBnd, dataPerBnd) );
    cellDescription.setExtrapolatedPredictorCompressedIndex(-1);
    cellDescription.setExtrapolatedPredictorCompressed(nullptr);
    const int boundaryData = (getNumberOfParameters()+getNumberOfVariables()) * DIMENSIONS_TIMES_TWO; //TODO JMG / Dominic adapt for padding with optimized kernels //TODO Tobias: Does it make sense to pad these arrays.
    cellDescription.setExtrapolatedPredictorAveragesIndex( DataHeap::getInstance().createData( boundaryData,  boundaryData  ) );
    checkDataHeapIndex(cellDescription,cellDescription.getExtrapolatedPredictorIndex(),"getExtrapolatedPredictor()");
    checkDataHeapIndex(cellDescription,cellDescription.getExtrapolatedPredictorAveragesIndex(),"getExtrapolatedPredictorAverages()");
    cellDescription.setExtrapolatedPredictor        ( getDataHeapEntries(cellDescription.getExtrapolatedPredictorIndex()).data() ) ;
    cellDescription.setExtrapolatedPredictorAverages( getDataHeapEntries(cellDescription.getExtrapolatedPredictorAveragesIndex()).data() ) ;
    // touch the memory
    std::fill_n(static_cast<double*>(cellDescription.getExtrapolatedPredictor()),dataPerBnd,std::numeric_limits<double>::quiet_NaN());
    std::fill_n(static_cast<double*>(cellDescription.getExtrapolatedPredictorAverages()),boundaryData,std::numeric_limits<double>::quiet_NaN());

    // gradients of extrapolated predictor
    const int gradientSizePerBnd = _numberOfVariables * power(_nodesPerCoordinateAxis, DIMENSIONS - 1) * DIMENSIONS_TIMES_TWO * DIMENSIONS;
    cellDescription.setExtrapolatedPredictorGradientIndex( DataHeap::getInstance().createData(gradientSizePerBnd, gradientSizePerBnd) );
    cellDescription.setExtrapolatedPredictorGradient( getDataHeapEntries(cellDescription.getExtrapolatedPredictorGradientIndex()).data() ) ;
       // touch the memory
    std::fill_n(static_cast<double*>(cellDescription.getExtrapolatedPredictorGradient()),gradientSizePerBnd,std::numeric_limits<double>::quiet_NaN());

    //
    // fluctuations
    //
    const int dofPerBnd  = getBndFluxTotalSize();
    cellDescription.setFluctuationIndex( DataHeap::getInstance().createData(dofPerBnd,  dofPerBnd) );
    cellDescription.setFluctuationCompressedIndex(-1);
    cellDescription.setFluctuationCompressed(nullptr);
    const int boundaryUnknowns = getNumberOfVariables() * DIMENSIONS_TIMES_TWO;     //TODO JMG / Dominic adapt for padding with optimized kernels //TODO Tobias: Does it make sense to pad these arrays.
    cellDescription.setFluctuationAveragesIndex( DataHeap::getInstance().createData( boundaryUnknowns, boundaryUnknowns ) );
    checkDataHeapIndex(cellDescription,cellDescription.getFluctuationIndex(),"getFluctuation()");
    checkDataHeapIndex(cellDescription,cellDescription.getFluctuationAveragesIndex(),"getFluctuationAverages()");
    cellDescription.setFluctuation        ( getDataHeapEntries(cellDescription.getFluctuationIndex()).data() ) ;
    cellDescription.setFluctuationAverages( getDataHeapEntries(cellDescription.getFluctuationAveragesIndex()).data() ) ;
    // touch the memory
    std::fill_n(static_cast<double*>(cellDescription.getFluctuation()),dofPerBnd,std::numeric_limits<double>::quiet_NaN());
    std::fill_n(static_cast<double*>(cellDescription.getFluctuationAverages()),boundaryUnknowns,std::numeric_limits<double>::quiet_NaN());

    // Allocate volume DoF for limiter (we need for every of the 2*DIMENSIONS faces an array of min values
    // and array of max values of the neighbour at this face).
    const int numberOfObservables = getDMPObservables();
    if ( numberOfObservables>0 ) {
      cellDescription.setSolutionMinIndex(DataHeap::getInstance().createData(
          numberOfObservables * DIMENSIONS_TIMES_TWO, numberOfObservables * DIMENSIONS_TIMES_TWO ));
      cellDescription.setSolutionMaxIndex(DataHeap::getInstance().createData(
          numberOfObservables * DIMENSIONS_TIMES_TWO, numberOfObservables * DIMENSIONS_TIMES_TWO ));
      checkDataHeapIndex(cellDescription,cellDescription.getSolutionMinIndex(),"getSolutionMinIndex()");
      checkDataHeapIndex(cellDescription,cellDescription.getSolutionMaxIndex(),"getSolutionMaxIndex()");
      cellDescription.setSolutionMin( getDataHeapEntries(cellDescription.getSolutionMinIndex()).data() ) ;
      cellDescription.setSolutionMax( getDataHeapEntries(cellDescription.getSolutionMaxIndex()).data() ) ;
      // touch the memory
      std::fill_n(static_cast<double*>(cellDescription.getSolutionMin()),numberOfObservables * DIMENSIONS_TIMES_TWO,std::numeric_limits<double>::quiet_NaN());
      std::fill_n(static_cast<double*>(cellDescription.getSolutionMax()),numberOfObservables * DIMENSIONS_TIMES_TWO,std::numeric_limits<double>::quiet_NaN());
    }

    lock.free();
  }
}

void exahype::solvers::ADERDGSolver::eraseCellDescriptions(
    const int cellDescriptionsIndex) {
  assertion(Heap::getInstance().isValidIndex(cellDescriptionsIndex));
  for (auto& p : Heap::getInstance().getData(cellDescriptionsIndex)) {
    auto *solver = exahype::solvers::RegisteredSolvers[p.getSolverNumber()];

    ADERDGSolver* aderdgSolver = nullptr;
    if (solver->getType()==Solver::Type::ADERDG) {
      aderdgSolver = static_cast<ADERDGSolver*>(solver);
    }
    else if (solver->getType()==Solver::Type::LimitingADERDG) {
      aderdgSolver =
          static_cast<LimitingADERDGSolver*>(solver)->getSolver().get();
    }
    assertion(aderdgSolver!=nullptr);

    p.setType(CellDescription::Type::Erased);
    aderdgSolver->ensureNoUnnecessaryMemoryIsAllocated(p);
  }

  Heap::getInstance().getData(cellDescriptionsIndex).clear();
}

exahype::solvers::ADERDGSolver::ADERDGSolver(
    const std::string& identifier,
    const int numberOfVariables,
    const int numberOfParameters,
    const int numberOfGlobalObservables,
    const int basisSize,
    const double maximumMeshSize,
    const int maximumAdaptiveMeshDepth,
    const int haloCells,
    const int regularisedFineGridLevels,
    const exahype::solvers::Solver::TimeStepping timeStepping,
    const int limiterHelperLayers,
    const int DMPObservables,
    std::unique_ptr<profilers::Profiler> profiler)
    : Solver(identifier, Solver::Type::ADERDG, numberOfVariables,
             numberOfParameters, numberOfGlobalObservables, basisSize,
             maximumMeshSize, maximumAdaptiveMeshDepth,
             timeStepping, std::move(profiler)),
     _previousMinCorrectorTimeStamp( std::numeric_limits<double>::max() ),
     _previousMinCorrectorTimeStepSize( std::numeric_limits<double>::max() ),
     _minCorrectorTimeStamp( std::numeric_limits<double>::max() ),
     _minCorrectorTimeStepSize( std::numeric_limits<double>::max() ),
     _minPredictorTimeStamp( std::numeric_limits<double>::max() ),
     _minPredictorTimeStepSize( std::numeric_limits<double>::max() ),
     _minNextTimeStepSize( std::numeric_limits<double>::max() ),
     _stabilityConditionWasViolated( false ),
     _refineOrKeepOnFineGrid(1+haloCells),
     _limiterHelperLayers(limiterHelperLayers),
     _DMPObservables(DMPObservables),
     _minimumRefinementStatusForPassiveFVPatch(_refineOrKeepOnFineGrid+1),
     _minimumRefinementStatusForActiveFVPatch (limiterHelperLayers+_minimumRefinementStatusForPassiveFVPatch),
     _minimumRefinementStatusForTroubledCell  (limiterHelperLayers+_minimumRefinementStatusForActiveFVPatch),
     _checkForNaNs(true),
     _meshUpdateEvent(MeshUpdateEvent::None),
     _nextMeshUpdateEvent(MeshUpdateEvent::None)
 {

  // register tags with profiler
  for (const char* tag : tags) {
    _profiler->registerTag(tag);
  }

  #ifdef Parallel
  _invalidExtrapolatedPredictor.resize(getBndFaceSize());
  _invalidFluctuations.resize(getBndFluxSize());
  std::fill_n(_invalidExtrapolatedPredictor.data(),_invalidExtrapolatedPredictor.size(),-1);
  std::fill_n(_invalidFluctuations.data(),_invalidFluctuations.size(),-1);

  _receivedExtrapolatedPredictor.resize(getBndFaceSize());
  _receivedFluctuations.resize(getBndFluxSize());

  _receivedUpdate.reserve(getUpdateSize());
  #endif
}

int exahype::solvers::ADERDGSolver::getUnknownsPerFace() const {
  return _numberOfVariables * power(_nodesPerCoordinateAxis, DIMENSIONS - 1);
}

int exahype::solvers::ADERDGSolver::getUnknownsPerCellBoundary() const {
  return DIMENSIONS_TIMES_TWO * getUnknownsPerFace();
}

int exahype::solvers::ADERDGSolver::getUnknownsPerCell() const {
  return _numberOfVariables * power(_nodesPerCoordinateAxis, DIMENSIONS + 0);
}

int exahype::solvers::ADERDGSolver::getFluxUnknownsPerCell() const {
  return (DIMENSIONS + 1) * getUnknownsPerCell(); // +1 for sources
}

int exahype::solvers::ADERDGSolver::getSpaceTimeUnknownsPerCell() const {
  return _numberOfVariables * power(_nodesPerCoordinateAxis, DIMENSIONS + 1);
}

int exahype::solvers::ADERDGSolver::getSpaceTimeFluxUnknownsPerCell() const {
  return (DIMENSIONS + 1) * getSpaceTimeUnknownsPerCell();  // +1 for sources
}

int exahype::solvers::ADERDGSolver::getDataPerFace() const {
  return (_numberOfVariables+_numberOfParameters) * power(_nodesPerCoordinateAxis, DIMENSIONS - 1);
}

int exahype::solvers::ADERDGSolver::getDataPerCellBoundary() const {
  return (_numberOfVariables+_numberOfParameters) * power(_nodesPerCoordinateAxis, DIMENSIONS - 1) * DIMENSIONS_TIMES_TWO;
}

int exahype::solvers::ADERDGSolver::getDataPerCell() const {
  return (_numberOfVariables+_numberOfParameters) * power(_nodesPerCoordinateAxis, DIMENSIONS + 0);
}

int exahype::solvers::ADERDGSolver::getSpaceTimeDataPerCell() const {
  return (_numberOfVariables+_numberOfParameters) * power(_nodesPerCoordinateAxis, DIMENSIONS + 1);
}

int exahype::solvers::ADERDGSolver::getDMPObservables() const {
  return _DMPObservables;
}

int exahype::solvers::ADERDGSolver::getMinimumRefinementStatusForActiveFVPatch() const {
  return _minimumRefinementStatusForActiveFVPatch;
}

int exahype::solvers::ADERDGSolver::getMinimumRefinementStatusForTroubledCell() const {
  return _minimumRefinementStatusForTroubledCell;
}

exahype::solvers::Solver::MeshUpdateEvent
exahype::solvers::ADERDGSolver::getNextMeshUpdateEvent() const {
  return _nextMeshUpdateEvent;
}

void exahype::solvers::ADERDGSolver::setNextMeshUpdateEvent() {
  _meshUpdateEvent         = _nextMeshUpdateEvent;
  _nextMeshUpdateEvent     = MeshUpdateEvent::None;
}

void exahype::solvers::ADERDGSolver::updateNextMeshUpdateEvent(
    exahype::solvers::Solver::MeshUpdateEvent meshUpdateEvent) {
  _nextMeshUpdateEvent = mergeMeshUpdateEvents(_nextMeshUpdateEvent,meshUpdateEvent);
}

exahype::solvers::ADERDGSolver::MeshUpdateEvent
exahype::solvers::ADERDGSolver::getMeshUpdateEvent() const {
  return _meshUpdateEvent;
}

void exahype::solvers::ADERDGSolver::overwriteMeshUpdateEvent(MeshUpdateEvent newMeshUpdateEvent) {
   _meshUpdateEvent = newMeshUpdateEvent;
}

void exahype::solvers::ADERDGSolver::synchroniseTimeStepping(
    CellDescription& p) const {
  switch (_timeStepping) {
    case TimeStepping::Global:
      p.setPreviousCorrectorTimeStamp(_previousMinCorrectorTimeStamp);
      p.setPreviousCorrectorTimeStepSize(_previousMinCorrectorTimeStepSize);

      p.setCorrectorTimeStamp(_minCorrectorTimeStamp);
      p.setCorrectorTimeStepSize(_minCorrectorTimeStepSize);

      p.setPredictorTimeStamp(_minPredictorTimeStamp);
      p.setPredictorTimeStepSize(_minPredictorTimeStepSize);
      break;
    case TimeStepping::GlobalFixed:
      p.setPreviousCorrectorTimeStamp(_previousMinCorrectorTimeStamp);
      p.setPreviousCorrectorTimeStepSize(_previousMinCorrectorTimeStepSize);

      p.setCorrectorTimeStamp(_minCorrectorTimeStamp);
      p.setCorrectorTimeStepSize(_minCorrectorTimeStepSize);

      p.setPredictorTimeStamp(_minPredictorTimeStamp);
      p.setPredictorTimeStepSize(_minPredictorTimeStepSize);
      break;
  }
}

void exahype::solvers::ADERDGSolver::startNewTimeStep() {
  switch (_timeStepping) {
    case TimeStepping::Global:
      // n-1
      _previousMinCorrectorTimeStamp    = _minCorrectorTimeStamp;
      _previousMinCorrectorTimeStepSize = _minCorrectorTimeStepSize;
      // n
      _minCorrectorTimeStepSize = _minNextTimeStepSize;
      _minCorrectorTimeStamp    = _minCorrectorTimeStamp+_minCorrectorTimeStepSize;

      _minPredictorTimeStepSize = _minCorrectorTimeStepSize;
      _minPredictorTimeStamp    = _minCorrectorTimeStamp;

      _minNextTimeStepSize = std::numeric_limits<double>::max();
      break;
    case TimeStepping::GlobalFixed:
      // n-1
      _previousMinCorrectorTimeStamp    = _minCorrectorTimeStamp;
      _previousMinCorrectorTimeStepSize = _minCorrectorTimeStepSize;
      // n
      _minCorrectorTimeStepSize = _minNextTimeStepSize;
      _minCorrectorTimeStamp    = _minCorrectorTimeStamp+_minNextTimeStepSize;

      _minPredictorTimeStepSize = _minCorrectorTimeStepSize;
      _minPredictorTimeStamp    = _minCorrectorTimeStamp;
      break;
  }

  _maxLevel     = _nextMaxLevel;
  _nextMaxLevel = -std::numeric_limits<int>::max(); // "-", min

  _globalObservables = std::move(_nextGlobalObservables);
  _nextGlobalObservables = resetGlobalObservables();

}

void exahype::solvers::ADERDGSolver::startNewTimeStepFused(
    const bool isFirstTimeStepOfBatch,
    const bool isLastTimeStepOfBatch) {
  // n-1
  if ( isFirstTimeStepOfBatch ) {
    _previousMinCorrectorTimeStamp    = _minCorrectorTimeStamp;
    _previousMinCorrectorTimeStepSize = _minCorrectorTimeStepSize;
  }
  // n
  _minCorrectorTimeStamp    = _minPredictorTimeStamp;
  _minCorrectorTimeStepSize = _minPredictorTimeStepSize;
  // n+1
  _minPredictorTimeStamp    = _minPredictorTimeStamp + _minPredictorTimeStepSize;
  if ( isLastTimeStepOfBatch ) {
    // TODO(Dominic): Add to docu. We minimise the time step size over all batch iterations
    // Otherwise, we freeze (do not overwrite) the minPredictorTimeStepSize
    switch (_timeStepping) {
      case TimeStepping::Global:
        _minPredictorTimeStepSize     = _minNextTimeStepSize;
        _minNextTimeStepSize = std::numeric_limits<double>::max();
        break;
      case TimeStepping::GlobalFixed:
        _minPredictorTimeStepSize = _minNextTimeStepSize;
        break;
    }

    _maxLevel     = _nextMaxLevel;
    _nextMaxLevel = -std::numeric_limits<int>::max(); // "-", min

    _globalObservables = std::move(_nextGlobalObservables);
    _nextGlobalObservables = resetGlobalObservables();
  }
}

void exahype::solvers::ADERDGSolver::updateTimeStepSizesFused() {
  switch (_timeStepping) {
  case TimeStepping::Global:
    _minCorrectorTimeStepSize = _minNextTimeStepSize;
    _minPredictorTimeStepSize = _minNextTimeStepSize;

    _minPredictorTimeStamp    =  _minCorrectorTimeStamp+_minNextTimeStepSize;

    _minNextTimeStepSize = std::numeric_limits<double>::max();
    break;
  case TimeStepping::GlobalFixed:
    _minCorrectorTimeStepSize = _minNextTimeStepSize;
    _minPredictorTimeStepSize = _minNextTimeStepSize;

    _minPredictorTimeStamp =  _minCorrectorTimeStamp+_minNextTimeStepSize;
    break;
  }

  _stabilityConditionWasViolated = false;

  _maxLevel     = _nextMaxLevel;
  _nextMaxLevel = -std::numeric_limits<int>::max(); // "-", min

  _globalObservables = std::move(_nextGlobalObservables);
  _nextGlobalObservables = resetGlobalObservables();
}

void exahype::solvers::ADERDGSolver::updateTimeStepSizes() {
  switch (_timeStepping) {
    case TimeStepping::Global:
      _minCorrectorTimeStepSize = _minNextTimeStepSize;
      _minPredictorTimeStepSize = _minNextTimeStepSize;

      _minPredictorTimeStamp    =  _minCorrectorTimeStamp;

      _minNextTimeStepSize = std::numeric_limits<double>::max();
      break;
    case TimeStepping::GlobalFixed:
      _minCorrectorTimeStepSize = _minNextTimeStepSize;
      _minPredictorTimeStepSize = _minNextTimeStepSize;

      _minPredictorTimeStamp =  _minCorrectorTimeStamp;
      break;
  }

  _maxLevel     = _nextMaxLevel;
  _nextMaxLevel = -std::numeric_limits<int>::max(); // "-", min

  _globalObservables = std::move(_nextGlobalObservables);
  _nextGlobalObservables = resetGlobalObservables();
}

void exahype::solvers::ADERDGSolver::rollbackToPreviousTimeStep() {
  switch (_timeStepping) {
    case TimeStepping::Global:
      _minNextTimeStepSize                     = std::numeric_limits<double>::max();

      _minPredictorTimeStamp                    = _previousMinCorrectorTimeStamp;
      _minPredictorTimeStepSize                 = _previousMinCorrectorTimeStepSize;

      _minCorrectorTimeStamp                    = _previousMinCorrectorTimeStamp;
      _minCorrectorTimeStepSize                 = _previousMinCorrectorTimeStepSize;

      _previousMinCorrectorTimeStamp            = std::numeric_limits<double>::max();
      _previousMinCorrectorTimeStepSize         = std::numeric_limits<double>::max();
      break;
    case TimeStepping::GlobalFixed:
      _minPredictorTimeStamp                    = _previousMinCorrectorTimeStamp;
      _minPredictorTimeStepSize                 = _previousMinCorrectorTimeStepSize;

      _minCorrectorTimeStamp                    = _previousMinCorrectorTimeStamp;
      _minCorrectorTimeStepSize                 = _previousMinCorrectorTimeStepSize;

      _previousMinCorrectorTimeStamp            = std::numeric_limits<double>::max();
      _previousMinCorrectorTimeStepSize         = std::numeric_limits<double>::max();
      break;
  }

  _maxLevel     = _nextMaxLevel;
  _nextMaxLevel = -std::numeric_limits<int>::max(); // "-", min

  _globalObservables = std::move(_nextGlobalObservables);
  _nextGlobalObservables = resetGlobalObservables();
}

void exahype::solvers::ADERDGSolver::rollbackToPreviousTimeStepFused() {
  switch (_timeStepping) {
    case TimeStepping::Global:
      _minNextTimeStepSize                      = std::numeric_limits<double>::max();

      _minPredictorTimeStamp                    = _previousMinCorrectorTimeStamp+_previousMinCorrectorTimeStepSize;
      _minPredictorTimeStepSize                 = _minCorrectorTimeStepSize;

      _minCorrectorTimeStamp                    = _previousMinCorrectorTimeStamp;
      _minCorrectorTimeStepSize                 = _previousMinCorrectorTimeStepSize;

      _previousMinCorrectorTimeStamp            = std::numeric_limits<double>::max();
      _previousMinCorrectorTimeStepSize         = std::numeric_limits<double>::max();
      break;
    case TimeStepping::GlobalFixed:
      _minPredictorTimeStamp                    = _previousMinCorrectorTimeStamp+_previousMinCorrectorTimeStepSize;
      _minPredictorTimeStepSize                 = _minCorrectorTimeStepSize;

      _minCorrectorTimeStamp                    = _previousMinCorrectorTimeStamp;
      _minCorrectorTimeStepSize                 = _previousMinCorrectorTimeStepSize;

      _previousMinCorrectorTimeStamp            = std::numeric_limits<double>::max();
      _previousMinCorrectorTimeStepSize         = std::numeric_limits<double>::max();
      break;
  }

  _maxLevel     = _nextMaxLevel;
  _nextMaxLevel = -std::numeric_limits<int>::max(); // "-", min

  _globalObservables = std::move(_nextGlobalObservables);
  _nextGlobalObservables = resetGlobalObservables();
}

void exahype::solvers::ADERDGSolver::updateMinNextPredictorTimeStepSize(
    const double& minNextPredictorTimeStepSize) {
  switch (_timeStepping) {
    case TimeStepping::Global:
      _minNextTimeStepSize =
          std::min(_minNextTimeStepSize, minNextPredictorTimeStepSize);
      break;
    case TimeStepping::GlobalFixed: // TODO(Dominic): Problematic in MPI where we merge with the worker first
      _minNextTimeStepSize =
          _minPredictorTimeStamp == _minCorrectorTimeStamp
              ? std::min(_minNextTimeStepSize,
                         minNextPredictorTimeStepSize)
              : _minNextTimeStepSize;
      break;
  }
}

double exahype::solvers::ADERDGSolver::getMinNextPredictorTimeStepSize() const {
  return _minNextTimeStepSize;
}

double exahype::solvers::ADERDGSolver::getMinCorrectorTimeStamp() const {
  return _minCorrectorTimeStamp;
}

double exahype::solvers::ADERDGSolver::getMinPredictorTimeStamp() const {
  return _minPredictorTimeStamp;
}

double exahype::solvers::ADERDGSolver::getMinCorrectorTimeStepSize() const {
  return _minCorrectorTimeStepSize;
}

double exahype::solvers::ADERDGSolver::getMinPredictorTimeStepSize() const {
  return _minPredictorTimeStepSize;
}

void exahype::solvers::ADERDGSolver::setMinPredictorTimeStepSize(const double value) {
  _minPredictorTimeStepSize = value;
}

double exahype::solvers::ADERDGSolver::getPreviousMinCorrectorTimeStepSize() const {
  return _previousMinCorrectorTimeStepSize;
}

double exahype::solvers::ADERDGSolver::getPreviousMinCorrectorTimeStamp() const {
  return _previousMinCorrectorTimeStamp;
}

double exahype::solvers::ADERDGSolver::getMinTimeStamp() const {
  return getMinCorrectorTimeStamp();
}

double exahype::solvers::ADERDGSolver::getMinTimeStepSize() const {
  return getMinCorrectorTimeStepSize();
}

double exahype::solvers::ADERDGSolver::getMinNextTimeStepSize() const {
  return getMinNextPredictorTimeStepSize();
}

void exahype::solvers::ADERDGSolver::updateMinNextTimeStepSize( double value ) {
  updateMinNextPredictorTimeStepSize(value);
}

void exahype::solvers::ADERDGSolver::initSolver(
    const double timeStamp,
    const tarch::la::Vector<DIMENSIONS,double>& domainOffset,
    const tarch::la::Vector<DIMENSIONS,double>& domainSize,
    const tarch::la::Vector<DIMENSIONS,double>& boundingBoxSize,
    const std::vector<std::string>& cmdlineargs,
    const exahype::parser::ParserView& parserView
) {
  _domainOffset=domainOffset;
  _domainSize=domainSize;
  std::pair<double,int> coarsestMeshInfo =
      exahype::solvers::Solver::computeCoarsestMeshSizeAndLevel(_maximumMeshSize,boundingBoxSize[0]);
  _coarsestMeshSize  = coarsestMeshInfo.first;
  _coarsestMeshLevel = coarsestMeshInfo.second;

  _previousMinCorrectorTimeStepSize = 0.0;
  _minCorrectorTimeStepSize = 0.0;
  _minPredictorTimeStepSize = 0.0;

  _previousMinCorrectorTimeStamp = timeStamp;
  _minCorrectorTimeStamp         = timeStamp;
  _minPredictorTimeStamp         = timeStamp;

  overwriteMeshUpdateEvent(MeshUpdateEvent::InitialRefinementRequested);

  _globalObservables = resetGlobalObservables();
  _nextGlobalObservables = resetGlobalObservables();

  init(cmdlineargs,parserView); // call user define initalisiation
}

bool exahype::solvers::ADERDGSolver::isPerformingPrediction(
    const exahype::State::AlgorithmSection& section) const {
  bool isPerformingPrediction = false;

  switch (section) {
    case exahype::State::AlgorithmSection::TimeStepping:
      isPerformingPrediction = true;
      break;
    case exahype::State::AlgorithmSection::PredictionRerunAllSend:
      isPerformingPrediction = !hasRequestedMeshRefinement() &&
                               getStabilityConditionWasViolated();
      break;
    case exahype::State::AlgorithmSection::PredictionOrLocalRecomputationAllSend:
      isPerformingPrediction = hasRequestedMeshRefinement();
      break;
    default:
      break;
  }

  return isPerformingPrediction;
}

bool exahype::solvers::ADERDGSolver::isMergingMetadata(
    const exahype::State::AlgorithmSection& section) const {
  return ( exahype::State::AlgorithmSection::MeshRefinement==section ) &&
         hasRequestedMeshRefinement();
}

void exahype::solvers::ADERDGSolver::setStabilityConditionWasViolated(bool state) {
  _stabilityConditionWasViolated = state;
}

bool exahype::solvers::ADERDGSolver::getStabilityConditionWasViolated() const {
  return _stabilityConditionWasViolated;
}

bool exahype::solvers::ADERDGSolver::isValidCellDescriptionIndex(
    const int cellDescriptionsIndex) {
  bool result = cellDescriptionsIndex>=0;
  assertion1(!result || Heap::getInstance().isValidIndex(cellDescriptionsIndex),cellDescriptionsIndex);
  return result;
}

int exahype::solvers::ADERDGSolver::tryGetElement(
    const int cellDescriptionsIndex,
    const int solverNumber) const {
  if ( isValidCellDescriptionIndex(cellDescriptionsIndex) ) {
    int element=0;
    for (auto& p : Heap::getInstance().getData(cellDescriptionsIndex)) {
      if (p.getSolverNumber()==solverNumber) {
        return element;
      }
      ++element;
    }
  }
  return NotFound;
}

///////////////////////////////////
// CELL-LOCAL MESH REFINEMENT
///////////////////////////////////
bool exahype::solvers::ADERDGSolver::progressMeshRefinementInEnterCell(
    exahype::Cell& fineGridCell,
    exahype::Vertex* const fineGridVertices,
    const peano::grid::VertexEnumerator& fineGridVerticesEnumerator,
    exahype::Cell& coarseGridCell,
    const peano::grid::VertexEnumerator& coarseGridVerticesEnumerator,
    const int  solverNumber,
    const bool stillInRefiningMode) {
  bool newComputeCell = false;

  // Fine grid cell based uniform mesh refinement.
  const int fineGridElement =
      tryGetElement(fineGridCell.getCellDescriptionsIndex(),solverNumber);
  const int coarseGridElement =
      tryGetElement(coarseGridCell.getCellDescriptionsIndex(),solverNumber);
  if (
      fineGridElement==exahype::solvers::Solver::NotFound &&
      tarch::la::allSmallerEquals(fineGridVerticesEnumerator.getCellSize(),getMaximumMeshSize()) &&
      tarch::la::oneGreater(coarseGridVerticesEnumerator.getCellSize(),getMaximumMeshSize())
  ) {
    logDebug("progressMeshRefinementInEnterCell(...)","Add new uniform grid cell at centre="<<fineGridVerticesEnumerator.getCellCenter() <<", level="<<fineGridVerticesEnumerator.getLevel()
        << " for solver=" << solverNumber);

    addNewCell(
        fineGridCell,fineGridVerticesEnumerator,
        multiscalelinkedcell::HangingVertexBookkeeper::InvalidAdjacencyIndex,
        solverNumber);
    newComputeCell = true;
  }
  else if ( fineGridElement!=exahype::solvers::Solver::NotFound ) {
    CellDescription& fineGridCellDescription =
        getCellDescription(fineGridCell.getCellDescriptionsIndex(),fineGridElement);

    #ifdef Asserts
    const tarch::la::Vector<DIMENSIONS,double> center = fineGridCellDescription.getOffset()+0.5*fineGridCellDescription.getSize();
    #endif
    assertion5(Vertex::equalUpToRelativeTolerance(fineGridVerticesEnumerator.getCellCenter(),center),
               fineGridVerticesEnumerator.getCellCenter(),center,fineGridVerticesEnumerator.getLevel(),fineGridCellDescription.getLevel(),tarch::parallel::Node::getInstance().getRank());
    assertionEquals3(fineGridVerticesEnumerator.getLevel(),fineGridCellDescription.getLevel(),fineGridVerticesEnumerator.getCellCenter(),fineGridCellDescription.getOffset()+0.5*fineGridCellDescription.getSize(),tarch::parallel::Node::getInstance().getRank());

    #ifdef Parallel // TODO(Dominic): Still needed?
    fineGridCellDescription.setAdjacentToRemoteRank(
        exahype::Cell::isAtRemoteBoundary(fineGridVertices,fineGridVerticesEnumerator));
    #endif

    // Update the status flagging
    updateCommunicationStatus(fineGridCellDescription);
    ensureNecessaryMemoryIsAllocated(fineGridCellDescription);
    ensureNoUnnecessaryMemoryIsAllocated(fineGridCellDescription);

    updateAugmentationStatus(fineGridCellDescription);

    updateRefinementStatus(fineGridCellDescription,fineGridCellDescription.getNeighbourMergePerformed());
    if ( coarseGridElement != exahype::solvers::Solver::NotFound ) {
      CellDescription& coarseGridCellDescription = getCellDescription(
          coarseGridCell.getCellDescriptionsIndex(),coarseGridElement);
      updateCoarseGridAncestorRefinementStatus(fineGridCellDescription,coarseGridCellDescription);
    }

    progressCollectiveRefinementOperationsInEnterCell(fineGridCellDescription);

    decideOnRefinement(fineGridCellDescription,stillInRefiningMode);
    decideOnVirtualRefinement(fineGridCellDescription);

    ensureFineGridCoarseGridConsistency(fineGridCellDescription,coarseGridCell.getCellDescriptionsIndex()); // must come after refinement status update
  }

  // Coarse grid cell based adaptive mesh refinement operations.
  // Add new cells to the grid and veto erasing or erasing virtual children
  // requests if there are cells on the fine level.
  if (coarseGridElement!=exahype::solvers::Solver::NotFound) {
    CellDescription& coarseGridCellDescription = getCellDescription(
        coarseGridCell.getCellDescriptionsIndex(),coarseGridElement);

    alterErasingRequestsIfNecessary(
        coarseGridCellDescription,
        fineGridCell.getCellDescriptionsIndex());

    addNewDescendantIfVirtualRefiningRequested(
            fineGridCell,fineGridVertices,fineGridVerticesEnumerator,
            coarseGridCellDescription,coarseGridCell.getCellDescriptionsIndex());
    newComputeCell |=
        addNewCellIfRefinementRequested(
            fineGridCell,fineGridVertices,fineGridVerticesEnumerator,
            coarseGridCellDescription,coarseGridCell.getCellDescriptionsIndex());
  }

  return newComputeCell;
}

int exahype::solvers::ADERDGSolver::evaluateRefinementCriterion(
    const CellDescription& cellDescription, const double* const solution, const double& timeStamp) {
  assertion1(cellDescription.getType()==CellDescription::Type::Cell,cellDescription.toString());
  assertion1(
      cellDescription.getRefinementEvent()==CellDescription::RefinementEvent::None ||
      cellDescription.getRefinementEvent()==CellDescription::RefinementEvent::ErasingChildrenRequested ||
      cellDescription.getRefinementEvent()==CellDescription::RefinementEvent::ChangeChildrenToVirtualChildrenRequested,
      cellDescription.toString());

  Solver::RefinementControl refinementControl =
      refinementCriterion(
          solution,cellDescription.getOffset()+0.5*cellDescription.getSize(),
          cellDescription.getSize(),
          timeStamp, // is done after the update
          cellDescription.getLevel());

  switch ( refinementControl ) {
  case exahype::solvers::Solver::RefinementControl::Refine:
      return _refineOrKeepOnFineGrid;
  case exahype::solvers::Solver::RefinementControl::Keep:
    return ( cellDescription.getLevel()==getMaximumAdaptiveMeshLevel() ) ? _refineOrKeepOnFineGrid : Keep;
  case exahype::solvers::Solver::RefinementControl::Erase:
    return Erase;
  default:
    logError("adjustSolutionDuringMeshRefinementBody(...)",
        "unknown refinement control value=" << static_cast<int>(refinementControl) <<
        ". Please check the return values of your refinement criterion.");
    std::abort();
    return Pending-1;
  }
}

void exahype::solvers::ADERDGSolver::markForRefinement(CellDescription& cellDescription) {
  const double* const solution = static_cast<double*>(cellDescription.getSolution());
  const int refinementStatus = evaluateRefinementCriterion(
      cellDescription,solution,cellDescription.getCorrectorTimeStamp());
  if ( refinementStatus==_refineOrKeepOnFineGrid ) {
    cellDescription.setRefinementFlag(true);
  }
  cellDescription.setRefinementStatus( std::max(cellDescription.getRefinementStatus(),refinementStatus) );
}

void exahype::solvers::ADERDGSolver::decideOnRefinement(
    CellDescription& fineGridCellDescription,const bool stillInRefiningMode) {
  // top-down refining
  if (
     stillInRefiningMode &&
     fineGridCellDescription.getType()==CellDescription::Type::Cell &&
     (fineGridCellDescription.getRefinementEvent()==CellDescription::RefinementEvent::None ||
     fineGridCellDescription.getRefinementEvent()==CellDescription::RefinementEvent::VirtualRefiningRequested)
     && fineGridCellDescription.getLevel()<getMaximumAdaptiveMeshLevel()
     && fineGridCellDescription.getRefinementStatus() > 0
  ) {
    fineGridCellDescription.setRefinementEvent(CellDescription::RefiningRequested);
  }
  // bottom-up refining (halo refinement)
  else if (
      stillInRefiningMode &&
      fineGridCellDescription.getType()==CellDescription::Type::Descendant &&
      fineGridCellDescription.getLevel()==getMaximumAdaptiveMeshLevel() &&
      (fineGridCellDescription.getRefinementStatus()>0 ||
      fineGridCellDescription.getPreviousRefinementStatus() > 0)
  ) {
    exahype::solvers::Solver::SubcellPosition subcellPosition =
        exahype::amr::computeSubcellPositionOfDescendant<CellDescription,ADERDGSolver::Heap,true>(fineGridCellDescription);
    CellDescription& topMostParent =
      getCellDescription(subcellPosition.parentCellDescriptionsIndex,subcellPosition.parentElement);
    tarch::multicore::Lock lock(ADERDGSolver::CoarseGridSemaphore);
    if ( topMostParent.getType()==CellDescription::Type::Cell ) {
      topMostParent.setRefinementStatus(_refineOrKeepOnFineGrid);
    }
    lock.free();
  }
}

void exahype::solvers::ADERDGSolver::decideOnVirtualRefinement(
    CellDescription& fineGridCellDescription) {
  // TODO(Dominic): We will balance in the decideOnRefinement (vetoErasingRequests)
  // routines based on the augmentation status flag

  // 1. Check if we can request augmenting or erasing virtual children request.
  bool idleCellOrDescendant =
      (fineGridCellDescription.getType()==CellDescription::Type::Cell ||
      fineGridCellDescription.getType()==CellDescription::Type::Descendant) &&
      fineGridCellDescription.getRefinementEvent()==CellDescription::None;

  if (
      idleCellOrDescendant &&
      fineGridCellDescription.getHasVirtualChildren() &&
      fineGridCellDescription.getAugmentationStatus()<MinimumAugmentationStatusForVirtualRefining
  ) {
    fineGridCellDescription.setRefinementEvent( CellDescription::RefinementEvent::ErasingVirtualChildrenRequested );
  }
  else if (
      idleCellOrDescendant &&
      !fineGridCellDescription.getHasVirtualChildren() &&
      fineGridCellDescription.getAugmentationStatus()>=MinimumAugmentationStatusForVirtualRefining
  ) {
    fineGridCellDescription.setRefinementEvent(CellDescription::VirtualRefiningRequested);
  }

  // 2. Check if we must veto the erasing virtual children request of the parent.
  if (
      fineGridCellDescription.getHasVirtualChildren() ||
      fineGridCellDescription.getAugmentationStatus()>0 // TODO(Dominic): Still necessary?
  ) {
    const int coarseGridCellElement = tryGetElement(fineGridCellDescription.getParentIndex(),
                                              fineGridCellDescription.getSolverNumber());
    if (coarseGridCellElement!=exahype::solvers::Solver::NotFound) {
      auto& coarseGridCellDescription = getCellDescription(fineGridCellDescription.getParentIndex(),
                                                           coarseGridCellElement);
      tarch::multicore::Lock lock(CoarseGridSemaphore);
      if ( coarseGridCellDescription.getRefinementEvent()==CellDescription::RefinementEvent::ErasingVirtualChildrenRequested ) {
        coarseGridCellDescription.setRefinementEvent(CellDescription::None);

        assertion1(fineGridCellDescription.getType()==CellDescription::Type::Descendant,
                   fineGridCellDescription.toString());
        assertion1(coarseGridCellDescription.getType()==CellDescription::Type::Cell ||
                   coarseGridCellDescription.getType()==CellDescription::Type::Descendant,
                   coarseGridCellDescription.toString());
      }
      lock.free();
    }
  }
}

void exahype::solvers::ADERDGSolver::alterErasingRequestsIfNecessary(
    CellDescription& coarseGridCellDescription,
    const int fineGridCellDescriptionsIndex) const {
  const int fineGridElement = tryGetElement(
      fineGridCellDescriptionsIndex,coarseGridCellDescription.getSolverNumber());
  if ( fineGridElement!=exahype::solvers::Solver::NotFound ) {
    CellDescription& fineGridCellDescription =
       getCellDescription(fineGridCellDescriptionsIndex,fineGridElement);
    if (
        fineGridCellDescription.getHasVirtualChildren()
        || fineGridCellDescription.getRefinementEvent()==CellDescription::RefinementEvent::VirtualRefining
        || fineGridCellDescription.getRefinementEvent()==CellDescription::RefinementEvent::VirtualRefiningRequested
        #ifdef Parallel
        || fineGridCellDescription.getHasToHoldDataForMasterWorkerCommunication()
        #endif
    ) {
      tarch::multicore::Lock lock(CoarseGridSemaphore);
      switch (coarseGridCellDescription.getRefinementEvent()) {
        case CellDescription::RefinementEvent::ErasingVirtualChildrenRequested: {
          assertion1(coarseGridCellDescription.getType()==CellDescription::Type::Cell ||
                     coarseGridCellDescription.getType()==CellDescription::Type::Descendant,
                     coarseGridCellDescription.toString());

          coarseGridCellDescription.setRefinementEvent(CellDescription::None);
        }  break;
        case CellDescription::RefinementEvent::ErasingChildrenRequested: {
          assertion1(coarseGridCellDescription.getType()==CellDescription::Type::Cell,
              coarseGridCellDescription.toString());

          coarseGridCellDescription.setRefinementEvent(
              CellDescription::RefinementEvent::ChangeChildrenToVirtualChildrenRequested);
        } break;
        default:
          break;
      }
      lock.free();
    }
  }
}

void exahype::solvers::ADERDGSolver::addNewCell(
    exahype::Cell& fineGridCell,
    const peano::grid::VertexEnumerator& fineGridVerticesEnumerator,
    const int coarseGridCellDescriptionsIndex,
    const int solverNumber) {
  logDebug("addNewCell(...)","Add new grid cell with center "<<fineGridVerticesEnumerator.getCellCenter() <<
              " at level "<<fineGridVerticesEnumerator.getLevel());

  CellInfo cellInfo = fineGridCell.addNewCellDescription(
      solverNumber,
      CellDescription::Type::Cell,
      CellDescription::None,
      fineGridVerticesEnumerator.getLevel(),
      coarseGridCellDescriptionsIndex,
      fineGridVerticesEnumerator.getCellSize(),
      fineGridVerticesEnumerator.getVertexPosition());

  const int fineGridElement = cellInfo.indexOfADERDGCellDescription(solverNumber);
  CellDescription& fineGridCellDescription = cellInfo._ADERDGCellDescriptions[fineGridElement]; //TODO(Dominic): Multi-solvers: Might need to lock this?
  if ( !exahype::solvers::Solver::SpawnAMRBackgroundJobs ) {
    ensureNecessaryMemoryIsAllocated(fineGridCellDescription);
  }

  fineGridCellDescription.setPreviousRefinementStatus(Erase); // reasonable state after rollback 
  fineGridCellDescription.setRefinementStatus(Pending); 

  #ifdef Asserts
  fineGridCellDescription.setCreation(CellDescription::Creation::UniformRefinement);
  #endif
}

void exahype::solvers::ADERDGSolver::addNewDescendantIfVirtualRefiningRequested(
     exahype::Cell& fineGridCell,
     exahype::Vertex* const fineGridVertices,
     const peano::grid::VertexEnumerator& fineGridVerticesEnumerator,
     CellDescription& coarseGridCellDescription,
     const int coarseGridCellDescriptionsIndex) {
  const int fineGridElement = tryGetElement(
      fineGridCell.getCellDescriptionsIndex(),coarseGridCellDescription.getSolverNumber());

  // read and modify coarse grid
  tarch::multicore::Lock lock(CoarseGridSemaphore);
  const bool virtualRefiningRequested =
      coarseGridCellDescription.getRefinementEvent()==CellDescription::VirtualRefiningRequested;
  const bool virtualRefining =
      coarseGridCellDescription.getRefinementEvent()==CellDescription::VirtualRefining;

  if ( virtualRefining || virtualRefiningRequested ) {
    assertion1(coarseGridCellDescription.getType()==CellDescription::Type::Cell ||
               coarseGridCellDescription.getType()==CellDescription::Type::Descendant,
               coarseGridCellDescription.toString());
    coarseGridCellDescription.setRefinementEvent(CellDescription::None);
    if ( fineGridElement==exahype::solvers::Solver::NotFound ) {
      coarseGridCellDescription.setRefinementEvent(CellDescription::VirtualRefining);
    } else if ( virtualRefiningRequested ) {
      coarseGridCellDescription.setRefinementEvent(CellDescription::None);

      #ifdef Asserts
      CellDescription& fineGridCellDescription =
          getCellDescription(fineGridCell.getCellDescriptionsIndex(),fineGridElement);
      #endif
      assertion1(fineGridCellDescription.getType()==CellDescription::Type::Descendant,
                 fineGridCellDescription.toString());
    }
  }
  lock.free();

  // work on fine grid
  if (
      (virtualRefiningRequested || virtualRefining) &&
      fineGridElement==exahype::solvers::Solver::NotFound
  ) {
    fineGridCell.addNewCellDescription( // (EmptyDescendant),None
        coarseGridCellDescription.getSolverNumber(),
        CellDescription::Type::Descendant,
        CellDescription::None, // This should be removed from the signature and defaulted to none
        fineGridVerticesEnumerator.getLevel(),
        coarseGridCellDescriptionsIndex,
        fineGridVerticesEnumerator.getCellSize(),
        fineGridVerticesEnumerator.getVertexPosition());

    #ifdef Asserts
    const int fineGridElement = tryGetElement(
        fineGridCell.getCellDescriptionsIndex(),coarseGridCellDescription.getSolverNumber());
    #endif
    assertion(fineGridElement!=exahype::solvers::Solver::NotFound);
  }
}

// TODO(Dominic): Cannot be called multiple times. Need extra state?
bool exahype::solvers::ADERDGSolver::addNewCellIfRefinementRequested(
    exahype::Cell& fineGridCell,
    exahype::Vertex* const fineGridVertices,
    const peano::grid::VertexEnumerator& fineGridVerticesEnumerator,
    CellDescription& coarseGridCellDescription,
    const int coarseGridCellDescriptionsIndex) {
  // read and modify coarse grid
  tarch::multicore::Lock lock(CoarseGridSemaphore);
  bool refiningOrRefiningRequested =
      coarseGridCellDescription.getRefinementEvent()==CellDescription::RefinementEvent::RefiningRequested ||
      coarseGridCellDescription.getRefinementEvent()==CellDescription::RefinementEvent::Refining;
  if ( refiningOrRefiningRequested ) {
    assertion1(coarseGridCellDescription.getType()==CellDescription::Type::Cell,
               coarseGridCellDescription.toString());
    coarseGridCellDescription.setRefinementEvent(CellDescription::RefinementEvent::Refining);
  }
  lock.free();

  // work on fine grid
  if ( refiningOrRefiningRequested ) {
    const int fineGridElement = tryGetElement(
        fineGridCell.getCellDescriptionsIndex(),coarseGridCellDescription.getSolverNumber());

    if ( fineGridElement==exahype::solvers::Solver::NotFound ) {
      addNewCell(fineGridCell,fineGridVerticesEnumerator,
                 coarseGridCellDescriptionsIndex,
                 coarseGridCellDescription.getSolverNumber());
      CellDescription& fineGridCellDescription =
          getCellDescriptions(fineGridCell.getCellDescriptionsIndex()).back();
      fineGridCellDescription.setRefinementEvent(CellDescription::Prolongating);
      #ifdef Asserts
      fineGridCellDescription.setCreation(CellDescription::Creation::AdaptiveRefinement);
      #endif
    } else {
      CellDescription& fineGridCellDescription = getCellDescription(fineGridCell.getCellDescriptionsIndex(),fineGridElement);
      #ifdef Parallel
      assertion4(fineGridCellDescription.getType()==CellDescription::Type::Descendant ||
                 fineGridCellDescription.getType()==CellDescription::Type::Cell,
                 fineGridCellDescription.toString(),coarseGridCellDescription.toString(),
                 coarseGridCellDescriptionsIndex,
                 tarch::parallel::Node::getInstance().getRank());
      #else  
      assertion2(fineGridCellDescription.getType()==CellDescription::Type::Descendant,
                 fineGridCellDescription.toString(),coarseGridCellDescription.toString());
      #endif 
      assertion2(fineGridCellDescription.getParentIndex()==coarseGridCellDescriptionsIndex,
                 fineGridCellDescription.toString(),coarseGridCellDescriptionsIndex);

      fineGridCellDescription.setType(CellDescription::Type::Cell);
      fineGridCellDescription.setRefinementEvent(CellDescription::RefinementEvent::Prolongating);
      fineGridCellDescription.setCommunicationStatus(CellCommunicationStatus);
      fineGridCellDescription.setFacewiseCommunicationStatus(0); // implicit conversion
      ensureNecessaryMemoryIsAllocated(fineGridCellDescription);
      #ifdef Asserts
      fineGridCellDescription.setCreation(CellDescription::Creation::AdaptiveRefinement);
      #endif
      fineGridCellDescription.setPreviousRefinementStatus(Erase); // reasonable state after rollback 
      fineGridCellDescription.setRefinementStatus(Pending);
    }
    return true;
  }
  return false;
}

void exahype::solvers::ADERDGSolver::prolongateVolumeData(
    CellDescription&       fineGridCellDescription,
    const bool initialGrid) {
  const int coarseGridElement =
      tryGetElement(fineGridCellDescription.getParentIndex(),fineGridCellDescription.getSolverNumber());
  assertion1(coarseGridElement!=exahype::solvers::Solver::NotFound,fineGridCellDescription.toString());
  CellDescription& coarseGridCellDescription =
      getCellDescription(fineGridCellDescription.getParentIndex(),coarseGridElement);

  tarch::la::Vector<DIMENSIONS,int> subcellIndex =
      exahype::amr::computeSubcellIndex(
          fineGridCellDescription.getOffset(),
          fineGridCellDescription.getSize(),coarseGridCellDescription.getOffset());

  const int levelFine = fineGridCellDescription.getLevel();
  const int levelCoarse = coarseGridCellDescription.getLevel();
  assertion(levelCoarse < levelFine);

  // current solution
  double* solutionFine   = static_cast<double*>(fineGridCellDescription.getSolution());
  double* solutionCoarse = static_cast<double*>(coarseGridCellDescription.getSolution());
  volumeUnknownsProlongation(
      solutionFine,solutionCoarse,
      levelCoarse,levelFine,
      subcellIndex);

  // previous solution
  assertion(DataHeap::getInstance().isValidIndex(fineGridCellDescription.getPreviousSolutionIndex()));
  double* previousSolutionFine   = static_cast<double*>(fineGridCellDescription.getPreviousSolution());
  double* previousSolutionCoarse = static_cast<double*>(coarseGridCellDescription.getPreviousSolution());
  volumeUnknownsProlongation(
      previousSolutionFine,previousSolutionCoarse,
      levelCoarse,levelFine,
      subcellIndex);

  fineGridCellDescription.setCorrectorTimeStamp(coarseGridCellDescription.getCorrectorTimeStamp());
  fineGridCellDescription.setPredictorTimeStamp(coarseGridCellDescription.getPredictorTimeStamp());
  fineGridCellDescription.setCorrectorTimeStepSize(coarseGridCellDescription.getCorrectorTimeStepSize());
  fineGridCellDescription.setPredictorTimeStepSize(coarseGridCellDescription.getPredictorTimeStepSize());

  // TODO Dominic: This is a little inconsistent since I orignially tried to hide
  // the limiting from the pure ADER-DG scheme
  fineGridCellDescription.setPreviousRefinementStatus(Erase); // TODO(Dominic): NEW CELLS
  fineGridCellDescription.setRefinementStatus(Pending);

  // TODO Dominic:
  // During the inital mesh build where we only refine
  // according to the PAD, we don't want to have a too broad refined area.
  // We thus do not flag children with troubled
  if (
      !initialGrid &&
      coarseGridCellDescription.getRefinementStatus()>=_minimumRefinementStatusForTroubledCell
  ) {
    fineGridCellDescription.setRefinementStatus(_minimumRefinementStatusForTroubledCell);
    fineGridCellDescription.setIterationsToCureTroubledCell(coarseGridCellDescription.getIterationsToCureTroubledCell());
  }
  fineGridCellDescription.setFacewiseRefinementStatus(Pending);
}

bool exahype::solvers::ADERDGSolver::attainedStableState(
        exahype::Cell& fineGridCell,
        exahype::Vertex* const fineGridVertices,
        const peano::grid::VertexEnumerator& fineGridVerticesEnumerator,
        const int solverNumber) const {
  const int element = tryGetElement(fineGridCell.getCellDescriptionsIndex(),solverNumber);
  if ( element!=exahype::solvers::Solver::NotFound ) {
    CellDescription& cellDescription = getCellDescription(fineGridCell.getCellDescriptionsIndex(),element);
    // compute flagging gradients in inside cells
    bool flaggingHasConverged = true;
    if ( !peano::grid::aspects::VertexStateAnalysis::isOneVertexBoundary(fineGridVertices,fineGridVerticesEnumerator) ) { // no check on boundary
      if ( cellDescription.getType()==CellDescription::Type::Cell || cellDescription.getType()==CellDescription::Type::Ancestor ) {
        for (int d=0; d<DIMENSIONS; d++) {
          flaggingHasConverged &=
              std::abs(cellDescription.getFacewiseAugmentationStatus(2*d+1)  - cellDescription.getFacewiseAugmentationStatus(2*d+0)) <= 2;
          flaggingHasConverged &=
              std::abs(cellDescription.getFacewiseCommunicationStatus(2*d+1) - cellDescription.getFacewiseCommunicationStatus(2*d+0)) <= 2;
        }
      }
      // refinement status is only spread on finest level
      if (
          cellDescription.getType()  == CellDescription::Type::Cell &&
          cellDescription.getLevel() == getMaximumAdaptiveMeshLevel()
      ) {
        for (int d=0; d<DIMENSIONS; d++) {
          flaggingHasConverged &=
              std::abs(cellDescription.getFacewiseRefinementStatus(2*d+1) - cellDescription.getFacewiseRefinementStatus(2*d+0)) <= 2;
        }
      }
    }
 
    // TODO(Dominic): Debugging
    bool stable =
      flaggingHasConverged
      &&
      cellDescription.getRefinementEvent()==CellDescription::RefinementEvent::None
      &&
      (cellDescription.getType()!=CellDescription::Cell || // cell must not have pending refinement status and must not require refinement on coarser grids
      (cellDescription.getRefinementStatus()!=Pending &&
      (cellDescription.getLevel() == getMaximumAdaptiveMeshLevel() ||
      cellDescription.getRefinementStatus()<=0)))
      &&
      (cellDescription.getType()!=CellDescription::Descendant || // descendant must not have refinement status > 0 on finest level
      cellDescription.getLevel() != getMaximumAdaptiveMeshLevel() ||
      cellDescription.getRefinementStatus()<=0);

//    if (!stable) {
//      logInfo("attainedStableState(...)",">flaggingHasConverged="<<flaggingHasConverged);
//      logInfo("attainedStableState(...)","type="<<cellDescription.toString(cellDescription.getType()));
//      logInfo("attainedStableState(...)","x="<<cellDescription.getOffset());
//      logInfo("attainedStableState(...)","level="<<cellDescription.getLevel());
//      logInfo("attainedStableState(...)","refinementStatus="<<cellDescription.getRefinementStatus());
//      logInfo("attainedStableState(...)","getFacewiseAugmentationStatus="<<cellDescription.getFacewiseAugmentationStatus());
//      logInfo("attainedStableState(...)","getFacewiseCommunicationStatus="<<cellDescription.getFacewiseCommunicationStatus());
//      logInfo("attainedStableState(...)","getFacewiseRefinementStatus="<<cellDescription.getFacewiseRefinementStatus());
//    }

    return stable;
  } else {
    return true;
  }
}

bool exahype::solvers::ADERDGSolver::progressMeshRefinementInLeaveCell(
    exahype::Cell& fineGridCell,
    exahype::Vertex* const fineGridVertices,
    const peano::grid::VertexEnumerator& fineGridVerticesEnumerator,
    exahype::Cell& coarseGridCell,
    const tarch::la::Vector<DIMENSIONS, int>& fineGridPositionOfCell,
    const int solverNumber,
    const bool stillInRefiningMode) {
  bool newComputeCell = false;

  const int fineGridElement =
      tryGetElement(fineGridCell.getCellDescriptionsIndex(),solverNumber);
  if ( fineGridElement!=exahype::solvers::Solver::NotFound ) {
    CellDescription& fineGridCellDescription = getCellDescription(
        fineGridCell.getCellDescriptionsIndex(),fineGridElement);

    // start or finish collective operations
    progressCollectiveRefinementOperationsInLeaveCell(fineGridCellDescription,stillInRefiningMode);

    // skip remainder if the refinement criterion has not been evaluated yet for a Cell
    // Reading the refinement request might result into data race but this is accepted at this point
    // as we only read and not write
    const int coarseGridElement =
        tryGetElement(coarseGridCell.getCellDescriptionsIndex(),solverNumber);
    if ( coarseGridElement!=exahype::solvers::Solver::NotFound ) {
      assertion3(fineGridCellDescription.getParentIndex()==coarseGridCell.getCellDescriptionsIndex(),
                 fineGridCellDescription.toString(),fineGridCell.toString(),
                 coarseGridCell.toString()); // see mergeCellDescriptionsWithRemoteData.

      CellDescription& coarseGridCellDescription = getCellDescription(
          fineGridCellDescription.getParentIndex(),coarseGridElement);
      assertion1(fineGridCellDescription.getSolverNumber()==
          coarseGridCellDescription.getSolverNumber(),
                     fineGridCellDescription.toString());

      restrictVolumeDataIfErasingRequested(
          fineGridCellDescription,coarseGridCellDescription);

      eraseCellDescriptionIfNecessary(
              fineGridCell.getCellDescriptionsIndex(),
              fineGridElement,
              coarseGridCellDescription);
    }
  }
  return newComputeCell;
}

exahype::solvers::Solver::RefinementControl
exahype::solvers::ADERDGSolver::eraseOrRefineAdjacentVertices(
    const int cellDescriptionsIndex,
    const int solverNumber,
    const tarch::la::Vector<DIMENSIONS, double>& cellOffset,
    const tarch::la::Vector<DIMENSIONS, double>& cellSize,
    const bool checkThoroughly) const {
  if ( tarch::la::oneGreater(cellSize,_maximumMeshSize) ) {
     return RefinementControl::Refine;
  } else {
    const int isValidIndex =
        cellDescriptionsIndex > 0 &&
        (!checkThoroughly ||
        Heap::getInstance().getInstance().isValidIndex(cellDescriptionsIndex));

    if ( isValidIndex ) {
      const int element = tryGetElement(cellDescriptionsIndex,solverNumber);
      if (element!=NotFound) {
        CellDescription& cellDescription = getCellDescription(
            cellDescriptionsIndex,element);

        if (
            !checkThoroughly ||
            Vertex::equalUpToRelativeTolerance(cellDescription.getOffset(), cellOffset)
        ) {
          bool refineAdjacentVertices =
              cellDescription.getType()==CellDescription::Type::Ancestor ||
              cellDescription.getHasVirtualChildren() ||
              cellDescription.getRefinementEvent()==CellDescription::RefinementEvent::ChangeChildrenToVirtualChildrenRequested ||
              cellDescription.getRefinementEvent()==CellDescription::RefinementEvent::ChangeChildrenToVirtualChildren ||
              cellDescription.getRefinementEvent()==CellDescription::RefinementEvent::VirtualRefiningRequested ||
              cellDescription.getRefinementEvent()==CellDescription::RefinementEvent::RefiningRequested ||
              cellDescription.getRefinementEvent()==CellDescription::RefinementEvent::Refining ||
              cellDescription.getRefinementEvent()==CellDescription::RefinementEvent::VirtualRefining;

          #ifdef Asserts
          assertion1(
              cellDescription.getRefinementEvent()!=CellDescription::RefinementEvent::RefiningRequested ||
              cellDescription.getType()==CellDescription::Type::Cell,
              cellDescription.toString());
          assertion1(
              cellDescription.getRefinementEvent()!=CellDescription::RefinementEvent::VirtualRefiningRequested ||
              cellDescription.getType()==CellDescription::Type::Cell ||
              cellDescription.getType()==CellDescription::Type::Descendant,
              cellDescription.toString());
          #endif

          bool eraseAdjacentVertices =
              (cellDescription.getType()==CellDescription::Type::Cell ||
                  cellDescription.getType()==CellDescription::Type::Descendant)
                  &&
                  cellDescription.getRefinementEvent()==CellDescription::RefinementEvent::None
                  &&
                  !cellDescription.getHasVirtualChildren()
                  &&
                  cellDescription.getAugmentationStatus()==0 // TODO(Dominic): Probably can tune here. This is chosen to large
                  &&
                  cellDescription.getRefinementStatus()==0;

          if (refineAdjacentVertices) {
            return RefinementControl::Refine;
          } else if (eraseAdjacentVertices) {
            return RefinementControl::Erase;
          } else {
            return RefinementControl::Keep;
          }
        } else {
          return RefinementControl::Keep; // ?
        }
      } else {
        return RefinementControl::Erase;
      }
    } else {
      return RefinementControl::Erase;
    }
  }
}

void exahype::solvers::ADERDGSolver::prepareVolumeDataRestriction(
    CellDescription& cellDescription) const {
  double* solution =
      static_cast<double*>(cellDescription.getSolution());
  std::fill_n(solution,getDataPerCell(),0.0);
  double* previousSolution =
      static_cast<double*>(cellDescription.getPreviousSolution());
  std::fill_n(previousSolution,getDataPerCell(),0.0);
}

void exahype::solvers::ADERDGSolver::changeCellToAncestor(CellDescription& cellDescription) {
  assertion1(cellDescription.getType()==CellDescription::Type::Cell,
             cellDescription.toString());
  cellDescription.setType(CellDescription::Type::Ancestor);
  cellDescription.setAugmentationStatus(MaximumAugmentationStatus);
  cellDescription.setHasVirtualChildren(false); // since we might replace descendants with cells
  cellDescription.setRefinementStatus(Keep);
  cellDescription.setCommunicationStatus(0);
  cellDescription.setFacewiseAugmentationStatus(0); // implicit conversion
  cellDescription.setFacewiseRefinementStatus(Pending);
  cellDescription.setFacewiseCommunicationStatus(0); // implicit conversion
  ensureNoUnnecessaryMemoryIsAllocated(cellDescription);
  cellDescription.setRefinementEvent(CellDescription::None);
}

void exahype::solvers::ADERDGSolver::progressCollectiveRefinementOperationsInEnterCell(
     CellDescription& fineGridCellDescription) {
  fineGridCellDescription.setVetoErasingChildren(false);

  switch (fineGridCellDescription.getRefinementEvent()) {
    case CellDescription::Refining:
      changeCellToAncestor(fineGridCellDescription);
      break;
    case CellDescription::VirtualRefining:
      fineGridCellDescription.setHasVirtualChildren(true);
      fineGridCellDescription.setRefinementEvent(CellDescription::None);
      break;
    default:
      break;
  }
}

bool exahype::solvers::ADERDGSolver::markPreviousAncestorForRefinement(CellDescription& cellDescription) {
  assertion1(cellDescription.getType()==CellDescription::Type::Cell &&
             (cellDescription.getRefinementEvent()==CellDescription::RefinementEvent::ErasingChildrenRequested ||
             cellDescription.getRefinementEvent()==CellDescription::RefinementEvent::ChangeChildrenToVirtualChildrenRequested),
             cellDescription.toString());
    double* solution = static_cast<double*>(cellDescription.getSolution());
    adjustSolution(solution,
          cellDescription.getOffset()+0.5*cellDescription.getSize(),
          cellDescription.getSize(),
          cellDescription.getCorrectorTimeStamp(),
          cellDescription.getCorrectorTimeStepSize());

    double* previousSolution = static_cast<double*>(cellDescription.getPreviousSolution());
    adjustSolution(previousSolution,
          cellDescription.getOffset()+0.5*cellDescription.getSize(),
          cellDescription.getSize(),
          cellDescription.getPreviousCorrectorTimeStamp(),
          cellDescription.getPreviousCorrectorTimeStepSize());

    cellDescription.setRefinementStatus( evaluateRefinementCriterion(
            cellDescription,solution,cellDescription.getCorrectorTimeStamp())
    );
    cellDescription.setPreviousRefinementStatus( evaluateRefinementCriterion(
            cellDescription,previousSolution,cellDescription.getPreviousCorrectorTimeStamp())
    );

    return cellDescription.getRefinementStatus()        !=_refineOrKeepOnFineGrid &&
           cellDescription.getPreviousRefinementStatus()!=_refineOrKeepOnFineGrid;
}

void exahype::solvers::ADERDGSolver::progressCollectiveRefinementOperationsInLeaveCell(
     CellDescription& fineGridCellDescription,
     const bool stillInRefiningMode) {
  switch ( fineGridCellDescription.getRefinementEvent() ) {
    case CellDescription::RefinementEvent::ErasingChildrenRequested:
      // evaluate refinement criterion now that fine grid cells have restricted their data
      if ( markPreviousAncestorForRefinement(fineGridCellDescription) ) {
        fineGridCellDescription.setRefinementEvent(CellDescription::RefinementEvent::ErasingChildren);
      } else { // veto erasing request
        changeCellToAncestor(fineGridCellDescription);
      }
      break;
    case CellDescription::RefinementEvent::ErasingChildren:
      //logInfo("progressCollectiveRefinementOperationsInLeaveCell(...)","ErasingChildren done");
      fineGridCellDescription.setRefinementEvent(CellDescription::RefinementEvent::None);
      break;
    case CellDescription::RefinementEvent::ChangeChildrenToVirtualChildrenRequested:
      // evaluate refinement criterion now that fine grid cells have restricted their data
      if ( markPreviousAncestorForRefinement(fineGridCellDescription) ) {
        fineGridCellDescription.setRefinementEvent(CellDescription::RefinementEvent::ChangeChildrenToVirtualChildren);
      } else { // veto erasing request
        changeCellToAncestor(fineGridCellDescription);
      }
      break;
    case CellDescription::ChangeChildrenToVirtualChildren:
      fineGridCellDescription.setHasVirtualChildren(true);
      fineGridCellDescription.setRefinementEvent(CellDescription::RefinementEvent::None);
      break;
    case CellDescription::RefinementEvent::ErasingVirtualChildrenRequested:
      fineGridCellDescription.setRefinementEvent(CellDescription::RefinementEvent::ErasingVirtualChildren);
      break;
    case CellDescription::RefinementEvent::ErasingVirtualChildren:
      fineGridCellDescription.setHasVirtualChildren(false);
      fineGridCellDescription.setRefinementEvent(CellDescription::RefinementEvent::None);
      break;
    default:
      break;
  }

  if (  // The children of this cell description have all flagged themselves and their parent (this cell) with Erase
      !stillInRefiningMode &&
      fineGridCellDescription.getType()==CellDescription::Type::Ancestor &&
      fineGridCellDescription.getRefinementEvent()==CellDescription::RefinementEvent::None &&
      fineGridCellDescription.getVetoErasingChildren()==false &&
      fineGridCellDescription.getRefinementStatus()==Erase &&
      fineGridCellDescription.getPreviousRefinementStatus()==Erase
  ) {
    //logInfo("progressCollectiveRefinementOperationsInLeaveCell(...)","ErasingChildren requested: "<<fineGridCellDescription.getRefinementStatus()<< ", "<<fineGridCellDescription.getPreviousRefinementStatus());
    fineGridCellDescription.setType(CellDescription::Type::Cell);
    fineGridCellDescription.setAugmentationStatus(0);
    fineGridCellDescription.setFacewiseAugmentationStatus(0); // implicit conversion
    fineGridCellDescription.setCommunicationStatus(CellCommunicationStatus);
    fineGridCellDescription.setFacewiseCommunicationStatus(CellCommunicationStatus); // implicit conversion
    ensureNecessaryMemoryIsAllocated(fineGridCellDescription);
    prepareVolumeDataRestriction(fineGridCellDescription);
    fineGridCellDescription.setRefinementEvent(CellDescription::RefinementEvent::ErasingChildrenRequested);
  }
}

void exahype::solvers::ADERDGSolver::eraseCellDescriptionIfNecessary(
    const int cellDescriptionsIndex,
    const int fineGridElement,
    CellDescription& coarseGridCellDescription) {
  tarch::multicore::Lock lock(CoarseGridSemaphore);
  const bool erasingChildren =
      coarseGridCellDescription.getRefinementEvent()==CellDescription::RefinementEvent::ErasingChildren;
  const bool changeChildrenToDescendants =
      coarseGridCellDescription.getRefinementEvent()==CellDescription::ChangeChildrenToVirtualChildren;
  const bool deaugmentingChildren =
      coarseGridCellDescription.getRefinementEvent()==CellDescription::RefinementEvent::ErasingVirtualChildren;
  lock.free();

  if ( changeChildrenToDescendants ) {
    CellDescription& fineGridCellDescription = getCellDescription(
        cellDescriptionsIndex,fineGridElement);

    // erase cell description // or change to descendant
    fineGridCellDescription.setType(CellDescription::Type::Descendant);
    fineGridCellDescription.setCommunicationStatus(0);
    fineGridCellDescription.setFacewiseCommunicationStatus(0); // implicit conversion
    ensureNoUnnecessaryMemoryIsAllocated(fineGridCellDescription);
  }
  else if ( erasingChildren || deaugmentingChildren ) {
    CellDescription& fineGridCellDescription = getCellDescription(
          cellDescriptionsIndex,fineGridElement);

    fineGridCellDescription.setType(CellDescription::Erased);
    fineGridCellDescription.setCommunicationStatus(0);
    fineGridCellDescription.setFacewiseCommunicationStatus(0); // implicit conversion
    ensureNoUnnecessaryMemoryIsAllocated(fineGridCellDescription);

    getCellDescriptions(cellDescriptionsIndex).erase(
        getCellDescriptions(cellDescriptionsIndex).begin()+fineGridElement);
  }
}

void exahype::solvers::ADERDGSolver::restrictVolumeDataIfErasingRequested(
    const CellDescription& fineGridCellDescription,
    const CellDescription& coarseGridCellDescription) {
//  assertion1(coarseGridCellDescription.getLimiterStatus()==CellDescription::LimiterStatus::Ok,
//      coarseGridCellDescription.toString()); // TODO(Dominic): Does not always apply see veto
  tarch::multicore::Lock lock(CoarseGridSemaphore);
  const bool restrictVolumeData =
      coarseGridCellDescription.getRefinementEvent()==CellDescription::RefinementEvent::ErasingChildrenRequested ||
      coarseGridCellDescription.getRefinementEvent()==CellDescription::RefinementEvent::ChangeChildrenToVirtualChildrenRequested;
  lock.free();

  if ( restrictVolumeData ) {
    //logInfo("restrictVolumeData(..)","restricting solution");

    tarch::la::Vector<DIMENSIONS,int> subcellIndex =
        exahype::amr::computeSubcellIndex(
            fineGridCellDescription.getOffset(),
            fineGridCellDescription.getSize(),coarseGridCellDescription.getOffset());

    // restrict values.
    tarch::multicore::Lock lock(RestrictionSemaphore);
    assertion1(fineGridCellDescription.getRefinementStatus()==-1,fineGridCellDescription.toString());
    assertion1(DataHeap::getInstance().isValidIndex(fineGridCellDescription.getSolutionIndex()),fineGridCellDescription.toString());
    assertion1(DataHeap::getInstance().isValidIndex(coarseGridCellDescription.getSolutionIndex()),coarseGridCellDescription.toString());
    assertion1(DataHeap::getInstance().isValidIndex(fineGridCellDescription.getPreviousSolutionIndex()),fineGridCellDescription.toString());
    assertion1(DataHeap::getInstance().isValidIndex(coarseGridCellDescription.getPreviousSolutionIndex()),coarseGridCellDescription.toString());

    const int levelFine   = fineGridCellDescription.getLevel();
    const int levelCoarse = coarseGridCellDescription.getLevel();
    assertion(levelCoarse < levelFine);

    if ( !DataHeap::getInstance().isValidIndex(fineGridCellDescription.getSolutionIndex()) ) {
      logError("restrictVolumeData(..)","solution not valid for cell="<<fineGridCellDescription.toString());
      std::abort();
    }

    // restrict current solution
    double* solutionFine   = static_cast<double*>(fineGridCellDescription.getSolution());
    double* solutionCoarse = static_cast<double*>(coarseGridCellDescription.getSolution());
    volumeUnknownsRestriction(
        solutionCoarse,solutionFine,
        levelCoarse,levelFine,
        subcellIndex);

    // restrict next solution
    double* previousSolutionFine   = static_cast<double*>(fineGridCellDescription.getPreviousSolution());
    double* previousSolutionCoarse = static_cast<double*>(coarseGridCellDescription.getPreviousSolution());
    volumeUnknownsRestriction(
        previousSolutionCoarse,previousSolutionFine,
        levelCoarse,levelFine,
        subcellIndex);

    // TODO(Dominic): Do later, move out

    // Reset the min and max
    const int numberOfObservables = getDMPObservables();
    if ( numberOfObservables>0 ) {
      double* solutionMin = static_cast<double*>(coarseGridCellDescription.getSolutionMin());
      std::fill_n(solutionMin,DIMENSIONS_TIMES_TWO*numberOfObservables,
          std::numeric_limits<double>::max());
      double* solutionMax = static_cast<double*>(coarseGridCellDescription.getSolutionMax());
      std::fill_n(solutionMax,DIMENSIONS_TIMES_TWO*numberOfObservables,
          -std::numeric_limits<double>::max()); // Be aware of "-"
    }

    // TODO(Dominic): What to do with the time step data for anarchic time stepping?
    // Tobias proposed some waiting procedure. Until they all have reached
    // a certain time level.
    //  coarseGridCellDescription.setCorrectorTimeStamp(fineGridCellDescription.getCorrectorTimeStamp());
    //  coarseGridCellDescription.setPredictorTimeStamp(fineGridCellDescription.getPredictorTimeStamp());
    //  coarseGridCellDescription.setCorrectorTimeStepSize(fineGridCellDescription.getCorrectorTimeStepSize());
    //  coarseGridCellDescription.setPredictorTimeStepSize(fineGridCellDescription.getPredictorTimeStepSize());
    // TODO(Dominic): Reconsider for anarchic time stepping.
    // coarseGridCellDescription.setCorrectorTimeStamp(fineGridCellDescription.getCorrectorTimeStamp());
    // coarseGridCellDescription.setPredictorTimeStamp(fineGridCellDescription.getPredictorTimeStamp());
    lock.free();
  }
}

void exahype::solvers::ADERDGSolver::ensureFineGridCoarseGridConsistency(
    CellDescription& fineGridCellDescription,
    const int coarseGridCellDescriptionsIndex) {

  const int coarseGridElement = tryGetElement(coarseGridCellDescriptionsIndex,fineGridCellDescription.getSolverNumber());
  if ( coarseGridElement!=exahype::solvers::Solver::NotFound ) {
    assertion2(
        fineGridCellDescription.getParentIndex()==coarseGridCellDescriptionsIndex ||
        fineGridCellDescription.getParentIndex()==multiscalelinkedcell::HangingVertexBookkeeper::InvalidAdjacencyIndex,
        coarseGridCellDescriptionsIndex,
        fineGridCellDescription.toString());
    fineGridCellDescription.setParentIndex(coarseGridCellDescriptionsIndex);

    #if defined(Asserts) || defined(Debug)
    assertion2(coarseGridElement==exahype::solvers::Solver::NotFound || fineGridCellDescription.getParentIndex()==coarseGridCellDescriptionsIndex,
        fineGridCellDescription.toString(), getCellDescription(coarseGridCellDescriptionsIndex,coarseGridElement).toString());
    #endif

  } else {
    fineGridCellDescription.setParentIndex(multiscalelinkedcell::HangingVertexBookkeeper::InvalidAdjacencyIndex);
  }
}

void exahype::solvers::ADERDGSolver::finaliseStateUpdates(
      const int solverNumber,
      CellInfo& cellInfo) {
  const int element = cellInfo.indexOfADERDGCellDescription(solverNumber);
  if ( element!=exahype::solvers::Solver::NotFound ) {
    CellDescription& cellDescription = cellInfo._ADERDGCellDescriptions[element];
    cellDescription.setRefinementFlag(false);
    cellDescription.setPreviousAugmentationStatus(cellDescription.getAugmentationStatus());
  }
}

////////////////////////////////////////
// CELL-LOCAL
////////////////////////////////////////
void exahype::solvers::ADERDGSolver::validateCellDescriptionData(
  const CellDescription& cellDescription,
  const bool validateTimeStepData,
  const bool afterCompression,
  const bool beforePrediction,
  const std::string& methodTraceOfCaller) const {
  #ifdef Asserts
  if ( _checkForNaNs && validateTimeStepData ) {
    assertion2(std::isfinite(cellDescription.getPredictorTimeStepSize()),
        cellDescription.toString(),toString());
    assertion3(cellDescription.getPredictorTimeStepSize()<
        std::numeric_limits<double>::max(),
        cellDescription.toString(),toString(),tarch::parallel::Node::getInstance().getRank());
    assertion2(cellDescription.getPredictorTimeStepSize()>0,
        cellDescription.toString(),toString());

    assertion2(std::isfinite(cellDescription.getPredictorTimeStamp()),
        cellDescription.toString(),toString());
    assertion2(cellDescription.getPredictorTimeStamp()<
        std::numeric_limits<double>::max(),
        cellDescription.toString(),toString());
    assertion2(cellDescription.getPredictorTimeStamp()>=0,
        cellDescription.toString(),toString());
  }

  assertion1(cellDescription.getRefinementEvent()==CellDescription::None,cellDescription.toString());
  assertion1(getType()==exahype::solvers::Solver::Type::ADERDG,cellDescription.toString());

  if ( _checkForNaNs && afterCompression) {
    // TODO(Dominic)
  } else if ( _checkForNaNs ) {
    assertion1(DataHeap::getInstance().isValidIndex(cellDescription.getSolutionIndex()),cellDescription.toString());
    assertion1(DataHeap::getInstance().isValidIndex(cellDescription.getUpdateIndex()),cellDescription.toString());
    assertion1(DataHeap::getInstance().isValidIndex(cellDescription.getExtrapolatedPredictorIndex()),cellDescription.toString());
    assertion1(DataHeap::getInstance().isValidIndex(cellDescription.getFluctuationIndex()),cellDescription.toString());

    double* luh  = static_cast<double*>(cellDescription.getSolution());
    double* lduh = static_cast<double*>(cellDescription.getUpdate());

    double* lQhbnd = static_cast<double*>(cellDescription.getExtrapolatedPredictor());
    double* lFhbnd = static_cast<double*>(cellDescription.getFluctuation());

    int dataPerCell             = getDataPerCell();
    int updateSize              = getUpdateSize();

    int dataPerCellBoundary     = getBndTotalSize();
    int unknownsPerCellBoundary = getBndFluxTotalSize();

    for (int i=0; i<dataPerCell; i++) {
      assertion4(tarch::la::equals(cellDescription.getCorrectorTimeStepSize(),0.0) || std::isfinite(luh[i]),
          cellDescription.toString(),toString(),methodTraceOfCaller,i);
    }
    if ( !beforePrediction ) {
      for (int i=0; i<updateSize; i++) {
       assertion4(tarch::la::equals(cellDescription.getCorrectorTimeStepSize(),0.0) || std::isfinite(lduh[i]),
           cellDescription.toString(),toString(),methodTraceOfCaller,i);
      }

      for (int i=0; i<dataPerCellBoundary; i++) {
        assertion4(tarch::la::equals(cellDescription.getCorrectorTimeStepSize(),0.0) || std::isfinite(lQhbnd[i]),
            cellDescription.toString(),toString(),methodTraceOfCaller,i);
      }

      for (int i=0; i<unknownsPerCellBoundary; i++) {
        assertion4(tarch::la::equals(cellDescription.getCorrectorTimeStepSize(),0.0) || std::isfinite(lFhbnd[i]),
            cellDescription.toString(),toString(),methodTraceOfCaller,i);
      }
    }
  }
  #endif
}

exahype::solvers::Solver::MeshUpdateEvent
exahype::solvers::ADERDGSolver::evaluateRefinementCriteriaAfterSolutionUpdate(
    CellDescription&                                           cellDescription,
    const tarch::la::Vector<DIMENSIONS_TIMES_TWO,signed char>& neighbourMergePerformed
) {
  cellDescription.setPreviousRefinementStatus(cellDescription.getRefinementStatus());

  cellDescription.setRefinementFlag(false);
  if ( cellDescription.getType()==CellDescription::Type::Cell ) {
    const double* solution = static_cast<double*>(cellDescription.getSolution());
    RefinementControl refinementControl = refinementCriterion(
                      solution,cellDescription.getOffset()+0.5*cellDescription.getSize(),
                      cellDescription.getSize(),
                      cellDescription.getCorrectorTimeStamp(), // must be called after advancing in time
                      cellDescription.getLevel());
    if (
        (refinementControl==RefinementControl::Refine ||
        (cellDescription.getLevel()==getMaximumAdaptiveMeshLevel()    &&
        refinementControl==RefinementControl::Keep))
    ) {
      cellDescription.setRefinementStatus(_refineOrKeepOnFineGrid);
      cellDescription.setRefinementFlag(true);
    } else if (
        cellDescription.getRefinementStatus()<_refineOrKeepOnFineGrid &&
        cellDescription.getLevel()<getMaximumAdaptiveMeshLevel()     &&
        refinementControl==RefinementControl::Keep
    ) {
      cellDescription.setRefinementStatus(Keep);
    }
    else if (
        cellDescription.getRefinementStatus()<=Keep &&
        refinementControl==RefinementControl::Erase
    ) {
      cellDescription.setRefinementStatus(Erase);
    }

    // update refinement status after prescribing refinement values
    updateRefinementStatus(cellDescription,neighbourMergePerformed);

    return
        (cellDescription.getLevel() < getMaximumAdaptiveMeshLevel() &&
         refinementControl==RefinementControl::Refine ) ?
            MeshUpdateEvent::RefinementRequested : MeshUpdateEvent::None;
  } else if ( cellDescription.getType()==CellDescription::Type::Descendant ) {
    // bottom up refinement criterion TODO(Dominic): Add to docu
    // We allow the halo region to diffuse into the virtual subcells
    // up to some point.
    updateRefinementStatus(cellDescription,neighbourMergePerformed);
    if (
        cellDescription.getRefinementStatus() > _refineOrKeepOnFineGrid-1 &&
        cellDescription.getLevel()==getMaximumAdaptiveMeshLevel()
    ) {
      cellDescription.setRefinementFlag(true);
      return MeshUpdateEvent::RefinementRequested;
    } else {
      return MeshUpdateEvent::None;
    }
  } else {
    cellDescription.setRefinementStatus(Pending); // Cannot override the refinement / limiter status in other cells
    return MeshUpdateEvent::None;
  }
}

exahype::solvers::Solver::UpdateResult exahype::solvers::ADERDGSolver::fusedTimeStepBody(
    CellDescription&                                           cellDescription,
    CellInfo&                                                  cellInfo,
    const tarch::la::Vector<DIMENSIONS_TIMES_TWO,signed char>& neighbourMergePerformed,
    const bool                                                 isFirstTimeStepOfBatch,
    const bool                                                 isLastTimeStepOfBatch,
    const bool                                                 isSkeletonCell,
    const bool                                                 mustBeDoneImmediately) {
  updateSolution(cellDescription,neighbourMergePerformed,isFirstTimeStepOfBatch);

  UpdateResult result;
  result._timeStepSize    = startNewTimeStepFused(cellDescription,isFirstTimeStepOfBatch,isLastTimeStepOfBatch);
  result._meshUpdateEvent = evaluateRefinementCriteriaAfterSolutionUpdate(cellDescription,neighbourMergePerformed);

  if (
      SpawnPredictionAsBackgroundJob &&
      !mustBeDoneImmediately &&
      !isSkeletonCell        &&
      isLastTimeStepOfBatch // only spawned in last iteration if a FusedTimeStepJob was spawned before
  ) {
    const int element = cellInfo.indexOfADERDGCellDescription(cellDescription.getSolverNumber());
    peano::datatraversal::TaskSet( new PredictionJob(
        *this, cellDescription, cellInfo._cellDescriptionsIndex,element,
        cellDescription.getCorrectorTimeStamp(),  // corrector time step data is correct; see docu
        cellDescription.getCorrectorTimeStepSize(),
        false/*is uncompressed*/, isSkeletonCell ));
  } else {
    performPredictionAndVolumeIntegralBody(
          cellDescription,
          cellDescription.getCorrectorTimeStamp(),  // corrector time step data is correct; see docu
          cellDescription.getCorrectorTimeStepSize(),
          false, isSkeletonCell );
<<<<<<< HEAD
    cellDescription.setHasCompletedTimeStep(true);
  } else {
    cellDescription.setHasCompletedTimeStep(false);
    peano::datatraversal::TaskSet( new PredictionJob(
        *this, cellDescription, cellDescriptionsIndex, element,
        cellDescription.getCorrectorTimeStamp(),  // corrector time step data is correct; see docu
        cellDescription.getCorrectorTimeStepSize(),
        false/*is uncompressed*/, isSkeletonCell ));
=======
>>>>>>> 71bfb189
  }
  return result;
}

exahype::solvers::Solver::UpdateResult exahype::solvers::ADERDGSolver::fusedTimeStepOrRestrict(
    const int  solverNumber,
    CellInfo&  cellInfo,
    const bool isFirstTimeStepOfBatch,
    const bool isLastTimeStepOfBatch,
    const bool isAtRemoteBoundary) {
  const int element = cellInfo.indexOfADERDGCellDescription(solverNumber);
  if ( element != NotFound ) {
    CellDescription& cellDescription = cellInfo._ADERDGCellDescriptions[element];
    cellDescription.setHasCompletedTimeStep(false);

    if ( cellDescription.getType()==CellDescription::Type::Cell ) {
      const bool isAMRSkeletonCell     = cellDescription.getHasVirtualChildren();
      const bool isSkeletonCell        = isAMRSkeletonCell || isAtRemoteBoundary;
      const bool mustBeDoneImmediately = isSkeletonCell && PredictionSweeps==1;

      if (
          (SpawnUpdateAsBackgroundJob || (SpawnPredictionAsBackgroundJob && !isLastTimeStepOfBatch)) &&
          !mustBeDoneImmediately
      ) {
        peano::datatraversal::TaskSet( new FusedTimeStepJob(
            *this, cellDescription, cellInfo, isFirstTimeStepOfBatch, isLastTimeStepOfBatch, isSkeletonCell) );
        return UpdateResult();
      } else {
        return
            fusedTimeStepBody(
<<<<<<< HEAD
                cellDescription,cellInfo._cellDescriptionsIndex,element,
                isFirstIterationOfBatch,isLastIterationOfBatch,isSkeletonCell, mustBeDoneImmediately,
                cellDescription.getNeighbourMergePerformed() );
      } else {
        cellDescription.setHasCompletedTimeStep(false); // done here in order to skip lookup of cell description in job constructor
        peano::datatraversal::TaskSet spawn( new FusedTimeStepJob(*this,
          cellDescription, cellInfo._cellDescriptionsIndex, element,isSkeletonCell) );
        return UpdateResult();
=======
                cellDescription,cellInfo,cellDescription.getNeighbourMergePerformed(),
                isFirstTimeStepOfBatch,isLastTimeStepOfBatch,
                isSkeletonCell,mustBeDoneImmediately );
>>>>>>> 71bfb189
      }
    } else if (
        cellDescription.getType()==CellDescription::Type::Descendant &&
        cellDescription.getCommunicationStatus()>=MinimumCommunicationStatusForNeighbourCommunication
    ) {
      restrictToTopMostParent(cellDescription);
      cellDescription.setHasCompletedTimeStep(true);
      // TODO(Dominic): Evaluate ref crit here too // halos
      return UpdateResult();
    } else {
      cellDescription.setHasCompletedTimeStep(true);
      return UpdateResult();
    }
  } else {
    return UpdateResult();
  }
}

exahype::solvers::Solver::UpdateResult exahype::solvers::ADERDGSolver::updateBody(
    CellDescription&                                           cellDescription,
    CellInfo&                                                  cellInfo,
    const tarch::la::Vector<DIMENSIONS_TIMES_TWO,signed char>& neighbourMergePerformed,
    const bool                                                 isAtRemoteBoundary) {
  assertion1(cellDescription.getType()==CellDescription::Type::Cell,cellDescription.toString());
  uncompress(cellDescription);

  UpdateResult result;
  updateSolution(cellDescription,neighbourMergePerformed,true);
  result._timeStepSize    = startNewTimeStep(cellDescription);
  result._meshUpdateEvent = evaluateRefinementCriteriaAfterSolutionUpdate(cellDescription,neighbourMergePerformed);

  compress(cellDescription,isAtRemoteBoundary);

  cellDescription.setHasCompletedTimeStep(true); // required as prediction checks the flag too. Field should be renamed "setHasCompletedLastOperation(...)".
  return result;
}

exahype::solvers::Solver::UpdateResult exahype::solvers::ADERDGSolver::updateOrRestrict(
      const int  solverNumber,
      CellInfo&  cellInfo,
      const bool isAtRemoteBoundary){
  const int element = cellInfo.indexOfADERDGCellDescription(solverNumber);
  if ( element != NotFound ) {
    CellDescription& cellDescription = cellInfo._ADERDGCellDescriptions[element];
    cellDescription.setHasCompletedTimeStep(false);

    if (
        cellDescription.getType()==CellDescription::Type::Cell &&
        SpawnUpdateAsBackgroundJob
    ) {
      peano::datatraversal::TaskSet (
          new UpdateJob( *this, cellDescription, cellInfo, isAtRemoteBoundary ) );
      return UpdateResult();
    }
    else if (
        cellDescription.getType()==CellDescription::Type::Cell
    ) {
      return updateBody(cellDescription,cellInfo,cellDescription.getNeighbourMergePerformed(),isAtRemoteBoundary);
    }
    else if (
        cellDescription.getType()==CellDescription::Type::Descendant &&
        cellDescription.getCommunicationStatus()>=MinimumCommunicationStatusForNeighbourCommunication
    ) {
      restrictToTopMostParent(cellDescription);
      cellDescription.setHasCompletedTimeStep(true);
      // TODO(Dominic): Evaluate ref crit here too // halos
      return UpdateResult();
    }
    else {
      cellDescription.setHasCompletedTimeStep(true);
      return UpdateResult();
    }
  }
  else {
    return UpdateResult();
  }
}

void exahype::solvers::ADERDGSolver::compress(
      const int solverNumber,
      CellInfo& cellInfo,
      const bool isAtRemoteBoundary) const {
  const int element = cellInfo.indexOfADERDGCellDescription(solverNumber);
  if ( element!=NotFound ) {
    CellDescription& cellDescription = cellInfo._ADERDGCellDescriptions[element];
    if (cellDescription.getType()==CellDescription::Type::Cell) {
      const bool isSkeletonCell = cellDescription.getHasVirtualChildren();
      compress(cellDescription,isSkeletonCell);
    }
  }
}

void exahype::solvers::ADERDGSolver::performPredictionAndVolumeIntegralBody(
    CellDescription& cellDescription,
    const double predictorTimeStamp,
    const double predictorTimeStepSize,
    const bool   uncompressBefore,
    const bool   isSkeletonCell ) {
  if (uncompressBefore) { uncompress(cellDescription); }

  validateCellDescriptionData(cellDescription,true,false,true,"exahype::solvers::ADERDGSolver::performPredictionAndVolumeIntegralBody [pre]");

  double* luh    = static_cast<double*>(cellDescription.getSolution());
  double* lduh   = static_cast<double*>(cellDescription.getUpdate());
  double* lQhbnd = static_cast<double*>(cellDescription.getExtrapolatedPredictor());
  double* lGradQhbnd = static_cast<double*>(cellDescription.getExtrapolatedPredictorGradient());
  double* lFhbnd = static_cast<double*>(cellDescription.getFluctuation());


  #ifdef Asserts
  for (int i=0; i<getDataPerCell(); i++) { // cellDescription.getCorrectorTimeStepSize==0.0 is an initial condition
    assertion3(tarch::la::equals(cellDescription.getCorrectorTimeStepSize(),0.0) || std::isfinite(luh[i]),cellDescription.toString(),"performPredictionAndVolumeIntegral(...)",i);
  }
  #endif

  #if !defined(SharedMemoryParallelisation) && !defined(Parallel) && defined(Asserts)
  static int counter = 0;
  static double timeStamp = 0;
  if ( !tarch::la::equals(timeStamp,_minCorrectorTimeStamp,1e-9) ) {
    logInfo("performPredictionAndVolumeIntegralBody(...)","#predictions="<<counter);
    timeStamp = _minCorrectorTimeStamp;
    counter=0;
  }
  counter++;
  #endif

  // TODO(Lukas) Change back, or refactor.
  const auto correctorTimeStamp = cellDescription.getCorrectorTimeStamp();
  const auto correctorTimeStepSize = cellDescription.getCorrectorTimeStepSize();

  fusedSpaceTimePredictorVolumeIntegral(
      lduh,lQhbnd,lGradQhbnd,lFhbnd,
      luh,
      cellDescription.getOffset()+0.5*cellDescription.getSize(),
      cellDescription.getSize(),
      //predictorTimeStamp,
      correctorTimeStamp,
      //correctorTimeStepSize);
      predictorTimeStepSize);

  compress(cellDescription,isSkeletonCell);

  validateCellDescriptionData(cellDescription,true,true,false,"exahype::solvers::ADERDGSolver::performPredictionAndVolumeIntegralBody [post]");

  cellDescription.setHasCompletedTimeStep(true);
}

void exahype::solvers::ADERDGSolver::performPredictionAndVolumeIntegral(
    const int    solverNumber,
    CellInfo&    cellInfo,
    const double predictorTimeStamp,
    const double predictorTimeStepSize,
    const bool   uncompressBefore,
    const bool   isAtRemoteBoundary) {
  const int element = cellInfo.indexOfADERDGCellDescription(solverNumber);
  CellDescription& cellDescription = cellInfo._ADERDGCellDescriptions[element];

  if ( cellDescription.getType()==CellDescription::Type::Cell ) {
    cellDescription.setHasCompletedTimeStep(false);

    const bool isAMRSkeletonCell     = cellDescription.getHasVirtualChildren();
    const bool isSkeletonCell        = isAMRSkeletonCell || isAtRemoteBoundary;
    const bool mustBeDoneImmediately = isSkeletonCell && PredictionSweeps==1;

    if ( SpawnPredictionAsBackgroundJob && !mustBeDoneImmediately ) {
      peano::datatraversal::TaskSet( new PredictionJob(
              *this, cellDescription, cellInfo._cellDescriptionsIndex, element,
              predictorTimeStamp,predictorTimeStepSize,
              uncompressBefore,isSkeletonCell) );
    }
    else {
      performPredictionAndVolumeIntegralBody(
          cellDescription,
          predictorTimeStamp,predictorTimeStepSize,
          uncompressBefore,isSkeletonCell);
    }
<<<<<<< HEAD
    else {
      cellDescription.setHasCompletedTimeStep(false);
      peano::datatraversal::TaskSet ( new PredictionJob(
          *this, cellDescription, cellInfo._cellDescriptionsIndex, element,predictorTimeStamp,predictorTimeStepSize,
          uncompressBefore,isSkeletonCell ) );
=======
  }
}

void exahype::solvers::ADERDGSolver::performPredictionAndVolumeIntegral(
    const int solverNumber,
    CellInfo& cellInfo,
    const bool isAtRemoteBoundary) {
  const int element = cellInfo.indexOfADERDGCellDescription(solverNumber);
  if ( element != Solver::NotFound ) {
    CellDescription& cellDescription = cellInfo._ADERDGCellDescriptions[element];

    const bool isAMRSkeletonCell = cellDescription.getHasVirtualChildren();
    const bool isSkeletonCell    = isAMRSkeletonCell || isAtRemoteBoundary;

    waitUntilCompletedTimeStep(cellDescription,isSkeletonCell,false);
    synchroniseTimeStepping(cellDescription);

    if ( cellDescription.getType()==CellDescription::Type::Cell ) {
      performPredictionAndVolumeIntegral(solverNumber,cellInfo,
          cellDescription.getPredictorTimeStamp(),
          cellDescription.getPredictorTimeStepSize(),
          true,isAtRemoteBoundary);
>>>>>>> 71bfb189
    }
  }
}

double exahype::solvers::ADERDGSolver::computeTimeStepSize(CellDescription& cellDescription) {
  if( cellDescription.getType()==CellDescription::Type::Cell ) {
    assertion1( cellDescription.getRefinementEvent()==CellDescription::None,cellDescription.toString());
    const double* luh = static_cast<double*>(cellDescription.getSolution());

    validateCellDescriptionData(cellDescription,false,false,true,"computeTimeStepSizes(...)");
    double admissibleTimeStepSize = stableTimeStepSize(luh,cellDescription.getSize());
    assertion2(!_checkForNaNs || admissibleTimeStepSize>0,admissibleTimeStepSize,cellDescription.toString());

    assertion3(!_checkForNaNs || admissibleTimeStepSize<std::numeric_limits<double>::max(),std::numeric_limits<double>::max(),admissibleTimeStepSize,cellDescription.toString());
    assertion2(!_checkForNaNs || std::isfinite(admissibleTimeStepSize),admissibleTimeStepSize,cellDescription.toString());

    return admissibleTimeStepSize;
  } else {
    return std::numeric_limits<double>::max();
  }
}


double exahype::solvers::ADERDGSolver::startNewTimeStepFused(
    CellDescription& cellDescription,
    const bool firstBatchIteration,
    const bool lastBatchIteration) {
  if (cellDescription.getType()==CellDescription::Type::Cell) {
    double admissibleTimeStepSize = computeTimeStepSize(cellDescription);

    // Direct update of the cell description time steps
    // Note that these local quantities might
    // be overwritten again by the synchronisation
    // happening in the next time step.

    // n-1
    if (firstBatchIteration) {
      cellDescription.setPreviousCorrectorTimeStamp(cellDescription.getCorrectorTimeStamp());
      cellDescription.setPreviousCorrectorTimeStepSize(cellDescription.getCorrectorTimeStepSize());
    }

    // n
    cellDescription.setCorrectorTimeStamp(cellDescription.getPredictorTimeStamp());
    cellDescription.setCorrectorTimeStepSize(cellDescription.getPredictorTimeStepSize());

    // n+1
    cellDescription.setPredictorTimeStamp(
        cellDescription.getPredictorTimeStamp() + cellDescription.getPredictorTimeStepSize());
    if (lastBatchIteration) { // freeze the predictor time step size until last iteration
      cellDescription.setPredictorTimeStepSize(admissibleTimeStepSize);
    }

    return admissibleTimeStepSize; // still reduce the admissibile time step size over multiple iterations
  } else {
    return std::numeric_limits<double>::max();
  }
}

double exahype::solvers::ADERDGSolver::startNewTimeStep(CellDescription& cellDescription) {
  if (cellDescription.getType()==CellDescription::Type::Cell) {
    double admissibleTimeStepSize = computeTimeStepSize(cellDescription);

    // Direct update of the cell description time steps
    // Note that these local quantities might
    // be overwritten again by the synchronisation
    // happening in the next time step.

    // n-1
    cellDescription.setPreviousCorrectorTimeStamp(cellDescription.getCorrectorTimeStamp());
    cellDescription.setPreviousCorrectorTimeStepSize(cellDescription.getCorrectorTimeStepSize());

    // n
    cellDescription.setCorrectorTimeStamp(
        cellDescription.getCorrectorTimeStamp()+cellDescription.getCorrectorTimeStepSize());
    cellDescription.setCorrectorTimeStepSize(admissibleTimeStepSize);

    cellDescription.setPredictorTimeStamp(cellDescription.getCorrectorTimeStamp()); // just copy the stuff over
    cellDescription.setPredictorTimeStepSize(cellDescription.getCorrectorTimeStepSize());

    return admissibleTimeStepSize;
  } else {
    return std::numeric_limits<double>::max();
  }
}

double exahype::solvers::ADERDGSolver::updateTimeStepSizes(CellDescription& cellDescription,const bool fused) {
  const double admissibleTimeStepSize = computeTimeStepSize(cellDescription);

  cellDescription.setCorrectorTimeStepSize( admissibleTimeStepSize );
  cellDescription.setPredictorTimeStepSize( admissibleTimeStepSize );
  if ( fused ) {
    cellDescription.setPredictorTimeStamp   ( cellDescription.getCorrectorTimeStamp()+admissibleTimeStepSize );
  } else {
    cellDescription.setPredictorTimeStamp   ( cellDescription.getCorrectorTimeStamp() );
  }
  cellDescription.setHasCompletedTimeStep(true);
  return admissibleTimeStepSize;
}

double exahype::solvers::ADERDGSolver::updateTimeStepSizes(
    const int solverNumber,CellInfo& cellInfo,const bool fused) {
  const int element = cellInfo.indexOfADERDGCellDescription(solverNumber);
  if ( element != NotFound ) {
    return updateTimeStepSizes(cellInfo._ADERDGCellDescriptions[element],fused);
  } else {
    return std::numeric_limits<double>::max();
  }
}

void exahype::solvers::ADERDGSolver::rollbackToPreviousTimeStep(CellDescription& cellDescription) const {
  // n+1
  cellDescription.setPredictorTimeStamp   (cellDescription.getPreviousCorrectorTimeStamp());
  cellDescription.setPredictorTimeStepSize(cellDescription.getPreviousCorrectorTimeStepSize());

  // n
  cellDescription.setCorrectorTimeStamp   (cellDescription.getPreviousCorrectorTimeStamp());
  cellDescription.setCorrectorTimeStepSize(cellDescription.getPreviousCorrectorTimeStepSize());

  // n-1
  cellDescription.setPreviousCorrectorTimeStamp(std::numeric_limits<double>::max());
  cellDescription.setPreviousCorrectorTimeStepSize(std::numeric_limits<double>::max()); // TODO(Dominic): get rid of the last time level.
}

void exahype::solvers::ADERDGSolver::rollbackToPreviousTimeStepFused(CellDescription& cellDescription) const {
  // n+1
  cellDescription.setPredictorTimeStamp   (
      cellDescription.getPreviousCorrectorTimeStamp()+cellDescription.getPreviousCorrectorTimeStepSize());
  cellDescription.setPredictorTimeStepSize(cellDescription.getCorrectorTimeStepSize());

  // n
  cellDescription.setCorrectorTimeStamp(cellDescription.getPreviousCorrectorTimeStamp());
  cellDescription.setCorrectorTimeStepSize(cellDescription.getPreviousCorrectorTimeStepSize());

  // n-1
  cellDescription.setPreviousCorrectorTimeStamp(std::numeric_limits<double>::max());
  cellDescription.setPreviousCorrectorTimeStepSize(std::numeric_limits<double>::max()); // TODO(Dominic): get rid of the last time level.
}

void exahype::solvers::ADERDGSolver::adjustSolutionDuringMeshRefinement(
    const int solverNumber,
    CellInfo& cellInfo) {
  const int element = cellInfo.indexOfADERDGCellDescription(solverNumber);
  if ( element != NotFound ) {
    CellDescription& cellDescription = cellInfo._ADERDGCellDescriptions[element];
    const bool isInitialMeshRefinement = getMeshUpdateEvent()==MeshUpdateEvent::InitialRefinementRequested;
    if ( exahype::solvers::Solver::SpawnAMRBackgroundJobs ) {
      peano::datatraversal::TaskSet( new AdjustSolutionDuringMeshRefinementJob(*this,cellDescription,isInitialMeshRefinement));
    } else {
      adjustSolutionDuringMeshRefinementBody(cellDescription,isInitialMeshRefinement);
    }
  }
}

void exahype::solvers::ADERDGSolver::adjustSolutionDuringMeshRefinementBody(
    CellDescription& cellDescription,
    const bool isInitialMeshRefinement) {
  synchroniseTimeStepping(cellDescription);

  if ( cellDescription.getType()==CellDescription::Type::Cell ) {
    assertion1(
        cellDescription.getRefinementEvent()==CellDescription::RefinementEvent::None ||
        cellDescription.getRefinementEvent()==CellDescription::RefinementEvent::Prolongating
        ,cellDescription.toString());

    if (cellDescription.getRefinementEvent()==CellDescription::RefinementEvent::Prolongating) {
      prolongateVolumeData(cellDescription,isInitialMeshRefinement);
      cellDescription.setRefinementEvent(CellDescription::RefinementEvent::None);
    }
    
    adjustSolution(cellDescription);
    markForRefinement(cellDescription);
  }
}

void exahype::solvers::ADERDGSolver::adjustSolution(CellDescription& cellDescription) {
  assertion1(cellDescription.getType()==CellDescription::Type::Cell,cellDescription.toString());    
  assertion1(
      cellDescription.getRefinementEvent()==CellDescription::RefinementEvent::None ||
      cellDescription.getRefinementEvent()==CellDescription::RefinementEvent::ErasingChildrenRequested
      ,cellDescription.toString());

  double* solution = static_cast<double*>(cellDescription.getSolution());
  adjustSolution(
      solution,
      cellDescription.getOffset()+0.5*cellDescription.getSize(),
      cellDescription.getSize(),
      cellDescription.getCorrectorTimeStamp(),
      cellDescription.getCorrectorTimeStepSize());

  double* previousSolution = static_cast<double*>(cellDescription.getPreviousSolution());
  adjustSolution(
      previousSolution,
      cellDescription.getOffset()+0.5*cellDescription.getSize(),
      cellDescription.getSize(),
      cellDescription.getPreviousCorrectorTimeStamp(),
      cellDescription.getPreviousCorrectorTimeStepSize());

  // touch first hte other arrays



  #ifdef Asserts
  if ( _checkForNaNs ) {
    for (int i=0; i<getDataPerCell(); i++) {
      assertion3(std::isfinite(solution[i]),cellDescription.toString(),"adjustSolution(...)",i);
    }
  }
  #endif
}

void exahype::solvers::ADERDGSolver::updateSolution(
    CellDescription&                                           cellDescription,
    const tarch::la::Vector<DIMENSIONS_TIMES_TWO,signed char>& neighbourMergePerformed,
    const bool                                                 backupPreviousSolution) {
  if (
    cellDescription.getType()==CellDescription::Type::Cell &&
    cellDescription.getRefinementEvent()==CellDescription::None
  ) {
    if ( !tarch::la::equals(neighbourMergePerformed,static_cast<signed char>(true)) && !ProfileUpdate ) {
      logError("updateSolution(...)","Riemann solve was not performed on all faces of cell= "<<cellDescription.toString());
      std::terminate();
    }
    double* update = static_cast<double*>(cellDescription.getUpdate());

    #ifdef Asserts
    assertion1( tarch::la::equals(neighbourMergePerformed,static_cast<signed char>(true)) || ProfileUpdate,cellDescription.toString());
    if ( _checkForNaNs ) {
      for (int i=0; i<getUnknownsPerCell(); i++) { // update does not store parameters
        assertion3(tarch::la::equals(cellDescription.getCorrectorTimeStepSize(),0.0)  || std::isfinite(update[i]),cellDescription.toString(),"updateSolution",i);
      }
    }
    assertion1(cellDescription.getCorrectorTimeStamp()<std::numeric_limits<double>::max(),cellDescription.toString());
    assertion1(cellDescription.getCorrectorTimeStepSize()<std::numeric_limits<double>::max(),cellDescription.toString());
    #if !defined(SharedMemoryParallelisation) && !defined(Parallel)
    static int counter = 0;
    static double timeStamp = 0;
    if ( !tarch::la::equals(timeStamp,_minCorrectorTimeStamp,1e-9) ) {
      logInfo("mergeNeighboursData(...)","#updateSolution="<<counter);
      timeStamp = _minCorrectorTimeStamp;
      counter=0;
    }
    counter++;
    #endif
    #endif

    // gather surface integral
    const int dofsPerFace = getBndFluxSize(); // TODO(Dominic): Reintroduce surfaceIntegral??
    for (int direction=0; direction<DIMENSIONS; direction++) {
      for (int orientation=0; orientation<2; orientation++) {
        const int faceIndex=2*direction+orientation;
        if ( cellDescription.getFacewiseAugmentationStatus(faceIndex)<MaximumAugmentationStatus ) { // ignore Ancestors
          const double* const lFhbnd = static_cast<double*>(cellDescription.getFluctuation()) + dofsPerFace * faceIndex;
          faceIntegral(update,lFhbnd,direction,orientation,0/*implicit conversion*/,0,cellDescription.getSize());
        }
      }
    }

    if ( backupPreviousSolution ) {
      // perform the update
      swapSolutionAndPreviousSolution(cellDescription); // solution is overwritten with the current solution plus the update,
                                                        // while update is remebered as the current solution.
      double* solution         = static_cast<double*>(cellDescription.getSolution());
      double* previousSolution = static_cast<double*>(cellDescription.getPreviousSolution());
      solutionUpdate(solution,previousSolution,update,cellDescription.getCorrectorTimeStepSize());
    } else {
      double* solution = static_cast<double*>(cellDescription.getSolution());
      solutionUpdate(solution,solution,update,cellDescription.getCorrectorTimeStepSize());
    }

    double* solution = static_cast<double*>(cellDescription.getSolution());
    adjustSolution(
        solution,
        cellDescription.getOffset()+0.5*cellDescription.getSize(),
        cellDescription.getSize(),
        cellDescription.getCorrectorTimeStamp()+cellDescription.getCorrectorTimeStepSize(),
        cellDescription.getCorrectorTimeStepSize());

    // only for profiling
    if ( Solver::ProfileUpdate ) { swapSolutionAndPreviousSolution(cellDescription); }

    #ifdef Asserts
    if ( _checkForNaNs ) {
      for (int i=0; i<getUnknownsPerCell(); i++) { // update does not store parameters
        assertion3(std::isfinite(solution[i]),cellDescription.toString(),"updateSolution(...)",i);
      }
    }
    #endif
  }
  assertion(cellDescription.getRefinementEvent()==CellDescription::None);

  // update helper status // TODO(Dominic): Check if we can work with the reduced values in the neighbour exchange
  updateCommunicationStatus(cellDescription);
  // marking for augmentation
  updateAugmentationStatus(cellDescription);
}

void exahype::solvers::ADERDGSolver::swapSolutionAndPreviousSolution(CellDescription& cellDescription) const {
  assertion(cellDescription.getType()==CellDescription::Type::Cell);
  assertion(cellDescription.getRefinementEvent()==CellDescription::None);

  // Simply swap the heap indices
  const int previousSolutionIndex      = cellDescription.getPreviousSolutionIndex();
  void* previousSolution = cellDescription.getPreviousSolution(); // pointer
  cellDescription.setPreviousSolutionIndex(cellDescription.getSolutionIndex());
  cellDescription.setPreviousSolution(cellDescription.getSolution());
  cellDescription.setSolutionIndex(previousSolutionIndex);
  cellDescription.setSolution(previousSolution);
}

void exahype::solvers::ADERDGSolver::prolongateObservablesMinAndMax(
    const CellDescription& cellDescription,
    const CellDescription& parentCellDescription) const {
  const int numberOfObservables = getDMPObservables();
  for (int faceIndex = 0; faceIndex < DIMENSIONS_TIMES_TWO; ++faceIndex) {
    if ( cellDescription.getFacewiseCommunicationStatus(faceIndex)==CellCommunicationStatus ) { // TODO(Dominic): If the grid changes dynamically during the time steps,
      // fine
      double* minFine = static_cast<double*>(cellDescription.getSolutionMin()) + numberOfObservables * faceIndex;
      double* maxFine = static_cast<double*>(cellDescription.getSolutionMax()) + numberOfObservables * faceIndex;
      // coarse
      const double* minCoarse = static_cast<double*>(parentCellDescription.getSolutionMin()) +  numberOfObservables * faceIndex;
      const double* maxCoarse = static_cast<double*>(parentCellDescription.getSolutionMax()) +  numberOfObservables * faceIndex;

      std::copy_n( minCoarse,numberOfObservables, minFine );
      std::copy_n( maxCoarse,numberOfObservables, maxFine );
    }
  }
}

void exahype::solvers::ADERDGSolver::prolongateFaceDataToDescendant(
    CellDescription& cellDescription,
    const CellDescription& parentCellDescription,
    const tarch::la::Vector<DIMENSIONS,int>& subcellIndex) {
  assertion(parentCellDescription.getSolverNumber() == cellDescription.getSolverNumber());
  assertion(parentCellDescription.getType() == CellDescription::Type::Cell ||
            parentCellDescription.getType() == CellDescription::Type::Descendant);

  const int levelFine   = cellDescription.getLevel();
  const int levelCoarse = parentCellDescription.getLevel();
  assertion(levelCoarse < levelFine);

  double* update = static_cast<double*>(cellDescription.getUpdate());
  std::fill_n(update,getUpdateSize(),0.0);

  for (int faceIndex = 0; faceIndex < DIMENSIONS_TIMES_TWO; ++faceIndex) {
    const int direction = faceIndex/2;
    if ( cellDescription.getFacewiseCommunicationStatus(faceIndex)==CellCommunicationStatus ) { // TODO(Dominic): If the grid changes dynamically during the time steps,
      assertion( exahype::amr::faceIsOnBoundaryOfParent(faceIndex,subcellIndex,levelFine-levelCoarse) ); // necessary but not sufficient

      logDebug("prolongateFaceDataToDescendant(...)","cell=" << cellDescription.getOffset() <<
               ",level=" << cellDescription.getLevel() <<
               ",face=" << faceIndex <<
               ",subcellIndex" << subcellIndex.toString() <<
               " to " <<
               " parentCell="<<parentCellDescription.getOffset()<<
               " level="<<parentCellDescription.getLevel());

      // extrapolated predictor and flux interpolation
      // extrapolated predictor
      assertion1(DataHeap::getInstance().isValidIndex(cellDescription.getExtrapolatedPredictorIndex()),cellDescription.toString());
      assertion1(DataHeap::getInstance().isValidIndex(parentCellDescription.getExtrapolatedPredictorIndex()),parentCellDescription.toString());

      const int dataPerFace = getBndFaceSize();
      const int dofsPerFace  = getBndFluxSize();

      // fine
      double* lQhbndFine = static_cast<double*>(cellDescription.getExtrapolatedPredictor()) + dataPerFace * faceIndex; // TODO(Dominic ): Pointer should be obtained only once
      double* lFhbndFine = static_cast<double*>(cellDescription.getFluctuation())           + dofsPerFace  * faceIndex ;
      // coarse
      const double* lQhbndCoarse = static_cast<double*>(parentCellDescription.getExtrapolatedPredictor()) + dataPerFace * faceIndex;
      const double* lFhbndCoarse = static_cast<double*>(parentCellDescription.getFluctuation()          ) + dofsPerFace  * faceIndex;

      faceUnknownsProlongation(lQhbndFine,lFhbndFine,lQhbndCoarse,lFhbndCoarse, levelCoarse, levelFine,
                               exahype::amr::getSubfaceIndex(subcellIndex,direction));

      // time step data TODO(LTS), still need veto
      cellDescription.setPredictorTimeStamp(parentCellDescription.getPredictorTimeStamp());
      cellDescription.setPredictorTimeStepSize(parentCellDescription.getPredictorTimeStepSize());
    }
  }

  if ( getDMPObservables()>0 ) {
    prolongateObservablesMinAndMax(cellDescription,parentCellDescription);
  }

  cellDescription.setHasCompletedTimeStep(true);
}

void exahype::solvers::ADERDGSolver::prolongateFaceData(
    const int solverNumber,
    CellInfo& cellInfo,
    const bool isAtRemoteBoundary) {
  const int element = cellInfo.indexOfADERDGCellDescription(solverNumber);

  if ( element != Solver::NotFound ) {
    CellDescription& cellDescription = cellInfo._ADERDGCellDescriptions[element];

    if (
        cellDescription.getType()==CellDescription::Type::Descendant &&
        cellDescription.getCommunicationStatus()>=MinimumCommunicationStatusForNeighbourCommunication &&
        isValidCellDescriptionIndex(cellDescription.getParentIndex()) // might be at master-worker boundary
    ) {
        if (
            !SpawnProlongationAsBackgroundJob ||
            isAtRemoteBoundary
        ) {
          exahype::solvers::Solver::SubcellPosition subcellPosition =
              exahype::amr::computeSubcellPositionOfDescendant<CellDescription,Heap,false>( // look up next parent which might be a Cell or Descendant
                  cellDescription);
          assertion2(Heap::getInstance().isValidIndex(
                subcellPosition.parentCellDescriptionsIndex),
                subcellPosition.parentCellDescriptionsIndex,cellDescription.toString());

          CellDescription& parentCellDescription = getCellDescription(
              subcellPosition.parentCellDescriptionsIndex,subcellPosition.parentElement);
          assertion1(parentCellDescription.getType()==CellDescription::Type::Cell ||
                     parentCellDescription.getType()==CellDescription::Type::Descendant
                     ,parentCellDescription.toString());

          waitUntilCompletedTimeStep<CellDescription>(parentCellDescription,true,false); // TODO(Dominic): We wait for skeleton jobs here. It might make sense to receiveDanglingMessages here too
          prolongateFaceDataToDescendant(cellDescription,parentCellDescription,subcellPosition.subcellIndex);
        } else {
          exahype::solvers::Solver::SubcellPosition subcellPosition =
              exahype::amr::computeSubcellPositionOfDescendant<CellDescription,Heap,true>( // look up top-most parent which is a Cell
                  cellDescription);
          assertion2(Heap::getInstance().isValidIndex(
                      subcellPosition.parentCellDescriptionsIndex),
                      subcellPosition.parentCellDescriptionsIndex,cellDescription.toString());

          CellDescription& parentCellDescription = getCellDescription(
              subcellPosition.parentCellDescriptionsIndex,subcellPosition.parentElement);
          assertion1(parentCellDescription.getType()==CellDescription::Type::Cell,parentCellDescription.toString());

          waitUntilCompletedTimeStep<CellDescription>(parentCellDescription,true,false); // TODO(Dominic): We wait for skeleton jobs here. It might make sense to receiveDanglingMessages here too
          cellDescription.setHasCompletedTimeStep(false); // done here in order to skip lookup of cell description in job constructor
          peano::datatraversal::TaskSet spawn( new ProlongationJob( *this,
              cellDescription, parentCellDescription, subcellPosition.subcellIndex) );
        }
      }
      assertion2(
          cellDescription.getType()!=CellDescription::Type::Descendant ||
          isValidCellDescriptionIndex(cellDescription.getParentIndex()),
          cellDescription.toString(),
          tarch::parallel::Node::getInstance().getRank());
  }
}

void exahype::solvers::ADERDGSolver::restrictObservablesMinAndMax(
    const CellDescription& cellDescription,
    const CellDescription& parentCellDescription) const {
  const int numberOfObservables = getDMPObservables();
  for (int faceIndex=0; faceIndex<DIMENSIONS_TIMES_TWO; faceIndex++) {
    if ( cellDescription.getFacewiseCommunicationStatus(faceIndex)==CellCommunicationStatus ) {
      // fine
      const double* minFine = static_cast<double*>(cellDescription.getSolutionMin()) + numberOfObservables* faceIndex;
      const double* maxFine = static_cast<double*>(cellDescription.getSolutionMax()) + numberOfObservables* faceIndex;
      // coarse
      double* minCoarse = static_cast<double*>(parentCellDescription.getSolutionMin()) + numberOfObservables * faceIndex;
      double* maxCoarse = static_cast<double*>(parentCellDescription.getSolutionMax()) + numberOfObservables * faceIndex;

      tarch::multicore::Lock lock(RestrictionSemaphore);
      for (int i=0; i<numberOfObservables; i++) {
        *(minCoarse+i) = std::min( *(minFine+i), *(minCoarse+i) );
        *(maxCoarse+i) = std::max( *(maxFine+i), *(maxCoarse+i) );
      }
      lock.free();
    }
  }
}

void exahype::solvers::ADERDGSolver::restrictToTopMostParent(const CellDescription& cellDescription) {
  // validate and obtain parent
  assertion1( cellDescription.getType()==CellDescription::Type::Descendant &&
              cellDescription.getCommunicationStatus()>=MinimumCommunicationStatusForNeighbourCommunication, cellDescription.toString() );
  assertion1( tryGetElement(cellDescription.getParentIndex(),cellDescription.getSolverNumber()) != NotFound, cellDescription.toString());
  exahype::solvers::Solver::SubcellPosition subcellPosition =
      exahype::amr::computeSubcellPositionOfDescendant<CellDescription,Heap,true>(cellDescription);
  assertion1(subcellPosition.parentElement!=exahype::solvers::Solver::NotFound,cellDescription.toString());

  CellDescription& parentCellDescription =
      getCellDescription(subcellPosition.parentCellDescriptionsIndex,subcellPosition.parentElement);

  assertion(parentCellDescription.getSolverNumber()==cellDescription.getSolverNumber());
  assertion1(cellDescription.getType()==CellDescription::Type::Descendant && parentCellDescription.getCommunicationStatus()>=MinimumCommunicationStatusForNeighbourCommunication,
             cellDescription.toString());
  #ifdef Parallel
  assertion1(parentCellDescription.getType()==CellDescription::Type::Cell ||
      (parentCellDescription.getType()==CellDescription::Type::Descendant &&
      parentCellDescription.getHasToHoldDataForMasterWorkerCommunication()),
      parentCellDescription.toString());
  #else
  assertion1(parentCellDescription.getType()==CellDescription::Type::Cell,
             parentCellDescription.toString());
  #endif


  // Perform the face integrals on fine grid cell
  double* updateFine   = static_cast<double*>(cellDescription.getUpdate()); // TODO(Dominic): Can be temporary
  const int levelDelta = cellDescription.getLevel() - parentCellDescription.getLevel();
  const tarch::la::Vector<DIMENSIONS,int> subcellIndex =
      exahype::amr::computeSubcellIndex(
          cellDescription.getOffset(),cellDescription.getSize(),
          parentCellDescription.getOffset()); // TODO(Dominic): Maybe, I get can get rid of some variables again
  // gather contributions
  const int dofsPerFace = getBndFluxSize();
  for (int faceIndex=0; faceIndex<DIMENSIONS_TIMES_TWO; faceIndex++) {
    const int direction   = faceIndex / 2;
    const int orientation = faceIndex % 2;
    const tarch::la::Vector<DIMENSIONS-1,int> subfaceIndex =
      exahype::amr::getSubfaceIndex(subcellIndex,direction);
    if ( cellDescription.getFacewiseCommunicationStatus(faceIndex)==CellCommunicationStatus ) {
      assertion1(exahype::amr::faceIsOnBoundaryOfParent(faceIndex,subcellIndex,levelDelta),cellDescription.toString());
      assertion1(SpawnProlongationAsBackgroundJob || cellDescription.getNeighbourMergePerformed(faceIndex),cellDescription.toString());// necessary but not sufficient

      const double* const lFhbnd = static_cast<double*>(cellDescription.getFluctuation()) + dofsPerFace * faceIndex;
      faceIntegral(updateFine,lFhbnd,direction,orientation,subfaceIndex,levelDelta,cellDescription.getSize());

      logDebug("restrictToTopMostParent(...)","cell=" << cellDescription.getOffset() <<
             ",level=" << cellDescription.getLevel() <<
             ",face=" << faceIndex <<
             ",subcellIndex" << subcellIndex.toString() <<
             " to " <<
             " parentCell="<<parentCellDescription.getOffset()<<
             " level="<<parentCellDescription.getLevel());
    }
  }

  // Add child contributions to parent
  double* updateCoarse = static_cast<double*>(parentCellDescription.getUpdate());
  tarch::multicore::Lock lock(RestrictionSemaphore);
  for (int i = 0; i < getUpdateSize(); ++i) {
      updateCoarse[i] += updateFine[i];
  }
  lock.free();
  std::fill_n(updateFine,getUpdateSize(),0.0);

  if ( getDMPObservables()>0 ) {
    restrictObservablesMinAndMax(cellDescription,parentCellDescription);
  }
}

void exahype::solvers::ADERDGSolver::disableCheckForNaNs() {
  _checkForNaNs = false;
}

///////////////////////////////////
// NEIGHBOUR
///////////////////////////////////
void exahype::solvers::ADERDGSolver::mergeWithRefinementStatus(
    CellDescription& cellDescription,
    const int faceIndex,
    const int otherRefinementStatus) const {
  cellDescription.setFacewiseRefinementStatus( faceIndex, otherRefinementStatus );
}

void
exahype::solvers::ADERDGSolver::updateCommunicationStatus(
    exahype::solvers::ADERDGSolver::CellDescription& cellDescription) const {
  cellDescription.setCommunicationStatus(determineCommunicationStatus(cellDescription));
  assertion1(
      cellDescription.getType()!=CellDescription::Type::Cell ||
      cellDescription.getCommunicationStatus()==CellCommunicationStatus,
      cellDescription.toString());
}

int
exahype::solvers::ADERDGSolver::determineCommunicationStatus(
    exahype::solvers::ADERDGSolver::CellDescription& cellDescription) const {
  if ( cellDescription.getType()==CellDescription::Type::Cell ) {
    return CellCommunicationStatus;
  } else {
    int max = 0;
    for (unsigned int i=0; i<DIMENSIONS_TIMES_TWO; i++) {
      if ( cellDescription.getNeighbourMergePerformed(i) ) {
        max = std::max( max, cellDescription.getFacewiseCommunicationStatus(i)-1 );
      }
    }
    return max;
  }
}

void exahype::solvers::ADERDGSolver::mergeWithCommunicationStatus(
    CellDescription& cellDescription,
    const int faceIndex,
    const int otherCommunicationStatus) const {
  assertion3(cellDescription.getCommunicationStatus()<=CellCommunicationStatus,
             cellDescription.getCommunicationStatus(),otherCommunicationStatus,
             cellDescription.getCommunicationStatus());
  cellDescription.setFacewiseCommunicationStatus( faceIndex, otherCommunicationStatus );
}

void
exahype::solvers::ADERDGSolver::updateAugmentationStatus(
    exahype::solvers::ADERDGSolver::CellDescription& cellDescription) const {
  cellDescription.setAugmentationStatus(determineAugmentationStatus(cellDescription));
  assertion1(
      cellDescription.getType()!=CellDescription::Type::Ancestor ||
      cellDescription.getAugmentationStatus()==MaximumAugmentationStatus,
      cellDescription.toString());
}

int
exahype::solvers::ADERDGSolver::determineAugmentationStatus(
    exahype::solvers::ADERDGSolver::CellDescription& cellDescription) const {
  if (cellDescription.getType()==CellDescription::Type::Ancestor) {
    return MaximumAugmentationStatus;
  } else {
    int max = 0;
    for (unsigned int i=0; i<DIMENSIONS_TIMES_TWO; i++) {
      if ( cellDescription.getNeighbourMergePerformed(i) ) {
        max = std::max( max, cellDescription.getFacewiseAugmentationStatus(i)-1 );
      }
    }
    return max;
  }
}

void exahype::solvers::ADERDGSolver::mergeWithAugmentationStatus(
    CellDescription& cellDescription,
    const int faceIndex,
    const int otherAugmentationStatus) const {
  assertion3(
      cellDescription.getAugmentationStatus()<=MaximumAugmentationStatus,
      cellDescription.getAugmentationStatus(),otherAugmentationStatus,
      cellDescription.getAugmentationStatus());
  cellDescription.setFacewiseAugmentationStatus( faceIndex, otherAugmentationStatus );
}

void exahype::solvers::ADERDGSolver::updateRefinementStatus(
    CellDescription&                                           cellDescription,
    const tarch::la::Vector<DIMENSIONS_TIMES_TWO,signed char>& neighbourMergePerformed) const {
  if (
    cellDescription.getRefinementStatus()<_minimumRefinementStatusForTroubledCell &&
    cellDescription.getLevel()==getMaximumAdaptiveMeshLevel()
  ) {
    int max = ( cellDescription.getRefinementFlag() ) ? _refineOrKeepOnFineGrid : Erase;
    for (unsigned int i=0; i<DIMENSIONS_TIMES_TWO; i++) {
      if ( neighbourMergePerformed[i] ) {
        max = std::max( max, cellDescription.getFacewiseRefinementStatus(i)-1 );
      }
    }
    cellDescription.setRefinementStatus(max);
  }
}

void exahype::solvers::ADERDGSolver::updateCoarseGridAncestorRefinementStatus(
    const CellDescription& fineGridCellDescription,
    CellDescription& coarseGridCellDescription) {
  // fine to coarse grid
  if ( coarseGridCellDescription.getType()==CellDescription::Type::Ancestor ) {
    tarch::multicore::Lock lock(CoarseGridSemaphore);
    if ( fineGridCellDescription.getType()==CellDescription::Type::Cell ) {
      coarseGridCellDescription.setRefinementStatus(
          std::max( coarseGridCellDescription.getRefinementStatus(), fineGridCellDescription.getRefinementStatus()) );
      coarseGridCellDescription.setPreviousRefinementStatus(
          std::max( coarseGridCellDescription.getPreviousRefinementStatus(), fineGridCellDescription.getPreviousRefinementStatus()) );
    } else if ( fineGridCellDescription.getType()==CellDescription::Type::Ancestor ) {
      coarseGridCellDescription.setVetoErasingChildren(true);
    }
    lock.free();
  }
}

// TODO(Dominic): Check that we have rolled back in time as well
void exahype::solvers::ADERDGSolver::rollbackSolutionGlobally(
    const int solverNumber,CellInfo& cellInfo,
    const bool fusedTimeStepping) const {
  const int element = cellInfo.indexOfADERDGCellDescription(solverNumber);
  if ( element != NotFound ) {
    CellDescription& cellDescription = cellInfo._ADERDGCellDescriptions[element];

    // 1. Rollback time step data
    if ( fusedTimeStepping ) {
      rollbackToPreviousTimeStepFused(cellDescription);
    } else {
      rollbackToPreviousTimeStep(cellDescription);
    }
    // 2. Rollback solution to previous one
    if (cellDescription.getType()==CellDescription::Type::Cell) {
      swapSolutionAndPreviousSolution(cellDescription);
    }

    // 3. Reset the previous refinement status on the finest mesh level
    if ( cellDescription.getLevel()==getMaximumAdaptiveMeshLevel() ) {
      cellDescription.setRefinementStatus(cellDescription.getPreviousRefinementStatus());
    } else {
      cellDescription.setRefinementStatus(Pending);
      cellDescription.setPreviousRefinementStatus(Pending);
    }
  }
}

void exahype::solvers::ADERDGSolver::mergeNeighboursMetadata(
    const int                                    solverNumber,
    Solver::CellInfo&                            cellInfo1,
    Solver::CellInfo&                            cellInfo2,
    const tarch::la::Vector<DIMENSIONS, int>&    pos1,
    const tarch::la::Vector<DIMENSIONS, int>&    pos2,
    const tarch::la::Vector<DIMENSIONS, double>& x,
    const tarch::la::Vector<DIMENSIONS, double>& h,
    const bool                                   checkThoroughly) const {
  const int element1 = cellInfo1.indexOfADERDGCellDescription(solverNumber);
  const int element2 = cellInfo2.indexOfADERDGCellDescription(solverNumber);
  if ( element1 != Solver::NotFound && element2 != Solver::NotFound ) {
    Solver::InterfaceInfo face(pos1,pos2);
    CellDescription& cellDescription1 = cellInfo1._ADERDGCellDescriptions[element1];
    CellDescription& cellDescription2 = cellInfo2._ADERDGCellDescriptions[element2];

    bool mergeMetadata = true;
    if ( checkThoroughly ) {
      const tarch::la::Vector<DIMENSIONS,double> baryCentreFrom1 =
          exahype::Cell::computeFaceBarycentre(cellDescription1.getOffset(),cellDescription1.getSize(),face._direction,face._orientation1);
      const tarch::la::Vector<DIMENSIONS,double> baryCentreFrom2 =
          exahype::Cell::computeFaceBarycentre(cellDescription2.getOffset(),cellDescription2.getSize(),face._direction,face._orientation2);
      const tarch::la::Vector<DIMENSIONS,double> baryCentreFromVertex =
          exahype::Vertex::computeFaceBarycentre(x,h,face._direction,pos2); // or pos 1
      mergeMetadata &= Vertex::equalUpToRelativeTolerance(baryCentreFrom1,baryCentreFromVertex) &&
                       Vertex::equalUpToRelativeTolerance(baryCentreFrom2,baryCentreFromVertex);
    }
    if ( mergeMetadata ) {
      mergeWithCommunicationStatus(cellDescription1,face._faceIndex1,cellDescription2.getCommunicationStatus());
      mergeWithAugmentationStatus(cellDescription1,face._faceIndex1,cellDescription2.getAugmentationStatus());
      mergeWithRefinementStatus(cellDescription1,face._faceIndex1,cellDescription2.getRefinementStatus());

      mergeWithCommunicationStatus(cellDescription2,face._faceIndex2,cellDescription1.getCommunicationStatus());
      mergeWithAugmentationStatus(cellDescription2,face._faceIndex2,cellDescription1.getAugmentationStatus());
      mergeWithRefinementStatus(cellDescription2,face._faceIndex2,cellDescription1.getRefinementStatus());

      cellDescription1.setNeighbourMergePerformed(face._faceIndex1,true); // here we only set, doesn't matter if operation is done twice.
      cellDescription2.setNeighbourMergePerformed(face._faceIndex2,true);
    }
  }
}

// merge compute data
void exahype::solvers::ADERDGSolver::mergeNeighboursData(
    const int                                 solverNumber,
    Solver::CellInfo&                         cellInfo1,
    Solver::CellInfo&                         cellInfo2,
    const tarch::la::Vector<DIMENSIONS, int>& pos1,
    const tarch::la::Vector<DIMENSIONS, int>& pos2) {
  const int element1 = cellInfo1.indexOfADERDGCellDescription(solverNumber);
  const int element2 = cellInfo2.indexOfADERDGCellDescription(solverNumber);
  if ( element1 != Solver::NotFound && element2 != Solver::NotFound ) {
    Solver::InterfaceInfo face(pos1,pos2);
    CellDescription& cellDescription1 = cellInfo1._ADERDGCellDescriptions[element1];
    CellDescription& cellDescription2 = cellInfo2._ADERDGCellDescriptions[element2];

    if (
        ((cellDescription1.getCommunicationStatus()==CellCommunicationStatus &&
        cellDescription1.getFacewiseCommunicationStatus(face._faceIndex1) >= MinimumCommunicationStatusForNeighbourCommunication &&
        cellDescription1.getFacewiseAugmentationStatus(face._faceIndex1)  <  MaximumAugmentationStatus) // excludes Ancestors
        ||
        (cellDescription2.getCommunicationStatus()==CellCommunicationStatus &&
        cellDescription2.getFacewiseCommunicationStatus(face._faceIndex2) >= MinimumCommunicationStatusForNeighbourCommunication &&
        cellDescription2.getFacewiseAugmentationStatus(face._faceIndex2)  <  MaximumAugmentationStatus)) // excludes Ancestors
    ) { // check
      #if !defined(SharedMemoryParallelisation) && !defined(Parallel) && defined(Asserts)
      static int counter = 0;
      static double timeStamp = 0;
      if ( !tarch::la::equals(timeStamp,_minCorrectorTimeStamp,1e-9) ) {
        logInfo("mergeNeighboursData(...)","#riemanns="<<counter);
        timeStamp = _minCorrectorTimeStamp;
        counter=0;
      }
      counter++;
      #endif

      waitUntilCompletedTimeStep<CellDescription>(cellDescription1,false,false);  // must be done before any other operation on the patches
      waitUntilCompletedTimeStep<CellDescription>(cellDescription2,false,false);

      // synchronise time stepping if necessary
      synchroniseTimeStepping(cellDescription1);
      synchroniseTimeStepping(cellDescription2);

      if ( CompressionAccuracy > 0.0 ) {
        peano::datatraversal::TaskSet uncompression(
            [&] () -> bool {
          uncompress(cellDescription1);
          return false;
        },
        [&] () -> bool {
          uncompress(cellDescription1);
          return false;
        },
        peano::datatraversal::TaskSet::TaskType::IsTaskAndRunAsSoonAsPossible,
        peano::datatraversal::TaskSet::TaskType::IsTaskAndRunAsSoonAsPossible,
        true
        );
      }

      //
      // 1. Solve Riemann problem (merge data)
      //
      solveRiemannProblemAtInterface(cellDescription1,cellDescription2,face);

    }
  }
}

std::string exahype::solvers::ADERDGSolver::riemannDataToString(
    const double* const Q,const double* const F,std::string suffix) const {
  const int numberOfData = _numberOfVariables + _numberOfParameters;
  const int nodesPerFace = getBndFaceSize()/numberOfData;

  std::ostringstream stream;
  stream << std::endl;
  stream << "riemann states ("<<suffix<<"):" << std::endl;
  for (int i = 0; i<numberOfData; i++) {
    double minQ = std::numeric_limits<double>::max();
    double maxQ = -std::numeric_limits<double>::max();
    for(int n=0; n<nodesPerFace; ++n) {
      minQ = std::min(Q[n*numberOfData+i],minQ);
      maxQ = std::max(Q[n*numberOfData+i],maxQ);
    }
    stream << "Q"<<suffix<<"["<<i<<"] in ["<<std::setprecision(2)<<minQ<<","<<std::setprecision(2)<<maxQ<<"], ";
    stream << std::endl;
  }
  stream << "riemann fluxes ("<<suffix<<"):" << std::endl;
  for (int i = 0; i<_numberOfVariables; i++) {
    double minF = std::numeric_limits<double>::max();
    double maxF = -std::numeric_limits<double>::max();
    for(int n=0; n<nodesPerFace; ++n) {
      minF = std::min(F[n*_numberOfVariables+i],minF);
      maxF = std::max(F[n*_numberOfVariables+i],maxF);
    }
    stream << "F"<<suffix<<"["<<i<<"] in  ["<<std::setprecision(2)<<minF<<","<<std::setprecision(2)<<maxF<<"], ";
    stream << std::endl;
  }
  return stream.str();
}

void exahype::solvers::ADERDGSolver::solveRiemannProblemAtInterface(
    CellDescription& cellDescription1,
    CellDescription& cellDescription2,
    Solver::InterfaceInfo& face) {
  CellDescription& pLeft  =
      (face._orientation1==1) ? cellDescription1 : cellDescription2;
  CellDescription& pRight =
      (face._orientation1==1) ? cellDescription2 : cellDescription1;

  assertion2(DataHeap::getInstance().isValidIndex(pLeft.getExtrapolatedPredictorIndex()),pLeft.toString(),pRight.toString());
  assertion2(DataHeap::getInstance().isValidIndex(pLeft.getFluctuationIndex()),pLeft.toString(),pRight.toString());
  assertion2(DataHeap::getInstance().isValidIndex(pRight.getExtrapolatedPredictorIndex()),pLeft.toString(),pRight.toString());
  assertion2(DataHeap::getInstance().isValidIndex(pRight.getFluctuationIndex()),pLeft.toString(),pRight.toString());
  assertion1(pLeft.getRefinementEvent()==CellDescription::None,pLeft.toString());
  assertion1(pRight.getRefinementEvent()==CellDescription::None,pRight.toString());

  const int dataPerFace = getBndFaceSize();
  const int dofsPerFace  = getBndFluxSize();

  double* QL = static_cast<double*>(pLeft.getExtrapolatedPredictor()) +  dataPerFace * face._faceIndexLeft;
  double* FL = static_cast<double*>(pLeft.getFluctuation()          ) +  dofsPerFace  * face._faceIndexLeft;

  double* QR = static_cast<double*>(pRight.getExtrapolatedPredictor()) + dataPerFace * face._faceIndexRight;
  double* FR = static_cast<double*>(pRight.getFluctuation()          ) + dofsPerFace  * face._faceIndexRight;

  // todo Time step must be interpolated in local time stepping case
  // both time step sizes are the same, so the min has no effect here.
  assertion3(std::isfinite(pLeft.getCorrectorTimeStepSize()),pLeft.toString(),face._faceIndexLeft,face._direction);
  assertion3(std::isfinite(pRight.getCorrectorTimeStepSize()),pRight.toString(),face._faceIndexRight,face._direction);
  assertion3(pLeft.getCorrectorTimeStepSize()>=0.0,pLeft.toString(),face._faceIndexLeft,face._direction);
  assertion3(pRight.getCorrectorTimeStepSize()>=0.0,pRight.toString(),face._faceIndexRight,face._direction);

  #ifdef Asserts
  std::string inputDataL = riemannDataToString(QL,FL,"L");
  std::string inputDataR = riemannDataToString(QR,FR,"R");
  #endif

  riemannSolver(
      FL,FR,QL,QR,
      std::min( pLeft.getCorrectorTimeStepSize(),pRight.getCorrectorTimeStepSize() ),
      pLeft.getSize(), face._direction, false, -1); // TODO(Dominic): Merge Riemann solver directly with the face integral and push the result on update
                                   // does not make sense to overwrite the flux when performing local time stepping; coarse grid flux must be constant, or not?

  #ifdef Asserts
  if ( _checkForNaNs ) { // assumes the solver is used as part of the hybrid solver
    std::string outputInformationL = riemannDataToString(QL,FL,"L");
    std::string outputInformationR = riemannDataToString(QR,FR,"R");

    const int nodesPerFace = dofsPerFace/_numberOfVariables;
    for (int i = 0; i<_numberOfVariables; i++) {
      for(int n=0; n<nodesPerFace; ++n) {
        assertion10(tarch::la::equals(pLeft.getCorrectorTimeStepSize(),0.0) || (std::isfinite(FL[i]) && std::isfinite(FR[i])),
                   pLeft.toString(),pRight.toString(),face._direction,i,FL[i],FR[i],
                   inputDataL,inputDataR,outputInformationL,outputInformationR);
      }
    }
  }
  #endif
}

void exahype::solvers::ADERDGSolver::mergeWithBoundaryData(
    const int                                 solverNumber,
    Solver::CellInfo&                         cellInfo,
    const tarch::la::Vector<DIMENSIONS, int>& posCell,
    const tarch::la::Vector<DIMENSIONS, int>& posBoundary) {
  assertion2(tarch::la::countEqualEntries(posCell,posBoundary)==(DIMENSIONS-1),posCell.toString(),posBoundary.toString());
  Solver::BoundaryFaceInfo face(posCell,posBoundary);

  const int element = cellInfo.indexOfADERDGCellDescription(solverNumber);
  if ( element != Solver::NotFound ) {
    CellDescription& cellDescription = cellInfo._ADERDGCellDescriptions[element];

    if ( cellDescription.getType()==CellDescription::Type::Cell ) {
      waitUntilCompletedTimeStep<CellDescription>(cellDescription,false,false); // must be done before any other operation on the patch

      synchroniseTimeStepping(cellDescription);

      uncompress(cellDescription);

      applyBoundaryConditions(cellDescription,face);

      mergeWithAugmentationStatus(cellDescription,face._faceIndex,BoundaryStatus);
      mergeWithCommunicationStatus(cellDescription,face._faceIndex,BoundaryStatus);
      mergeWithRefinementStatus(cellDescription,face._faceIndex,BoundaryStatus);
    }
  }
}

void exahype::solvers::ADERDGSolver::applyBoundaryConditions(CellDescription& p,Solver::BoundaryFaceInfo& face) {
  assertion1(p.getType()==CellDescription::Type::Cell,p.toString());
  assertion1(p.getRefinementEvent()==CellDescription::None,p.toString());
  assertion1(DataHeap::getInstance().isValidIndex(p.getExtrapolatedPredictorIndex()),p.toString());
  assertion1(DataHeap::getInstance().isValidIndex(p.getFluctuationIndex()),p.toString());
  #if !defined(SharedMemoryParallelisation) && !defined(Parallel) && defined(Asserts)
  static int counter = 0;
  static double timeStamp = 0;
  if ( !tarch::la::equals(timeStamp,_minCorrectorTimeStamp,1e-9) ) {
    logInfo("applyBoundaryConditions(...)","#boundaryConditions="<<counter);
    timeStamp = _minCorrectorTimeStamp;
    counter=0;
  }
  counter++;
  #endif

  const int dataPerFace = getBndFaceSize();
  const int dofsPerFace = getBndFluxSize();
  const int gradientDataPerFace = _numberOfVariables * power(_nodesPerCoordinateAxis, DIMENSIONS - 1) * DIMENSIONS;
  double* QIn = static_cast<double*>(p.getExtrapolatedPredictor()) +  dataPerFace * face._faceIndex;
  double* gradQIn = static_cast<double*>(p.getExtrapolatedPredictorGradient()) +  gradientDataPerFace * face._faceIndex;
  double* FIn = static_cast<double*>(p.getFluctuation())           +  dofsPerFace * face._faceIndex;
  const double* luh = static_cast<double*>(p.getSolution());

  #ifdef Asserts
  std::string inputData = riemannDataToString(QIn,FIn,"In");
  #endif

  // TODO(Dominic): Hand in space-time volume data. Time integrate it afterwards
  boundaryConditions(
      FIn,QIn, gradQIn,
      luh,
      p.getOffset() + 0.5*p.getSize(),
      p.getSize(),
      p.getCorrectorTimeStamp(),
      p.getCorrectorTimeStepSize(),
      face._direction,face._orientation);

  #ifdef Asserts
  assertion4(std::isfinite(p.getCorrectorTimeStamp()),p.toString(),face._faceIndex,face._direction,p.getCorrectorTimeStamp());
  assertion4(std::isfinite(p.getCorrectorTimeStepSize()),p.toString(),face._faceIndex,face._direction,p.getCorrectorTimeStepSize());
  assertion4(p.getCorrectorTimeStepSize()>=0.0, p.toString(),face._faceIndex,face._direction,p.getCorrectorTimeStepSize());
  if ( _checkForNaNs ) {
    for(int i=0; i<dofsPerFace; ++i) {
      assertion6(tarch::la::equals(p.getCorrectorTimeStepSize(),0.0) || std::isfinite(FIn[i]),p.toString(),face._faceIndex,face._direction,i,FIn[i],inputData);
    }
  }
  #endif
}

#ifdef Parallel
const int exahype::solvers::ADERDGSolver::DataMessagesPerNeighbourCommunication    = 2;
const int exahype::solvers::ADERDGSolver::DataMessagesPerForkOrJoinCommunication   = 2;
const int exahype::solvers::ADERDGSolver::DataMessagesPerMasterWorkerCommunication = 2;

/**
 * After the forking the master's cell descriptions
 * are not accessed by enterCell(...) on the master
 * anymore. However we still use them as buffer for saving data.
 */
bool exahype::solvers::ADERDGSolver::sendCellDescriptions(
    const int                                     toRank,
    const int                                     cellDescriptionsIndex,
    const bool                                    fromWorkerSide,
    const peano::heap::MessageType&               messageType,
    const tarch::la::Vector<DIMENSIONS, double>&  x,
    const int                                     level) {
  if ( isValidCellDescriptionIndex(cellDescriptionsIndex) ) {
    logDebug("sendCellDescriptions(...)","send "<< Heap::getInstance().getData(cellDescriptionsIndex).size()<<
        " cell descriptions to rank "<<toRank<<" (x="<< x.toString() << ",level="<< level << ")");
    bool oneSolverRequiresVerticalCommunication = false;
    for (auto& cellDescription : Heap::getInstance().getData(cellDescriptionsIndex)) {
      if ( fromWorkerSide ) {
        prepareWorkerCellDescriptionAtMasterWorkerBoundary(cellDescription);
      }
    }
    Heap::getInstance().sendData(cellDescriptionsIndex,toRank,x,level,messageType);
    return oneSolverRequiresVerticalCommunication;
  }
  else {
    logDebug("sendCellDescriptions(...)","send "
        " empty cell descriptions to rank "<<toRank<<" (x="<< x.toString() << ",level="<< level << ")");
    
    sendEmptyCellDescriptions(toRank,messageType,x,level);
    return false;
  }
}

void exahype::solvers::ADERDGSolver::sendEmptyCellDescriptions(
    const int                                     toRank,
    const peano::heap::MessageType&               messageType,
    const tarch::la::Vector<DIMENSIONS, double>&  x,
    const int                                     level) {
  logDebug("sendEmptyCellDescriptions(...)","send empty message to " <<
          "rank "<<toRank <<
          " at (center="<< x.toString() <<
          ",level="<< level << ")");

  Heap::HeapEntries emptyMessage(0);
  Heap::getInstance().sendData(emptyMessage,
      toRank,x,level,messageType);
}

void exahype::solvers::ADERDGSolver::receiveCellDescriptions(
    const int                                    fromRank,
    exahype::Cell&                               localCell,
    const peano::heap::MessageType&              messageType,
    const tarch::la::Vector<DIMENSIONS, double>& x,
    const int                                    level) {
  Heap::getInstance().receiveData(
      localCell.getCellDescriptionsIndex(),fromRank,x,level,messageType);

  logDebug("mergeCellDescriptionsWithRemoteData(...)","received " <<
          Heap::getInstance().getData(localCell.getCellDescriptionsIndex()).size() <<
          " cell descriptions for cell (centre="<< x.toString() << ", level="<< level << ")");

  for (auto& cellDescription : Heap::getInstance().getData(localCell.getCellDescriptionsIndex())) {
    resetIndicesAndFlagsOfReceivedCellDescription(
        cellDescription,multiscalelinkedcell::HangingVertexBookkeeper::InvalidAdjacencyIndex);
  }
}

void exahype::solvers::ADERDGSolver::resetIndicesAndFlagsOfReceivedCellDescription(
    CellDescription& cellDescription,const int parentIndex) {
  cellDescription.setParentIndex(parentIndex);

  cellDescription.setAdjacentToRemoteRank(false);
  cellDescription.setFaceDataExchangeCounter(0);

  // Default field data indices
  cellDescription.setSolutionIndex(-1);
  cellDescription.setSolution(nullptr);
  cellDescription.setPreviousSolutionIndex(-1);
  cellDescription.setPreviousSolution(nullptr);
  cellDescription.setUpdateIndex(-1);
  cellDescription.setUpdate(nullptr);
  cellDescription.setExtrapolatedPredictorIndex(-1);
  cellDescription.setExtrapolatedPredictor(nullptr);
  cellDescription.setFluctuationIndex(-1);
  cellDescription.setFluctuation(nullptr);

  // Limiter meta data (oscillations identificator)
  cellDescription.setSolutionMinIndex(-1);
  cellDescription.setSolutionMin(nullptr);
  cellDescription.setSolutionMaxIndex(-1);
  cellDescription.setSolutionMax(nullptr);

  // compression
  cellDescription.setCompressionState(CellDescription::CompressionState::Uncompressed);

  cellDescription.setExtrapolatedPredictorCompressedIndex(-1);
  cellDescription.setExtrapolatedPredictorCompressed(nullptr);
  cellDescription.setFluctuationCompressedIndex(-1);
  cellDescription.setFluctuationCompressed(nullptr);
  cellDescription.setSolutionCompressedIndex(-1);
  cellDescription.setSolutionCompressed(nullptr);
  cellDescription.setPreviousSolutionCompressedIndex(-1);
  cellDescription.setPreviousSolutionCompressed(nullptr);
  cellDescription.setUpdateCompressedIndex(-1);
  cellDescription.setUpdateCompressed(nullptr);

  cellDescription.setSolutionAveragesIndex(-1);
  cellDescription.setSolutionAverages(nullptr);
  cellDescription.setSolutionAveragesIndex(-1);
  cellDescription.setSolutionAverages(nullptr);
  cellDescription.setUpdateAveragesIndex(-1);
  cellDescription.setUpdateAverages(nullptr);
  cellDescription.setExtrapolatedPredictorAveragesIndex(-1);
  cellDescription.setExtrapolatedPredictorAverages(nullptr);
  cellDescription.setFluctuationAveragesIndex(-1);
  cellDescription.setFluctuationAverages(nullptr);
  cellDescription.setBytesPerDoFInPreviousSolution(-1);
  cellDescription.setBytesPerDoFInSolution(-1);
  cellDescription.setBytesPerDoFInUpdate(-1);
  cellDescription.setBytesPerDoFInExtrapolatedPredictor(-1);
  cellDescription.setBytesPerDoFInFluctuation(-1);

  // reset the facewise flags
  cellDescription.setFacewiseAugmentationStatus(0);
  cellDescription.setFacewiseCommunicationStatus(0);

  cellDescription.setFacewiseRefinementStatus(Pending);

  // limiter flagging
  cellDescription.setIterationsToCureTroubledCell(-1);

  #ifdef Asserts
  cellDescription.setCreation(CellDescription::Creation::ReceivedDueToForkOrJoin);
  #endif
}

void exahype::solvers::ADERDGSolver::ensureOnlyNecessaryMemoryIsAllocated(CellDescription& cellDescription) {
  auto* solver = RegisteredSolvers[cellDescription.getSolverNumber()];
  switch (solver->getType()) {
  case exahype::solvers::Solver::Type::ADERDG:
    static_cast<ADERDGSolver*>(solver)->ensureNoUnnecessaryMemoryIsAllocated(cellDescription);
    static_cast<ADERDGSolver*>(solver)->ensureNecessaryMemoryIsAllocated(cellDescription);
    break;
  case exahype::solvers::Solver::Type::LimitingADERDG:
    static_cast<LimitingADERDGSolver*>(solver)->
    getSolver()->ensureNoUnnecessaryMemoryIsAllocated(cellDescription);
    static_cast<LimitingADERDGSolver*>(solver)->
        getSolver()->ensureNecessaryMemoryIsAllocated(cellDescription);
    break;
  case exahype::solvers::Solver::Type::FiniteVolumes:
    assertionMsg(false,"Solver type not supported!");
    break;
  }
}

/**
 * Drop cell descriptions received from \p fromRank.
 */
void exahype::solvers::ADERDGSolver::dropCellDescriptions(
    const int                                     fromRank,
    const peano::heap::MessageType&               messageType,
    const tarch::la::Vector<DIMENSIONS, double>&  x,
    const int                                     level) {
  Heap::getInstance().receiveData(fromRank,x,level,messageType);
}

////////////////////////////////////
// MASTER <=> WORKER
////////////////////////////////////
void
exahype::solvers::ADERDGSolver::appendMasterWorkerCommunicationMetadata(
    MetadataHeap::HeapEntries& metadata,
    const int cellDescriptionsIndex,
    const int solverNumber) const {
  const int element = tryGetElement(cellDescriptionsIndex,solverNumber);

  if (element!=exahype::solvers::Solver::NotFound)  {
    CellDescription& cellDescription =
        getCellDescription(cellDescriptionsIndex,element);
    metadata.push_back(static_cast<int>(cellDescription.getType()));
    metadata.push_back(cellDescription.getAugmentationStatus()); // TODO(Dominic): Add to docu: Might be merged multiple times!
    metadata.push_back(cellDescription.getCommunicationStatus());
    metadata.push_back(cellDescription.getRefinementStatus());
    metadata.push_back(
        (cellDescription.getHasToHoldDataForMasterWorkerCommunication()) ? 1 : 0 );
  } else {
    for (int i = 0; i < exahype::MasterWorkerCommunicationMetadataPerSolver; ++i) {
      metadata.push_back(exahype::InvalidMetadataEntry); // implicit conversion
    }
  }
}

void exahype::solvers::ADERDGSolver::prepareWorkerCellDescriptionAtMasterWorkerBoundary(
    CellDescription& cellDescription) {
  if ( 
     cellDescription.getType()==CellDescription::Type::Cell ||
     cellDescription.getType()==CellDescription::Type::Descendant
  ) {
    cellDescription.setHasToHoldDataForMasterWorkerCommunication(cellDescription.getHasVirtualChildren());
  }
}

void exahype::solvers::ADERDGSolver::deduceChildCellErasingEvents(CellDescription& cellDescription) const {
  const int coarseGridElement = tryGetElement(cellDescription.getParentIndex(),cellDescription.getSolverNumber());
  if ( coarseGridElement!=exahype::solvers::Solver::NotFound ) {
    CellDescription& coarseGridCellDescription =
        getCellDescription(cellDescription.getParentIndex(),coarseGridElement);

    tarch::multicore::Lock lock(CoarseGridSemaphore);

    switch (coarseGridCellDescription.getRefinementEvent()) {
    case CellDescription::RefinementEvent::ErasingChildrenRequested: {  // TODO(Dominic): Fix this part too
      assertion1(coarseGridCellDescription.getType()==CellDescription::Type::Ancestor,
          coarseGridCellDescription.toString());
      cellDescription.setRefinementEvent(CellDescription::RefinementEvent::ErasingRequested);
    } break;
    case CellDescription::RefinementEvent::ErasingChildren: {  // TODO(Dominic): Fix this part too
      assertion1(coarseGridCellDescription.getType()==CellDescription::Type::Ancestor,
          coarseGridCellDescription.toString());
      cellDescription.setRefinementEvent(CellDescription::RefinementEvent::Erasing);
    } break;
    //
    case CellDescription::RefinementEvent::ChangeChildrenToVirtualChildrenRequested: {
      assertion1(coarseGridCellDescription.getType()==CellDescription::Type::Ancestor,coarseGridCellDescription.toString());
      cellDescription.setRefinementEvent(CellDescription::RefinementEvent::ChangeToVirtualCellRequested);
    } break;
    case CellDescription::RefinementEvent::ChangeChildrenToVirtualChildren: {
      assertion1(coarseGridCellDescription.getType()==CellDescription::Type::Ancestor,coarseGridCellDescription.toString());
      cellDescription.setRefinementEvent(CellDescription::RefinementEvent::ChangeToVirtualCell);
    } break;
    //
    case CellDescription::RefinementEvent::ErasingVirtualChildren: {
      assertion1(coarseGridCellDescription.getType()==CellDescription::Type::Cell ||
          coarseGridCellDescription.getType()==CellDescription::Type::Descendant,coarseGridCellDescription.toString());
      cellDescription.setRefinementEvent(CellDescription::RefinementEvent::ErasingVirtualCell);
    }  break;
    default:
      break;
    }
    lock.free();
  }
}

void exahype::solvers::ADERDGSolver::progressMeshRefinementInPrepareSendToWorker(
    const int workerRank,
    exahype::Cell& fineGridCell,
    exahype::Vertex* const fineGridVertices,
    const peano::grid::VertexEnumerator& fineGridVerticesEnumerator,
    exahype::Cell& coarseGridCell,
    const peano::grid::VertexEnumerator& coarseGridVerticesEnumerator,
    const int solverNumber) {
  // coarse grid based operations
  const int coarseGridCellDescriptionsIndex = coarseGridCell.getCellDescriptionsIndex();
  const int coarseGridCellElement = tryGetElement(coarseGridCellDescriptionsIndex,solverNumber);
  if (coarseGridCellElement!=exahype::solvers::Solver::NotFound) {
    CellDescription& coarseGridCellDescription = getCellDescription(
        coarseGridCell.getCellDescriptionsIndex(),coarseGridCellElement);

    addNewDescendantIfVirtualRefiningRequested(
        fineGridCell,fineGridVertices,fineGridVerticesEnumerator,
        coarseGridCellDescription,coarseGridCell.getCellDescriptionsIndex());

    bool addedNewCell =
        addNewCellIfRefinementRequested(
            fineGridCell,fineGridVertices,fineGridVerticesEnumerator,
            coarseGridCellDescription,coarseGridCell.getCellDescriptionsIndex());
    
    const int cellDescriptionsIndex = fineGridCell.getCellDescriptionsIndex();
    const int element = tryGetElement(cellDescriptionsIndex,solverNumber);
    
    if ( element!=exahype::solvers::Solver::NotFound ) {
      CellDescription& fineGridCellDescription = getCellDescription(cellDescriptionsIndex,element);
      if ( 
        fineGridCellDescription.getType()==CellDescription::Type::Descendant &&
        fineGridCellDescription.getHasToHoldDataForMasterWorkerCommunication()
      ) {
        exahype::solvers::Solver::SubcellPosition subcellPosition =
            exahype::amr::computeSubcellPositionOfDescendant<CellDescription,Heap,true>(fineGridCellDescription);
        CellDescription& topMostParentCellDescription = 
            getCellDescription(subcellPosition.parentCellDescriptionsIndex,subcellPosition.parentElement);
        if ( topMostParentCellDescription.getType()==CellDescription::Type::Cell ) {
           logDebug( "progressMeshRefinementInPrepareSendToWorker(...)"," try to refine parent " << topMostParentCellDescription.toString());
           topMostParentCellDescription.setRefinementStatus(_refineOrKeepOnFineGrid);
        }
      }
    }

    if ( addedNewCell ) {
      CellDescription& fineGridCellDescription = getCellDescription(cellDescriptionsIndex,element);
      prolongateVolumeData(fineGridCellDescription,getMeshUpdateEvent()==MeshUpdateEvent::InitialRefinementRequested);
      assertion1( fineGridCellDescription.getRefinementEvent()==CellDescription::RefinementEvent::Prolongating,
        fineGridCellDescription.toString());
    } 
  }
}

void exahype::solvers::ADERDGSolver::sendDataToWorkerIfProlongating(
    const int                                     workerRank,
    const int                                     cellDescriptionsIndex,
    const int                                     element,
    const tarch::la::Vector<DIMENSIONS, double>&  x,
    const int                                     level) const {
  CellDescription& fineGridCellDescription = getCellDescription(cellDescriptionsIndex,element);

  // send out the data
  if ( fineGridCellDescription.getRefinementEvent()==CellDescription::RefinementEvent::Prolongating ) {
    logDebug( "sendDataToWorkerIfProlongating(...)","send prolongated solution to rank "<<workerRank<< " at x="<<x.toString()<< ",level="<<level << " cell="<<fineGridCellDescription.toString());

    sendDataToWorkerOrMasterDueToForkOrJoin(workerRank,cellDescriptionsIndex,element,
        peano::heap::MessageType::MasterWorkerCommunication,x,level);
  }
}

void exahype::solvers::ADERDGSolver::receiveDataFromMasterIfProlongating(
  const int masterRank,
	const int receivedCellDescriptionsIndex,
  const int receivedElement,
  const tarch::la::Vector<DIMENSIONS,double>& x,
  const int level) const {
  CellDescription& receivedCellDescription = getCellDescription(receivedCellDescriptionsIndex,receivedElement);

  if ( receivedCellDescription.getRefinementEvent()==CellDescription::RefinementEvent::Prolongating ) {
    logDebug( "receiveDataFromMasterIfProlongating(...)","receiving prolongated solution from rank "<<masterRank<< " at x="<<x.toString()<< ",level="<<level);

    mergeWithWorkerOrMasterDataDueToForkOrJoin(
      masterRank,receivedCellDescriptionsIndex,receivedElement,
      peano::heap::MessageType::MasterWorkerCommunication,x,level);
  }
}

bool exahype::solvers::ADERDGSolver::progressMeshRefinementInMergeWithWorker(
    const int localCellDescriptionsIndex,
    const int receivedCellDescriptionsIndex, const int receivedElement) {
  auto& receivedCellDescriptions = getCellDescriptions(receivedCellDescriptionsIndex);
  assertion1( isValidCellDescriptionIndex(localCellDescriptionsIndex), localCellDescriptionsIndex );
  auto& localCellDescriptions = getCellDescriptions(localCellDescriptionsIndex);

  int localElement = NotFound;
  for (unsigned int element = 0; element < localCellDescriptions.size(); ++element) {
    if ( localCellDescriptions[element].getSolverNumber()==receivedCellDescriptions[receivedElement].getSolverNumber() ) {
      localElement = element;
    }
    element++;
  }
  if ( localElement==NotFound ) { // We have already received data and allocated all memory in this case
    CellDescription& receivedCellDescription = receivedCellDescriptions[receivedElement];
    localCellDescriptions.push_back(receivedCellDescription);
    assertion1(receivedCellDescription.getType()==CellDescription::Type::Descendant,receivedCellDescription.toString());
    receivedCellDescriptions.erase(receivedCellDescriptions.begin()+receivedElement);
    return false;
  } else {
    CellDescription& receivedCellDescription = receivedCellDescriptions[receivedElement];
    if ( receivedCellDescriptions[receivedElement].getRefinementEvent()==CellDescription::RefinementEvent::Prolongating ) {
      CellDescription& localCellDescription = localCellDescriptions[localElement];

      logDebug( "progressMeshRefinementInMergeWithWorker(...)","merging prolongated solution");

      assertion( localCellDescription.getType()==CellDescription::Type::Cell ||
          localCellDescription.getType()==CellDescription::Type::Descendant);
      assertion(receivedCellDescription.getType()==CellDescription::Type::Cell);
      assertion(DataHeap::getInstance().isValidIndex(receivedCellDescription.getSolutionIndex()));
      assertion(DataHeap::getInstance().isValidIndex(receivedCellDescription.getPreviousSolutionIndex()));

      // we know we have received data in this case
      localCellDescription.setType(CellDescription::Type::Cell);
      localCellDescription.setRefinementEvent(CellDescription::RefinementEvent::Prolongating);
      localCellDescription.setPreviousRefinementStatus(Pending);
      localCellDescription.setCommunicationStatus(CellCommunicationStatus);
      localCellDescription.setFacewiseCommunicationStatus(0); // implicit conversion

      ensureNecessaryMemoryIsAllocated(localCellDescription); // copy indices
      localCellDescription.setSolution(receivedCellDescription.getSolution());
      localCellDescription.setPreviousSolution(receivedCellDescription.getPreviousSolution());
      receivedCellDescription.setSolutionIndex(-1);
      receivedCellDescription.setPreviousSolutionIndex(-1);
      receivedCellDescription.setSolution(nullptr);
      receivedCellDescription.setPreviousSolution(nullptr);

      // adjust solution
      localCellDescription.setRefinementEvent(CellDescription::RefinementEvent::None);
      return true;
    } else {
      return false;
    }
  }
}

void exahype::solvers::ADERDGSolver::progressMeshRefinementInPrepareSendToMaster(
    const int masterRank,
    const int cellDescriptionsIndex, const int element,
    const tarch::la::Vector<DIMENSIONS,double>& x,
    const int level) const {
  CellDescription& cellDescription = getCellDescription(cellDescriptionsIndex,element);

  // send out data
  if (
      cellDescription.getRefinementEvent()==CellDescription::RefinementEvent::ErasingRequested ||
      cellDescription.getRefinementEvent()==CellDescription::RefinementEvent::ChangeToVirtualCellRequested
  ) {
    sendDataToWorkerOrMasterDueToForkOrJoin(masterRank,cellDescriptionsIndex,element,
        peano::heap::MessageType::MasterWorkerCommunication,x,level); // assumes blocking/copy
  }

  // erase or change type of cell descriptions
  if (
      cellDescription.getRefinementEvent()==CellDescription::RefinementEvent::Erasing ||
      cellDescription.getRefinementEvent()==CellDescription::RefinementEvent::ErasingVirtualCell
  ) {
    cellDescription.setType(CellDescription::Type::Erased);
    ensureNoUnnecessaryMemoryIsAllocated(cellDescription);
    getCellDescriptions(cellDescriptionsIndex).erase(
        getCellDescriptions(cellDescriptionsIndex).begin()+element);
  } else if ( cellDescription.getRefinementEvent()==CellDescription::RefinementEvent::ChangeToVirtualCell ) {
    assertion(cellDescription.getType()==CellDescription::Type::Cell)
            cellDescription.setType(CellDescription::Type::Descendant);
    ensureNoUnnecessaryMemoryIsAllocated(cellDescription);
    ensureNecessaryMemoryIsAllocated(cellDescription);
  }
}

bool exahype::solvers::ADERDGSolver::progressMeshRefinementInMergeWithMaster(
    const int worker,
    const int localCellDescriptionsIndex,
    const int localElement,
    const int coarseGridCellDescriptionsIndex,
    const tarch::la::Vector<DIMENSIONS, double>& x,
    const int                                    level,
    const bool                                   stillInRefiningMode) {
  CellDescription& cellDescription = getCellDescription(localCellDescriptionsIndex,localElement);
  ensureFineGridCoarseGridConsistency(cellDescription,coarseGridCellDescriptionsIndex);
  #ifdef Asserts
  cellDescription.setCreation(CellDescription::Creation::ReceivedFromWorker);
  #endif

  const int coarseGridElement = tryGetElement(
      cellDescription.getParentIndex(),cellDescription.getSolverNumber());
  if ( // receive restricted data
      cellDescription.getRefinementEvent()==CellDescription::RefinementEvent::ErasingRequested ||
      cellDescription.getRefinementEvent()==CellDescription::RefinementEvent::ChangeToVirtualCellRequested
  ) {
    assertion1(coarseGridElement!=exahype::solvers::Solver::NotFound,cellDescription.toString());
    mergeWithWorkerOrMasterDataDueToForkOrJoin(worker,localCellDescriptionsIndex,localElement,
        peano::heap::MessageType::MasterWorkerCommunication,x,level); // assumes blocking/copy

    // use the received data
    CellDescription& coarseGridCellDescription =
        getCellDescription(cellDescription.getParentIndex(),coarseGridElement); // TODO(Dominic): Have helper function for that

    restrictVolumeDataIfErasingRequested(cellDescription,coarseGridCellDescription);
  }

  // work with the data
  if (
      cellDescription.getRefinementEvent()==CellDescription::RefinementEvent::Erasing ||
      cellDescription.getRefinementEvent()==CellDescription::RefinementEvent::ChangeToVirtualCell ||
      cellDescription.getRefinementEvent()==CellDescription::RefinementEvent::ErasingVirtualCell
  ) {
    CellDescription& coarseGridCellDescription =
        getCellDescription(cellDescription.getParentIndex(),coarseGridElement); // TODO(Dominic): Have helper function for that
    assertion2( coarseGridCellDescription.getRefinementEvent()==CellDescription::RefinementEvent::ErasingChildren ||
        coarseGridCellDescription.getRefinementEvent()==CellDescription::RefinementEvent::ChangeChildrenToVirtualChildren ||
        coarseGridCellDescription.getRefinementEvent()==CellDescription::RefinementEvent::ErasingVirtualChildren,
        cellDescription.toString(),coarseGridCellDescription.toString());

    eraseCellDescriptionIfNecessary(localCellDescriptionsIndex,localElement,coarseGridCellDescription);
  }

  if ( coarseGridElement != exahype::solvers::Solver::NotFound ) {
    CellDescription& coarseGridCellDescription = getCellDescription(
        cellDescription.getParentIndex(),coarseGridElement);
    updateCoarseGridAncestorRefinementStatus(cellDescription,coarseGridCellDescription);
  }

  progressCollectiveRefinementOperationsInLeaveCell(cellDescription,stillInRefiningMode);
  // ignore return value as responsibiliy is still on fine grid.

  // check if any cell description requires vertical communication
  bool solverRequiresVerticalCommunication = false;

  // block erasing request of coarse grid cell description if deployed cell
  // does not want to be erased
  decideOnRefinement(cellDescription,stillInRefiningMode);

  return solverRequiresVerticalCommunication;
}

///////////////////////////////////
// FORK OR JOIN
///////////////////////////////////

void exahype::solvers::ADERDGSolver::sendDataToWorkerOrMasterDueToForkOrJoin(
    const int                                     toRank,
    const int                                     cellDescriptionsIndex,
    const int                                     element,
    const peano::heap::MessageType&               messageType,
    const tarch::la::Vector<DIMENSIONS, double>&  x,
    const int                                     level) const {
  assertion1(Heap::getInstance().isValidIndex(cellDescriptionsIndex),cellDescriptionsIndex);
  assertion1(element>=0,element);
  assertion2(static_cast<unsigned int>(element)<Heap::getInstance().getData(cellDescriptionsIndex).size(),
             element,Heap::getInstance().getData(cellDescriptionsIndex).size());
  CellDescription& cellDescription = getCellDescription(cellDescriptionsIndex,element);
  
  #ifdef Asserts
  const tarch::la::Vector<DIMENSIONS,double> center = cellDescription.getOffset()+0.5*cellDescription.getSize();
  #endif
  assertion5(Vertex::equalUpToRelativeTolerance(x,center),x,center,level,cellDescription.getLevel(),tarch::parallel::Node::getInstance().getRank());
  assertion2(cellDescription.getLevel()==level,cellDescription.getLevel(),level);

  if ( cellDescription.getType()==CellDescription::Type::Cell ) {
    logDebug("sendDataToWorkerOrMasterDueToForkOrJoin(...)",""
            "solution of solver " << cellDescription.getSolverNumber() << " sent to rank "<<toRank<<
                 ", cell: "<< x << ", level: " << level);

    assertion2(DataHeap::getInstance().isValidIndex(cellDescription.getSolutionIndex()),
        cellDescriptionsIndex,cellDescription.toString());
    assertion2(DataHeap::getInstance().isValidIndex(cellDescription.getPreviousSolutionIndex()),
            cellDescriptionsIndex,cellDescription.toString());
    DataHeap::getInstance().sendData(
        static_cast<double*>(cellDescription.getSolution()),
        getDataPerCell(), toRank, x, level,messageType);
    DataHeap::getInstance().sendData(
        static_cast<double*>(cellDescription.getPreviousSolution()),
        getDataPerCell(), toRank, x, level,messageType);
  }
}

void exahype::solvers::ADERDGSolver::mergeWithWorkerOrMasterDataDueToForkOrJoin(
    const int                                     fromRank,
    const int                                     cellDescriptionsIndex,
    const int                                     element,
    const peano::heap::MessageType&               messageType,
    const tarch::la::Vector<DIMENSIONS, double>&  x,
    const int                                     level) const {
  CellDescription& cellDescription = getCellDescription(cellDescriptionsIndex,element);
  #ifdef Asserts
  const tarch::la::Vector<DIMENSIONS,double> center = cellDescription.getOffset()+0.5*cellDescription.getSize();
  #endif
  assertion5(Vertex::equalUpToRelativeTolerance(x,center),x,center,level,cellDescription.getLevel(),tarch::parallel::Node::getInstance().getRank());
  assertion2(cellDescription.getLevel()==level,cellDescription.getLevel(),level);

  // allocate memory
  if ( messageType==peano::heap::MessageType::ForkOrJoinCommunication ) {
    ensureNecessaryMemoryIsAllocated(cellDescription);
    ensureNoUnnecessaryMemoryIsAllocated(cellDescription);
  } else if ( cellDescription.getType()==CellDescription::Type::Cell ) {
    ensureNecessaryMemoryIsAllocated(cellDescription);
    ensureNoUnnecessaryMemoryIsAllocated(cellDescription);
  }

  // receive data
  if ( cellDescription.getType()==CellDescription::Type::Cell ) {
    logDebug("mergeWithRemoteDataDueToForkOrJoin(...)","[solution] receive from rank "<<fromRank<<
             ", cell: "<< x << ", level: " << level);

    getDataHeapEntries(cellDescription.getSolutionIndex()).clear();
    getDataHeapEntries(cellDescription.getPreviousSolutionIndex()).clear();
    DataHeap::getInstance().receiveData(cellDescription.getSolutionIndex(),
        fromRank,x,level,messageType);
    DataHeap::getInstance().receiveData(cellDescription.getPreviousSolutionIndex(),
        fromRank,x,level,messageType);
  }
}

///////////////////////////////////
// NEIGHBOUR
///////////////////////////////////
void
exahype::solvers::ADERDGSolver::appendNeighbourCommunicationMetadata(
    exahype::MetadataHeap::HeapEntries& metadata,
    const tarch::la::Vector<DIMENSIONS,int>& src,
    const tarch::la::Vector<DIMENSIONS,int>& dest,
    const int cellDescriptionsIndex,
    const int solverNumber) const {
  const int element = tryGetElement(cellDescriptionsIndex,solverNumber);

  if (element!=exahype::solvers::Solver::NotFound)  {
    CellDescription& cellDescription = getCellDescription(cellDescriptionsIndex,element);

    metadata.push_back(static_cast<int>(cellDescription.getType()));
    metadata.push_back(cellDescription.getAugmentationStatus()); // TODO(Dominic): Add to docu: Might be merged multiple times!
    metadata.push_back(cellDescription.getCommunicationStatus());
    metadata.push_back(cellDescription.getRefinementStatus());
  } else {
    for (int i = 0; i < exahype::NeighbourCommunicationMetadataPerSolver; ++i) {
      metadata.push_back(exahype::InvalidMetadataEntry); // implicit conversion
    }
  }
}

void exahype::solvers::ADERDGSolver::mergeWithNeighbourMetadata(
    const int                                 solverNumber,
    Solver::CellInfo&                         cellInfo,
    const MetadataHeap::HeapEntries&          neighbourMetadata,
    const tarch::la::Vector<DIMENSIONS, int>& src,
    const tarch::la::Vector<DIMENSIONS, int>& dest) const {
  assertion(tarch::la::countEqualEntries(src,dest)==DIMENSIONS-1); // only consider faces
  const int element = cellInfo.indexOfADERDGCellDescription(solverNumber);
  if ( element!=Solver::NotFound ) {
    Solver::BoundaryFaceInfo face(dest,src);
    CellDescription& cellDescription = cellInfo._ADERDGCellDescriptions[element];

    const int neighbourAugmentationStatus  = neighbourMetadata[exahype::NeighbourCommunicationMetadataAugmentationStatus  ];
    const int neighbourCommunicationStatus = neighbourMetadata[exahype::NeighbourCommunicationMetadataCommunicationStatus ];
    const int neighbourRefinementStatus    = neighbourMetadata[exahype::NeighbourCommunicationMetadataLimiterStatus       ];

    mergeWithAugmentationStatus (cellDescription,face._faceIndex,neighbourAugmentationStatus);
    mergeWithCommunicationStatus(cellDescription,face._faceIndex,neighbourCommunicationStatus);
    mergeWithRefinementStatus   (cellDescription,face._faceIndex,neighbourRefinementStatus);

    cellDescription.setNeighbourMergePerformed(face._faceIndex,true);
  }
}

void exahype::solvers::ADERDGSolver::sendDataToNeighbour(
    const int                                     toRank,
    const int                                     solverNumber,
    Solver::CellInfo&                             cellInfo,
    const tarch::la::Vector<DIMENSIONS, int>&     src,
    const tarch::la::Vector<DIMENSIONS, int>&     dest,
    const tarch::la::Vector<DIMENSIONS, double>&  x,
    const int                                     level) {
  const int element = cellInfo.indexOfADERDGCellDescription(solverNumber);
  if ( element != Solver::NotFound ) {
    CellDescription& cellDescription = cellInfo._ADERDGCellDescriptions[element];
    Solver::BoundaryFaceInfo face(src,dest);

    if ( communicateWithNeighbour(cellDescription,face._faceIndex) ) {
      assertion(DataHeap::getInstance().isValidIndex(cellDescription.getExtrapolatedPredictorIndex()));
      assertion(DataHeap::getInstance().isValidIndex(cellDescription.getFluctuationIndex()));

      const int dofsPerFace = getBndFluxSize();
      const int dataPerFace = getBndFaceSize();

      const double* lQhbnd = static_cast<double*>(cellDescription.getExtrapolatedPredictor()) + dataPerFace * face._faceIndex;
      const double* lFhbnd = static_cast<double*>(cellDescription.getFluctuation())           + dofsPerFace * face._faceIndex;

      waitUntilCompletedTimeStep<CellDescription>(cellDescription,true,true);

      // Send order: lQhbnd,lFhbnd,observablesMin,observablesMax
      // Receive order: observablesMax,observablesMin,lFhbnd,lQhbnd
      DataHeap::getInstance().sendData(
          lQhbnd, dataPerFace, toRank, x, level,
          peano::heap::MessageType::NeighbourCommunication);
      DataHeap::getInstance().sendData(
          lFhbnd, dofsPerFace, toRank, x, level,
          peano::heap::MessageType::NeighbourCommunication);
      // TODO(Dominic): If anarchic time stepping send the time step over too.
    }
  }
}

void exahype::solvers::ADERDGSolver::sendEmptyDataToNeighbour( // TODO(Dominic): Still needed?
    const int                                     toRank,
    const tarch::la::Vector<DIMENSIONS, double>&  x,
    const int                                     level) const {
  // Send order: lQhbnd,lFhbnd,observablesMin,observablesMax
  // Receive order: observablesMax,observablesMin,lFhbnd,lQhbnd
  // TODO(WORKAROUND)
  #if defined(UsePeanosSymmetricBoundaryExchanger)
  const int dofsPerFace = getBndFluxSize();
  const int dataPerFace = getBndFaceSize();
  DataHeap::getInstance().sendData(
      _invalidExtrapolatedPredictor.data(), dataPerFace, toRank, x, level,
      peano::heap::MessageType::NeighbourCommunication);
  DataHeap::getInstance().sendData(
      _invalidFluctuations.data(), dofsPerFace, toRank, x, level,
      peano::heap::MessageType::NeighbourCommunication);
  #else
  for(int sends=0; sends<DataMessagesPerNeighbourCommunication; ++sends)
    DataHeap::getInstance().sendData(
        exahype::EmptyDataHeapMessage, toRank, x, level,
        peano::heap::MessageType::NeighbourCommunication);
  #endif
}

// TODO(Dominic): Add to docu: We only perform a Riemann solve if a Cell is involved.
void exahype::solvers::ADERDGSolver::mergeWithNeighbourData(
    const int                                    fromRank,
    const int                                    solverNumber,
    Solver::CellInfo&                            cellInfo,
    const tarch::la::Vector<DIMENSIONS, int>&    src,
    const tarch::la::Vector<DIMENSIONS, int>&    dest,
    const tarch::la::Vector<DIMENSIONS, double>& x,
    const int                                    level) {
  const int element = cellInfo.indexOfADERDGCellDescription(solverNumber);
  if ( element != NotFound ) {
    Solver::BoundaryFaceInfo face(dest,src);
    CellDescription& cellDescription = cellInfo._ADERDGCellDescriptions[element];
    synchroniseTimeStepping(cellDescription);

    if( communicateWithNeighbour(cellDescription,face._faceIndex) ) {
      // Send order: lQhbnd,lFhbnd
      // Receive order: lFhbnd,lQhbnd
      // TODO(Dominic): If anarchic time stepping, receive the time step too.
       const int dofsPerFace  = getBndFluxSize();
       const int dataPerFace = getBndFaceSize();
       DataHeap::getInstance().receiveData(
           const_cast<double*>(_receivedFluctuations.data()),dofsPerFace, // TODO const-correct peano
           fromRank, x, level,peano::heap::MessageType::NeighbourCommunication);
       DataHeap::getInstance().receiveData(                              // TODO const-correct peano
           const_cast<double*>(_receivedExtrapolatedPredictor.data()),dataPerFace,
           fromRank, x, level, peano::heap::MessageType::NeighbourCommunication);

       solveRiemannProblemAtInterface(
           cellDescription, face,
           _receivedExtrapolatedPredictor.data(),
           _receivedFluctuations.data(),
           fromRank);
    }
  }
}

void exahype::solvers::ADERDGSolver::solveRiemannProblemAtInterface(
    records::ADERDGCellDescription& cellDescription,
    Solver::BoundaryFaceInfo& face,
    const double* const lQhbnd,
    const double* lFhbnd,
    const int fromRank) {
  logDebug("solveRiemannProblemAtInterface(...)",
      "cell-description=" << cellDescription.toString());

  assertion(DataHeap::getInstance().isValidIndex(cellDescription.getExtrapolatedPredictorIndex()));
  assertion(DataHeap::getInstance().isValidIndex(cellDescription.getFluctuationIndex()));

  const int dataPerFace = getBndFaceSize();
  const int dofsPerFace = getBndFluxSize();
  if ( face._orientation==0 ) {
    const double* const QL = lQhbnd;
    double* FL             = const_cast<double*>(lFhbnd); // TODO const-correct kernels
    const double* const QR = static_cast<double*>( cellDescription.getExtrapolatedPredictor()) + dataPerFace * face._faceIndex;
    double* FR             = static_cast<double*>( cellDescription.getFluctuation())           + dofsPerFace * face._faceIndex;
    // TODO const-correct kernels

    #ifdef Asserts
    std::string inputDataL = riemannDataToString(QL,FL,"L");
    std::string inputDataR = riemannDataToString(QR,FR,"R");
    #endif

    riemannSolver(
        FL, FR, QL, QR,
        cellDescription.getCorrectorTimeStepSize(),cellDescription.getSize(),face._direction,false,face._faceIndex);
    
    #ifdef Asserts
    for (int ii = 0; ii<dofsPerFace; ii++) {
      assertion8(std::isfinite(FL[ii]), cellDescription.toString(),
          face._faceIndex, ii, QR[ii], QL[ii], FR[ii], FL[ii],fromRank);
      assertion8(std::isfinite(FR[ii]), cellDescription.toString(),
          face._faceIndex, ii, QR[ii], QL[ii], FR[ii], FL[ii],fromRank);
    }
    #endif
  } else {
    const double* const QR = lQhbnd;
    const double* const QL = static_cast<double*>(cellDescription.getExtrapolatedPredictor()) + dataPerFace * face._faceIndex;
    double* FR = const_cast<double*>(lFhbnd); // TODO const-correct kernels
    double* FL = static_cast<double*>(cellDescription.getFluctuation()) + dofsPerFace * face._faceIndex; // TODO const-correct kernels

    #ifdef Asserts
    std::string inputDataL = riemannDataToString(QL,FL,"L");
    std::string inputDataR = riemannDataToString(QR,FR,"R");
    #endif

    riemannSolver(
        FL, FR, QL, QR,
        cellDescription.getCorrectorTimeStepSize(),cellDescription.getSize(),face._direction,false,face._faceIndex);
    
    #ifdef Asserts
    for (int ii = 0; ii<dofsPerFace; ii++) {
      assertion10(std::isfinite(FL[ii]), cellDescription.toString(),
          face._faceIndex, ii, QR[ii], QL[ii], FR[ii], FL[ii],fromRank,inputDataL,inputDataR);
      assertion10(std::isfinite(FR[ii]), cellDescription.toString(),
          face._faceIndex, ii, QR[ii], QL[ii], FR[ii], FL[ii],fromRank,inputDataL,inputDataR);
    }
    #endif
  }
}

void exahype::solvers::ADERDGSolver::dropNeighbourData(
    const int                                    fromRank,
    const int                                    solverNumber,
    Solver::CellInfo&                            cellInfo,
    const tarch::la::Vector<DIMENSIONS, int>&    src,
    const tarch::la::Vector<DIMENSIONS, int>&    dest,
    const tarch::la::Vector<DIMENSIONS, double>& x,
    const int                                    level) const {
  const int element = cellInfo.indexOfADERDGCellDescription(solverNumber);
  if ( element != NotFound ) {
    Solver::BoundaryFaceInfo face(dest,src);
    CellDescription& cellDescription = cellInfo._ADERDGCellDescriptions[element];
    synchroniseTimeStepping(cellDescription);

    if( communicateWithNeighbour(cellDescription,face._faceIndex) ) {
      for(int receives=0; receives<DataMessagesPerNeighbourCommunication; ++receives)
        DataHeap::getInstance().receiveData(
            fromRank, x, level,
            peano::heap::MessageType::NeighbourCommunication);
    }
  }
}

///////////////////////////////////
// WORKER->MASTER
///////////////////////////////////
exahype::DataHeap::HeapEntries
exahype::solvers::ADERDGSolver::compileMessageForMaster(const int capacity) const {
  DataHeap::HeapEntries messageForMaster(0,std::max(3+_numberOfGlobalObservables,capacity));
  messageForMaster.push_back(_minPredictorTimeStepSize);
  messageForMaster.push_back(_maxLevel);
  messageForMaster.push_back(convertToDouble(getMeshUpdateEvent()));
  assertion2(_globalObservables.size() == _numberOfGlobalObservables,
          _globalObservables.size(),
          _numberOfGlobalObservables);

  for (const auto observable : _globalObservables) {
    messageForMaster.push_back(observable);
  }

  return messageForMaster;
}

/*
 * At the time of sending data to the master,
 * we have already performed a time step update locally
 * on the rank. We thus need to communicate the
 * current min predictor time step size to the master.
 * The next min predictor time step size is
 * already reset locally to the maximum double value.
 *
 * However on the master's side, we need to
 * merge the received time step size with
 * the next min predictor time step size since
 * the master has not yet performed a time step update
 * (i.e. called TimeStepSizeComputation::endIteration()).
 */
void exahype::solvers::ADERDGSolver::sendDataToMaster(
    const int                                    masterRank,
    const tarch::la::Vector<DIMENSIONS, double>& x,
    const int                                    level) const {
  DataHeap::HeapEntries messageForMaster = compileMessageForMaster();

  assertion1(messageForMaster.size()==3+_numberOfGlobalObservables,messageForMaster.size());
  assertion1(std::isfinite(messageForMaster[0]),messageForMaster[0]);
  if (_timeStepping==TimeStepping::Global) {
    assertionNumericalEquals1(_minNextTimeStepSize,std::numeric_limits<double>::max(),
                                tarch::parallel::Node::getInstance().getRank());
  }

  if (tarch::parallel::Node::getInstance().getRank()!=
      tarch::parallel::Node::getInstance().getGlobalMasterRank()) {
    logDebug("sendDataToMaster(...)","Sending time step data: " <<
             "data[0]=" << messageForMaster[0] <<
             ",data[1]=" << messageForMaster[1] <<
             ",data[2]=" << messageForMaster[2] <<
             " to rank " << masterRank <<
             ", message size="<<messageForMaster.size()
    );
  }

  DataHeap::getInstance().sendData(
      messageForMaster.data(), messageForMaster.size(),
      masterRank, x, level,
      peano::heap::MessageType::MasterWorkerCommunication);
}

void exahype::solvers::ADERDGSolver::mergeWithWorkerData(const DataHeap::HeapEntries& message) {
  assertion1(message[0]>=0,message[0]);
  assertion1(std::isfinite(message[0]),message[0]);
  // The master solver has not yet updated its minNextPredictorTimeStepSize.
  // Thus it does not equal MAX_DOUBLE.

  int index=0;
  _minNextTimeStepSize    = std::min( _minNextTimeStepSize, message[index++] );
  _nextMaxLevel           = std::max( _nextMaxLevel,        static_cast<int>(message[index++]) );
  updateNextMeshUpdateEvent(convertToMeshUpdateEvent(message[index++]));

  auto observablesFromWorker = std::vector<double>(_numberOfGlobalObservables);
  for (int i = 0; i < _numberOfGlobalObservables; ++i) {
    observablesFromWorker[i] = message[index++];
  }

  reduceGlobalObservables(_nextGlobalObservables, observablesFromWorker);

  if (tarch::parallel::Node::getInstance().getRank()==
      tarch::parallel::Node::getInstance().getGlobalMasterRank()) {
    logDebug("mergeWithWorkerData(...)","[post] Receiving time step data: " <<
        "data[0]=" << message[0] <<
        ",data[1]=" << message[1] <<
        ",data[2]=" << message[2] );
    logDebug("mergeWithWorkerData(...)","[post] Updated time step fields: " <<
        ",_minNextPredictorTimeStepSize=" << _minNextTimeStepSize <<
        ",_nextMeshUpdateEvent=" << Solver::toString(_nextMeshUpdateEvent) <<
        ",_nextMaxLevel=" << _nextMaxLevel);
  }
}

/**
 * At the time of the merging,
 * the workers and the master have already performed
 * at local update of the next predictor time step size
 * and of the predictor time stamp.
 * We thus need to minimise over both quantities.
 */
void exahype::solvers::ADERDGSolver::mergeWithWorkerData(
    const int                                    workerRank,
    const tarch::la::Vector<DIMENSIONS, double>& x,
    const int                                    level) {
  const auto messageSize = 3 + _numberOfGlobalObservables;
  DataHeap::HeapEntries messageFromWorker(messageSize);

  if (tarch::parallel::Node::getInstance().getRank()!=
      tarch::parallel::Node::getInstance().getGlobalMasterRank()) {
    logDebug("mergeWithWorkerData(...)","Receiving time step data [pre] from rank " << workerRank);
  }

  DataHeap::getInstance().receiveData(
      messageFromWorker.data(),messageFromWorker.size(),workerRank, x, level,
      peano::heap::MessageType::MasterWorkerCommunication);

  assertion1(messageFromWorker.size()==messageSize,messageFromWorker.size());
  mergeWithWorkerData(messageFromWorker);
}

///////////////////////////////////
// MASTER->WORKER
///////////////////////////////////
exahype::DataHeap::HeapEntries
exahype::solvers::ADERDGSolver::compileMessageForWorker(const int capacity) const {
  const auto messageSize = 7 + _numberOfGlobalObservables;
  DataHeap::HeapEntries messageForWorker(0,std::max(messageSize,capacity));
  messageForWorker.push_back(_minCorrectorTimeStamp);
  messageForWorker.push_back(_minCorrectorTimeStepSize);
  messageForWorker.push_back(_minPredictorTimeStamp);
  messageForWorker.push_back(_minPredictorTimeStepSize);

  messageForWorker.push_back(_maxLevel);

  messageForWorker.push_back(convertToDouble( getMeshUpdateEvent() ));

  messageForWorker.push_back(_stabilityConditionWasViolated ? 1.0 : -1.0);
  assertion2(_globalObservables.size() == _numberOfGlobalObservables,
          _globalObservables.size(),
          _numberOfGlobalObservables);

  for (const auto observable : _globalObservables) {
    messageForWorker.push_back(observable);
  }

  assertion1(messageForWorker.size()==messageSize,messageForWorker.size());
  assertion1(std::isfinite(messageForWorker[0]),messageForWorker[0]);
  assertion1(std::isfinite(messageForWorker[1]),messageForWorker[1]);
  assertion1(std::isfinite(messageForWorker[2]),messageForWorker[2]);
  assertion1(std::isfinite(messageForWorker[3]),messageForWorker[3]);

  if (_timeStepping==TimeStepping::Global) {
    assertionEquals1(_minNextTimeStepSize,std::numeric_limits<double>::max(),
                     tarch::parallel::Node::getInstance().getRank());
  }

  return messageForWorker;
}

void exahype::solvers::ADERDGSolver::sendDataToWorker(
    const int                                    workerRank,
    const tarch::la::Vector<DIMENSIONS, double>& x,
    const int                                    level) const {
  DataHeap::HeapEntries messageForWorker = compileMessageForWorker();

  if (tarch::parallel::Node::getInstance().getRank()==
      tarch::parallel::Node::getInstance().getGlobalMasterRank()) {
    logDebug(
        "sendDataToWorker(...)","Broadcasting time step data: " <<
        " data[0]=" << messageForWorker[0] <<
        ",data[1]=" << messageForWorker[1] <<
        ",data[2]=" << messageForWorker[2] <<
        ",data[3]=" << messageForWorker[3] <<
        ",data[4]=" << messageForWorker[4] <<
        ",data[5]=" << messageForWorker[5] <<
        ",data[6]=" << messageForWorker[6]);
    logDebug("sendDataWorker(...)","_minNextPredictorTimeStepSize="<<_minNextTimeStepSize);
  }

  DataHeap::getInstance().sendData(
      messageForWorker.data(), messageForWorker.size(),
      workerRank, x, level,
      peano::heap::MessageType::MasterWorkerCommunication);
}

void exahype::solvers::ADERDGSolver::mergeWithMasterData(const DataHeap::HeapEntries& message) {
  int index=0;
  _minCorrectorTimeStamp         = message[index++];
  _minCorrectorTimeStepSize      = message[index++];
  _minPredictorTimeStamp         = message[index++];
  _minPredictorTimeStepSize      = message[index++];

  _maxLevel                      = message[index++];

  overwriteMeshUpdateEvent( convertToMeshUpdateEvent(message[index++]) );
  _stabilityConditionWasViolated = (message[index++] > 0.0) ? true : false;

  logDebug("mergeWithMasterData(...)",
      "_meshUpdateEvent="<<Solver::toString(getMeshUpdateEvent()));
  logDebug("mergeWithMasterData(...)",
      "_stabilityConditionWasViolated="<< _stabilityConditionWasViolated);

  for (int i = 0; i < _numberOfGlobalObservables; ++i) {
    _globalObservables[i] = message[index++];
  }
}

void exahype::solvers::ADERDGSolver::mergeWithMasterData(
    const int                                    masterRank,
    const tarch::la::Vector<DIMENSIONS, double>& x,
    const int                                    level) {
  const auto messageSize = 7 + _numberOfGlobalObservables;
  DataHeap::HeapEntries messageFromMaster(messageSize);
  DataHeap::getInstance().receiveData(
      messageFromMaster.data(),messageFromMaster.size(),masterRank, x, level,
      peano::heap::MessageType::MasterWorkerCommunication);

  assertion1(messageFromMaster.size()==messageSize,messageFromMaster.size());
  mergeWithMasterData(messageFromMaster);

  if (_timeStepping==TimeStepping::Global) {
    assertionNumericalEquals1(_minNextTimeStepSize,std::numeric_limits<double>::max(),
                                  _minNextTimeStepSize);
  }

  if (tarch::parallel::Node::getInstance().getRank()!=
      tarch::parallel::Node::getInstance().getGlobalMasterRank()) {
    logDebug(
        "mergeWithMasterData(...)","Received time step data: " <<
        "data[0]="  << messageFromMaster[0] <<
        ",data[1]=" << messageFromMaster[1] <<
        ",data[2]=" << messageFromMaster[2] <<
        ",data[3]=" << messageFromMaster[3] <<
        ",data[4]=" << messageFromMaster[4] <<
        ",data[5]=" << messageFromMaster[5] <<
        ",data[6]=" << messageFromMaster[6]);
  }
}
#endif

std::string exahype::solvers::ADERDGSolver::toString() const {
  std::ostringstream stringstr;
  toString(stringstr);
  return stringstr.str();
}

void exahype::solvers::ADERDGSolver::toString (std::ostream& out) const {
  out << "(";
  out << "_identifier:" << _identifier;
  out << ",";
  out << "_type:" << exahype::solvers::Solver::toString(_type);
  out << ",";
  out << "_numberOfVariables:" << _numberOfVariables;
  out << ",";
  out << "_numberOfParameters:" << _numberOfParameters;
  out << ",";
  out << "_nodesPerCoordinateAxis:" << _nodesPerCoordinateAxis;
  out << ",";
  out << "_maximumMeshSize:" << _maximumMeshSize;
  out << ",";
  out << "_timeStepping:" << exahype::solvers::Solver::toString(_timeStepping); // only solver attributes
  out << ",";
  out << "_unknownsPerFace:" << getUnknownsPerFace();
  out << ",";
  out << "_unknownsPerCellBoundary:" << getUnknownsPerCellBoundary();
  out << ",";
  out << "_unknownsPerCell:" << getUnknownsPerCell();
  out << ",";
  out << "_fluxUnknownsPerCell:" << getFluxUnknownsPerCell();
  out << ",";
  out << "_spaceTimeUnknownsPerCell:" << getSpaceTimeUnknownsPerCell();
  out << ",";
  out << "_spaceTimeFluxUnknownsPerCell:" << getSpaceTimeFluxUnknownsPerCell();
  out << ",";
  out << "_previousMinCorrectorTimeStamp:" << _previousMinCorrectorTimeStamp;
  out << ",";
  out << "_previousMinCorrectorTimeStepSize:" << _previousMinCorrectorTimeStepSize;
  out << ",";
  out << "_minCorrectorTimeStamp:" << _minCorrectorTimeStamp;
  out << ",";
  out << "_minCorrectorTimeStepSize:" << _minCorrectorTimeStepSize;
  out << ",";
  out << "_minPredictorTimeStepSize:" << _minPredictorTimeStepSize;
  out << ",";
  out << "_minNextPredictorTimeStepSize:" << _minNextTimeStepSize;
  out <<  ")";
}

exahype::solvers::ADERDGSolver::ProlongationJob::ProlongationJob(
  ADERDGSolver&     solver,
  CellDescription& cellDescription,
  const CellDescription& parentCellDescription,
  const tarch::la::Vector<DIMENSIONS,int>& subcellIndex):
  tarch::multicore::jobs::Job(Solver::getTaskType(true),0),
  _solver(solver),
  _cellDescription(cellDescription),
  _parentCellDescription(parentCellDescription),
  _subcellIndex(subcellIndex) {
  tarch::multicore::Lock lock(exahype::BackgroundJobSemaphore);
  {
    NumberOfEnclaveJobs++; // TODO(Dominic): Not sure yet which queue is optimal
  }
  lock.free();
}

bool exahype::solvers::ADERDGSolver::ProlongationJob::run() {
  _solver.prolongateFaceDataToDescendant(
      _cellDescription,_parentCellDescription,_subcellIndex);

  tarch::multicore::Lock lock(exahype::BackgroundJobSemaphore);
  {
    NumberOfEnclaveJobs--;
    assertion( NumberOfEnclaveJobs>=0 );
  }
  lock.free();
  return false;
}

exahype::solvers::ADERDGSolver::CompressionJob::CompressionJob(
  const ADERDGSolver& solver,
  CellDescription&    cellDescription,
  const bool          isSkeletonJob):
  tarch::multicore::jobs::Job(Solver::getTaskType(isSkeletonJob),0),
  _solver(solver),
  _cellDescription(cellDescription),
  _isSkeletonJob(isSkeletonJob) {
  tarch::multicore::Lock lock(exahype::BackgroundJobSemaphore);
  {
    int& jobCounter = (_isSkeletonJob) ? NumberOfSkeletonJobs : NumberOfEnclaveJobs;
    jobCounter++;
  }
  lock.free();
}


bool exahype::solvers::ADERDGSolver::CompressionJob::run() {
  _solver.determineUnknownAverages(_cellDescription);
  _solver.computeHierarchicalTransform(_cellDescription,-1.0);
  _solver.putUnknownsIntoByteStream(_cellDescription);

  tarch::multicore::Lock lock(exahype::BackgroundJobSemaphore);
  {
    int& jobCounter = (_isSkeletonJob) ? NumberOfSkeletonJobs : NumberOfEnclaveJobs;
    jobCounter--;
    assertion( jobCounter>=0 );
  }
  lock.free();
  return false;
}


void exahype::solvers::ADERDGSolver::compress( CellDescription& cellDescription, const bool isSkeletonCell ) const {
  assertion1( cellDescription.getCompressionState() ==  CellDescription::Uncompressed, cellDescription.toString() );
  if (CompressionAccuracy>0.0) {
    if ( SpawnCompressionAsBackgroundJob ) {
      int& jobCounter = ( isSkeletonCell ) ? NumberOfSkeletonJobs : NumberOfEnclaveJobs;
      cellDescription.setCompressionState(CellDescription::CurrentlyProcessed);
      CompressionJob compressionJob( *this, cellDescription, jobCounter );
      assertionMsg( false, "this call is invalid" );
/*
      if ( isSkeletonCell ) {
        peano::datatraversal::TaskSet spawnedSet( compressionJob, peano::datatraversal::TaskSet::TaskType::IsTaskAndRunAsSoonAsPossible  );
      } else {
        peano::datatraversal::TaskSet spawnedSet( compressionJob, peano::datatraversal::TaskSet::TaskType::Background  );
      }
*/
    }
    else {
      determineUnknownAverages(cellDescription);
      computeHierarchicalTransform(cellDescription,-1.0);
      putUnknownsIntoByteStream(cellDescription);
      cellDescription.setCompressionState(CellDescription::Compressed);
    }
  }
}


void exahype::solvers::ADERDGSolver::uncompress(CellDescription& cellDescription) const {
  #ifdef SharedMemoryParallelisation
  bool madeDecision = CompressionAccuracy<=0.0;
  bool uncompress   = false;

  while (!madeDecision) {
    peano::datatraversal::TaskSet::finishToProcessBackgroundJobs();

    tarch::multicore::Lock lock(exahype::BackgroundJobSemaphore);
    madeDecision = cellDescription.getCompressionState() != CellDescription::CurrentlyProcessed;
    uncompress   = cellDescription.getCompressionState() == CellDescription::Compressed;
    if (uncompress) {
      cellDescription.setCompressionState( CellDescription::CurrentlyProcessed );
    }
    lock.free();
  }
  #else
  bool uncompress = CompressionAccuracy>0.0
      && cellDescription.getCompressionState() == CellDescription::Compressed;
  #endif

/*
  #ifdef Parallel
  assertion1(!cellDescription.getAdjacentToRemoteRank() || cellDescription.getCompressionState() == CellDescription::Compressed,
             cellDescription.toString());
  #endif
*/

  if (uncompress) {
    pullUnknownsFromByteStream(cellDescription);
    computeHierarchicalTransform(cellDescription,1.0);

    tarch::multicore::Lock lock(exahype::BackgroundJobSemaphore);
      cellDescription.setCompressionState(CellDescription::Uncompressed);
    lock.free();
  }
}


void exahype::solvers::ADERDGSolver::determineUnknownAverages(
  CellDescription& cellDescription) const {
  assertion1( DataHeap::getInstance().isValidIndex(cellDescription.getSolutionIndex()), cellDescription.toString() );
  assertion1( DataHeap::getInstance().isValidIndex(cellDescription.getPreviousSolutionIndex()), cellDescription.toString() );
  assertion1( DataHeap::getInstance().isValidIndex(cellDescription.getUpdateIndex()), cellDescription.toString() );
  assertion1( DataHeap::getInstance().isValidIndex(cellDescription.getExtrapolatedPredictorIndex()), cellDescription.toString() );
  assertion1( DataHeap::getInstance().isValidIndex(cellDescription.getFluctuationIndex()), cellDescription.toString() );

  assertion1( DataHeap::getInstance().isValidIndex(cellDescription.getSolutionAveragesIndex()), cellDescription.toString() );
  assertion1( DataHeap::getInstance().isValidIndex(cellDescription.getPreviousSolutionAveragesIndex()), cellDescription.toString() );
  assertion1( DataHeap::getInstance().isValidIndex(cellDescription.getUpdateAveragesIndex()), cellDescription.toString() );
  assertion1( DataHeap::getInstance().isValidIndex(cellDescription.getExtrapolatedPredictorAveragesIndex()), cellDescription.toString() );
  assertion1( DataHeap::getInstance().isValidIndex(cellDescription.getFluctuationAveragesIndex()), cellDescription.toString() );

  const int dataPerNode  = getNumberOfParameters()+getNumberOfVariables();
  const int nodesPerCell = getDataPerCell()/ dataPerNode;
  const int nodesPerFace = getDataPerFace() / dataPerNode;

  double* solutionAverages              = static_cast<double*>(cellDescription.getSolutionAverages());
  double* previousSolutionAverage       = static_cast<double*>(cellDescription.getPreviousSolutionAverages());
  double* updateAverages                = static_cast<double*>(cellDescription.getUpdateAverages());
  double* extrapolatedPredictorAverages = static_cast<double*>(cellDescription.getExtrapolatedPredictorAverages());
  double* fluctuationAverages           = static_cast<double*>(cellDescription.getFluctuationAverages());

  double* solution              = static_cast<double*>(cellDescription.getSolution());
  double* previousSolution      = static_cast<double*>(cellDescription.getPreviousSolution());
  double* update                = static_cast<double*>(cellDescription.getUpdate());
  double* extrapolatedPredictor = static_cast<double*>(cellDescription.getExtrapolatedPredictor());
  double* fluctuation           = static_cast<double*>(cellDescription.getFluctuation());

  // patch data
  kernels::idx2 idx_cellData    (nodesPerCell,dataPerNode);
  kernels::idx2 idx_cellUnknowns(nodesPerCell,getNumberOfVariables());
  for (int i=0; i<nodesPerCell; i++) {
    for (int variableNumber=0; variableNumber<dataPerNode; variableNumber++) { // variables+parameters
      solutionAverages[variableNumber]        += solution        [idx_cellData(i,variableNumber)];
      previousSolutionAverage[variableNumber] += previousSolution[idx_cellData(i,variableNumber)];
    }
    for (int variableNumber=0; variableNumber<getNumberOfVariables(); variableNumber++) { // variables
      updateAverages[variableNumber]          += update[idx_cellUnknowns(i,variableNumber)];
    }
  }
  for (int variableNumber=0; variableNumber<dataPerNode; variableNumber++) { // variables+parameters
    solutionAverages[variableNumber]        = solutionAverages[variableNumber]        / (double) nodesPerCell;
    previousSolutionAverage[variableNumber] = previousSolutionAverage[variableNumber] / (double) nodesPerCell;
  }
  for (int variableNumber=0; variableNumber<getNumberOfVariables(); variableNumber++) { // variables
    updateAverages[variableNumber]          = updateAverages[variableNumber]          / (double) nodesPerCell;
  }

  // face data
  kernels::idx2 idx_faceDataAvg    (DIMENSIONS_TIMES_TWO,dataPerNode);
  kernels::idx2 idx_faceUnknownsAvg(DIMENSIONS_TIMES_TWO,getNumberOfVariables());
  kernels::idx3 idx_faceData       (DIMENSIONS_TIMES_TWO,nodesPerFace,dataPerNode);
  kernels::idx3 idx_faceUnknowns   (DIMENSIONS_TIMES_TWO,nodesPerFace,getNumberOfVariables());
  for (int face=0; face<2*DIMENSIONS; face++) {
    for (int i=0; i<nodesPerFace; i++) {
      for (int variableNumber=0; variableNumber<dataPerNode; variableNumber++) { // variables+parameters
        extrapolatedPredictorAverages[idx_faceDataAvg(face,variableNumber)] +=
            extrapolatedPredictor[idx_faceData(face,i,variableNumber)];
      }
      for (int variableNumber=0; variableNumber<getNumberOfVariables(); variableNumber++) { // variables
        fluctuationAverages[idx_faceUnknownsAvg(face,variableNumber)] +=
            fluctuation[idx_faceUnknowns(face,i,variableNumber)];
      }
    }
    for (int variableNumber=0; variableNumber<dataPerNode; variableNumber++) { // variables+parameters
      extrapolatedPredictorAverages[idx_faceDataAvg(face,variableNumber)] =
          extrapolatedPredictorAverages[idx_faceDataAvg(face,variableNumber)] / (double) nodesPerFace;
    }
    for (int variableNumber=0; variableNumber<getNumberOfVariables(); variableNumber++) { // variables
      fluctuationAverages[idx_faceUnknownsAvg(face,variableNumber)] =
          fluctuationAverages[idx_faceUnknownsAvg(face,variableNumber)]       / (double) nodesPerFace;
    }
  }
}


void exahype::solvers::ADERDGSolver::computeHierarchicalTransform(
    CellDescription& cellDescription, double sign) const {
  const int dataPerNode  = getNumberOfParameters()+getNumberOfVariables();
  const int nodesPerCell = getDataPerCell()/ dataPerNode;
  const int nodesPerFace = getDataPerFace() / dataPerNode;

  double* solutionAverages              = static_cast<double*>(cellDescription.getSolutionAverages());
  double* previousSolutionAverage       = static_cast<double*>(cellDescription.getPreviousSolutionAverages());
  double* updateAverages                = static_cast<double*>(cellDescription.getUpdateAverages());
  double* extrapolatedPredictorAverages = static_cast<double*>(cellDescription.getExtrapolatedPredictorAverages());
  double* fluctuationAverages           = static_cast<double*>(cellDescription.getFluctuationAverages());

  double* solution              = static_cast<double*>(cellDescription.getSolution());
  double* previousSolution      = static_cast<double*>(cellDescription.getPreviousSolution());
  double* update                = static_cast<double*>(cellDescription.getUpdate());
  double* extrapolatedPredictor = static_cast<double*>(cellDescription.getExtrapolatedPredictor());
  double* fluctuation           = static_cast<double*>(cellDescription.getFluctuation());

  // patch data
  kernels::idx2 idx_cellData    (nodesPerCell,dataPerNode);
  kernels::idx2 idx_cellUnknowns(nodesPerCell,getNumberOfVariables());
  for (int i=0; i<nodesPerCell; i++) {
    for (int variableNumber=0; variableNumber<dataPerNode; variableNumber++) { // variables+parameters
      solution        [idx_cellData(i,variableNumber)] += sign * solutionAverages[variableNumber];
      previousSolution[idx_cellData(i,variableNumber)] += sign * previousSolutionAverage[variableNumber];
    }
    for (int variableNumber=0; variableNumber<getNumberOfVariables(); variableNumber++) { // variables
      update[idx_cellUnknowns(i,variableNumber)] += sign * updateAverages[variableNumber];
    }
  }

  // face data
  kernels::idx2 idx_faceDataAvg    (DIMENSIONS_TIMES_TWO,dataPerNode);
  kernels::idx2 idx_faceUnknownsAvg(DIMENSIONS_TIMES_TWO,getNumberOfVariables());
  kernels::idx3 idx_faceData       (DIMENSIONS_TIMES_TWO,nodesPerFace,dataPerNode);
  kernels::idx3 idx_faceUnknowns   (DIMENSIONS_TIMES_TWO,nodesPerFace,getNumberOfVariables());
  for (int face=0; face<DIMENSIONS_TIMES_TWO; face++) {
    for (int i=0; i<nodesPerFace; i++) {
      for (int variableNumber=0; variableNumber<dataPerNode; variableNumber++) {  // variables+parameters
        extrapolatedPredictor[idx_faceData(face,i,variableNumber)] +=
            sign * extrapolatedPredictorAverages[idx_faceDataAvg(face,variableNumber)];
      }
      for (int variableNumber=0; variableNumber<getNumberOfVariables(); variableNumber++) {  // variables
        fluctuation[idx_faceUnknowns(face,i,variableNumber)] +=
            sign * fluctuationAverages[idx_faceUnknownsAvg(face,variableNumber)];
      }
    }
  }
}

void exahype::solvers::ADERDGSolver::putUnknownsIntoByteStream(
    CellDescription& cellDescription) const {
  assertion(CompressionAccuracy>0.0);

  assertion( cellDescription.getPreviousSolutionCompressedIndex()==-1 );
  assertion( cellDescription.getSolutionCompressedIndex()==-1 );
  assertion( cellDescription.getUpdateCompressedIndex()==-1 );
  assertion( cellDescription.getExtrapolatedPredictorCompressedIndex()==-1 );
  assertion( cellDescription.getFluctuationCompressedIndex()==-1 );

  int compressionOfPreviousSolution;
  int compressionOfSolution;
  int compressionOfUpdate;
  int compressionOfExtrapolatedPredictor;
  int compressionOfFluctuation;

  assertion( DataHeap::getInstance().isValidIndex( cellDescription.getSolutionIndex() ));
  assertion( DataHeap::getInstance().isValidIndex( cellDescription.getPreviousSolutionIndex() ));
  assertion( DataHeap::getInstance().isValidIndex( cellDescription.getUpdateIndex() ));
  assertion( DataHeap::getInstance().isValidIndex( cellDescription.getExtrapolatedPredictorIndex() ));
  assertion( DataHeap::getInstance().isValidIndex( cellDescription.getFluctuationIndex() ));

  peano::datatraversal::TaskSet compressionFactorIdentification(
    [&]() -> bool { compressionOfPreviousSolution = peano::heap::findMostAgressiveCompression(
      static_cast<double*>(cellDescription.getPreviousSolution()),
      getDataPerCell(),
      CompressionAccuracy,true
      );
      return false;
      },
    [&] () -> bool  { compressionOfSolution = peano::heap::findMostAgressiveCompression(
      static_cast<double*>(cellDescription.getSolution()),
      getDataPerCell(),
      CompressionAccuracy,true
      );
      return false;
      },
    [&]() -> bool  { compressionOfUpdate = peano::heap::findMostAgressiveCompression(
      static_cast<double*>(cellDescription.getUpdate()),
      getUnknownsPerCell(),
      CompressionAccuracy,true
      );
      return false;
      },
    [&]() -> bool  { compressionOfExtrapolatedPredictor = peano::heap::findMostAgressiveCompression(
      static_cast<double*>(cellDescription.getExtrapolatedPredictor()),
      getDataPerCellBoundary(),
      CompressionAccuracy,true
      );
      return false;
      },
    [&]() -> bool  { compressionOfFluctuation = peano::heap::findMostAgressiveCompression(
      static_cast<double*>(cellDescription.getFluctuation()),
      getUnknownsPerCellBoundary(),
      CompressionAccuracy,true
      );
      return false;
      },
	peano::datatraversal::TaskSet::TaskType::IsTaskAndRunAsSoonAsPossible,
	peano::datatraversal::TaskSet::TaskType::IsTaskAndRunAsSoonAsPossible,
	peano::datatraversal::TaskSet::TaskType::IsTaskAndRunAsSoonAsPossible,
	peano::datatraversal::TaskSet::TaskType::IsTaskAndRunAsSoonAsPossible,
	peano::datatraversal::TaskSet::TaskType::IsTaskAndRunAsSoonAsPossible,
    true
  );

  assertion(1<=compressionOfPreviousSolution);
  assertion(1<=compressionOfSolution);
  assertion(1<=compressionOfUpdate);
  assertion(1<=compressionOfExtrapolatedPredictor);
  assertion(1<=compressionOfFluctuation);

  assertion(compressionOfPreviousSolution<=7);
  assertion(compressionOfSolution<=7);
  assertion(compressionOfUpdate<=7);
  assertion(compressionOfExtrapolatedPredictor<=7);
  assertion(compressionOfFluctuation<=7);

  peano::datatraversal::TaskSet runParallelTasks(
    [&]() -> bool {
      cellDescription.setBytesPerDoFInPreviousSolution(compressionOfPreviousSolution);
      if (compressionOfPreviousSolution<7) {
        tarch::multicore::Lock lock(exahype::BackgroundJobSemaphore);
          cellDescription.setPreviousSolutionCompressedIndex( CompressedDataHeap::getInstance().createData(0,0) );
          assertion( cellDescription.getPreviousSolutionCompressedIndex()>=0 );
          cellDescription.setPreviousSolutionCompressed( static_cast<void*>(CompressedDataHeap::getInstance().getData(cellDescription.getPreviousSolutionCompressedIndex()).data() ) );
        lock.free();

        const int numberOfEntries = getDataPerCell();
        tearApart(numberOfEntries, cellDescription.getPreviousSolutionIndex(), cellDescription.getPreviousSolutionCompressedIndex(), compressionOfPreviousSolution);

        #if defined(TrackGridStatistics)
        lock.lock();
          PipedUncompressedBytes += getDataHeapEntries(cellDescription.getPreviousSolutionIndex()).size() * 8.0;
          PipedCompressedBytes   += CompressedDataHeap::getInstance().getData( cellDescription.getPreviousSolutionCompressedIndex() ).size();
        lock.free();
        #endif

        #if !defined(ValidateCompressedVsUncompressedData)
        lock.lock();
          DataHeap::getInstance().deleteData( cellDescription.getPreviousSolutionIndex(), true );
          cellDescription.setPreviousSolutionIndex(-1);
          cellDescription.setPreviousSolution(nullptr);
        lock.free();
        #endif
      }
      else {
        #if defined(TrackGridStatistics)
        tarch::multicore::Lock lock(exahype::BackgroundJobSemaphore);
          PipedUncompressedBytes += getDataHeapEntries(cellDescription.getPreviousSolutionIndex()).size() * 8.0;
          PipedCompressedBytes   += getDataHeapEntries(cellDescription.getPreviousSolutionIndex()).size() * 8.0;
        lock.free();
        #endif
      }
      return false;
    },
    [&]() -> bool {
      cellDescription.setBytesPerDoFInSolution(compressionOfSolution);
      if (compressionOfSolution<7) {
        tarch::multicore::Lock lock(exahype::BackgroundJobSemaphore);
          cellDescription.setSolutionCompressedIndex(CompressedDataHeap::getInstance().createData(0,0));
          assertion1( cellDescription.getSolutionCompressedIndex()>=0, cellDescription.getSolutionCompressedIndex() );
          cellDescription.setSolutionCompressed( static_cast<void*>(CompressedDataHeap::getInstance().getData(cellDescription.getSolutionCompressedIndex()).data() ) );
        lock.free();

        const int numberOfEntries = getDataPerCell();

        tearApart(numberOfEntries, cellDescription.getSolutionIndex(), cellDescription.getSolutionCompressedIndex(), compressionOfSolution);

        #if defined(TrackGridStatistics)
        lock.lock();
          PipedUncompressedBytes += getDataHeapEntries(cellDescription.getSolutionIndex()).size() * 8.0;
          PipedCompressedBytes   += CompressedDataHeap::getInstance().getData( cellDescription.getSolutionCompressedIndex() ).size();
        lock.free();
        #endif

        #if !defined(ValidateCompressedVsUncompressedData)
        lock.lock();
          DataHeap::getInstance().deleteData( cellDescription.getSolutionIndex(), true );
          cellDescription.setSolutionIndex(-1);
          cellDescription.setSolution(nullptr);
        lock.free();
        #endif
      }
      else {
        #if defined(TrackGridStatistics)
        tarch::multicore::Lock lock(exahype::BackgroundJobSemaphore);
          PipedUncompressedBytes += getDataHeapEntries(cellDescription.getSolutionIndex()).size() * 8.0;
          PipedCompressedBytes   += getDataHeapEntries(cellDescription.getSolutionIndex()).size() * 8.0;
        lock.free();
        #endif
      }
      return false;
    },
    [&]() -> bool {
      cellDescription.setBytesPerDoFInUpdate(compressionOfUpdate);
      if (compressionOfUpdate<7) {
        tarch::multicore::Lock lock(exahype::BackgroundJobSemaphore);
          cellDescription.setUpdateCompressedIndex( CompressedDataHeap::getInstance().createData(0,0) );
          assertion( cellDescription.getUpdateCompressedIndex()>=0 );
          cellDescription.setUpdateCompressed( static_cast<void*>(CompressedDataHeap::getInstance().getData(cellDescription.getUpdateCompressedIndex()).data() ) );
        lock.free();

        const int numberOfEntries = getUnknownsPerCell();
        tearApart(numberOfEntries, cellDescription.getUpdateIndex(), cellDescription.getUpdateCompressedIndex(), compressionOfUpdate);

        #if defined(TrackGridStatistics)
        lock.lock();
          PipedUncompressedBytes += getDataHeapEntries(cellDescription.getUpdateIndex()).size() * 8.0;
          PipedCompressedBytes   += CompressedDataHeap::getInstance().getData( cellDescription.getUpdateCompressedIndex() ).size();
        lock.free();
        #endif

        #if !defined(ValidateCompressedVsUncompressedData)
        lock.lock();
          DataHeap::getInstance().deleteData( cellDescription.getUpdateIndex(), true );
          cellDescription.setUpdateIndex(-1);
          cellDescription.setUpdate(nullptr);
        lock.free();
        #endif
      }
      else {
        #if defined(TrackGridStatistics)
        tarch::multicore::Lock lock(exahype::BackgroundJobSemaphore);
          PipedUncompressedBytes += getDataHeapEntries(cellDescription.getUpdateIndex()).size() * 8.0;
          PipedCompressedBytes   += getDataHeapEntries(cellDescription.getUpdateIndex()).size() * 8.0;
        lock.free();
        #endif
      }
      return false;
    },
    [&]() -> bool {
      cellDescription.setBytesPerDoFInExtrapolatedPredictor(compressionOfExtrapolatedPredictor);
      if (compressionOfExtrapolatedPredictor<7) {
        tarch::multicore::Lock lock(exahype::BackgroundJobSemaphore);
          cellDescription.setExtrapolatedPredictorCompressedIndex( CompressedDataHeap::getInstance().createData(0,0) );
          assertion( cellDescription.getExtrapolatedPredictorCompressedIndex()>=0 );
          cellDescription.setExtrapolatedPredictorCompressed( static_cast<void*>(CompressedDataHeap::getInstance().getData(cellDescription.getExtrapolatedPredictorCompressedIndex()).data() ) );
        lock.free();

        const int numberOfEntries = getDataPerCellBoundary();
        tearApart(numberOfEntries, cellDescription.getExtrapolatedPredictorIndex(), cellDescription.getExtrapolatedPredictorCompressedIndex(), compressionOfExtrapolatedPredictor);

        #if defined(TrackGridStatistics)
        lock.lock();
          PipedUncompressedBytes += getDataHeapEntries(cellDescription.getExtrapolatedPredictorIndex()).size() * 8.0;
          PipedCompressedBytes   += CompressedDataHeap::getInstance().getData( cellDescription.getExtrapolatedPredictorCompressedIndex() ).size();
        lock.free();
        #endif

        #if !defined(ValidateCompressedVsUncompressedData)
        lock.lock();
          DataHeap::getInstance().deleteData( cellDescription.getExtrapolatedPredictorIndex(), true );
          cellDescription.setExtrapolatedPredictorIndex(-1);
          cellDescription.setExtrapolatedPredictor(nullptr);
        lock.free();
        #endif
      }
      else {
        #if defined(TrackGridStatistics)
        tarch::multicore::Lock lock(exahype::BackgroundJobSemaphore);
          PipedUncompressedBytes += getDataHeapEntries(cellDescription.getExtrapolatedPredictorIndex()).size() * 8.0;
          PipedCompressedBytes   += getDataHeapEntries(cellDescription.getExtrapolatedPredictorIndex()).size() * 8.0;
        lock.free();
        #endif
      }
      return false;
    },
    [&]() -> bool {
      cellDescription.setBytesPerDoFInFluctuation(compressionOfFluctuation);
      if (compressionOfFluctuation<7) {
        tarch::multicore::Lock lock(exahype::BackgroundJobSemaphore);
          cellDescription.setFluctuationCompressedIndex( CompressedDataHeap::getInstance().createData(0,0) );
          assertion( cellDescription.getFluctuationCompressedIndex()>=0 );
          cellDescription.setFluctuationCompressed( static_cast<void*>(CompressedDataHeap::getInstance().getData(cellDescription.getFluctuationCompressedIndex()).data() ) );
        lock.free();

        const int numberOfEntries = getUnknownsPerCellBoundary();
        tearApart(numberOfEntries, cellDescription.getFluctuationIndex(), cellDescription.getFluctuationCompressedIndex(), compressionOfFluctuation);

        #if defined(TrackGridStatistics)
        lock.lock();
          PipedUncompressedBytes += getDataHeapEntries(cellDescription.getFluctuationIndex()).size() * 8.0;
          PipedCompressedBytes   += CompressedDataHeap::getInstance().getData( cellDescription.getFluctuationCompressedIndex() ).size();
        lock.free();
        #endif

        #if !defined(ValidateCompressedVsUncompressedData)
        lock.lock();
          DataHeap::getInstance().deleteData( cellDescription.getFluctuationIndex(), true );
          cellDescription.setFluctuationIndex(-1);
          cellDescription.setFluctuation(nullptr);
        lock.free();
        #endif
      }
      else {
        #if defined(TrackGridStatistics)
        tarch::multicore::Lock lock(exahype::BackgroundJobSemaphore);
          PipedUncompressedBytes += getDataHeapEntries(cellDescription.getFluctuationIndex()).size() * 8.0;
          PipedCompressedBytes   += getDataHeapEntries(cellDescription.getFluctuationIndex()).size() * 8.0;
        lock.free();
        #endif
      }
      return false;
    },
	peano::datatraversal::TaskSet::TaskType::IsTaskAndRunAsSoonAsPossible,
	peano::datatraversal::TaskSet::TaskType::IsTaskAndRunAsSoonAsPossible,
	peano::datatraversal::TaskSet::TaskType::IsTaskAndRunAsSoonAsPossible,
	peano::datatraversal::TaskSet::TaskType::IsTaskAndRunAsSoonAsPossible,
	peano::datatraversal::TaskSet::TaskType::IsTaskAndRunAsSoonAsPossible,
    true
  );
}


void exahype::solvers::ADERDGSolver::pullUnknownsFromByteStream(
    CellDescription& cellDescription) const {
  assertion(CompressionAccuracy>0.0);

  #if !defined(ValidateCompressedVsUncompressedData)
  const int dataPointsPerCell       = getDataPerCell();
  const int unknownsPerCellBoundary = getUnknownsPerCellBoundary();

  {
    tarch::multicore::Lock lock(exahype::BackgroundJobSemaphore);
      cellDescription.setPreviousSolutionIndex( DataHeap::getInstance().createData( dataPointsPerCell, dataPointsPerCell ) );
      cellDescription.setSolutionIndex( DataHeap::getInstance().createData(         dataPointsPerCell, dataPointsPerCell ) );
      cellDescription.setUpdateIndex( DataHeap::getInstance().createData(           getUpdateSize(),   getUpdateSize() ) );

      cellDescription.setExtrapolatedPredictorIndex( DataHeap::getInstance().createData( unknownsPerCellBoundary, unknownsPerCellBoundary ) );
      cellDescription.setFluctuationIndex( DataHeap::getInstance().createData(           unknownsPerCellBoundary, unknownsPerCellBoundary ) );
    lock.free();

    if (cellDescription.getPreviousSolutionIndex()==-1) {
      ensureAllJobsHaveTerminated(JobType::SkeletonJob);
      ensureAllJobsHaveTerminated(JobType::EnclaveJob);
      lock.lock();
        cellDescription.setPreviousSolutionIndex( DataHeap::getInstance().createData( dataPointsPerCell, dataPointsPerCell ) );
      lock.free();
    }
    if (cellDescription.getSolutionIndex()==-1) {
      ensureAllJobsHaveTerminated(JobType::SkeletonJob);
      ensureAllJobsHaveTerminated(JobType::EnclaveJob);
      lock.lock();
        cellDescription.setSolutionIndex( DataHeap::getInstance().createData( dataPointsPerCell, dataPointsPerCell ) );
      lock.free();
    }
    if (cellDescription.getUpdateIndex()==-1) {
      ensureAllJobsHaveTerminated(JobType::SkeletonJob);
      ensureAllJobsHaveTerminated(JobType::EnclaveJob);
      lock.lock();
        cellDescription.setUpdateIndex( DataHeap::getInstance().createData( getUpdateSize(), getUpdateSize() ) );
      lock.free();
    }
    if (cellDescription.getExtrapolatedPredictorIndex()==-1) {
      ensureAllJobsHaveTerminated(JobType::SkeletonJob);
      ensureAllJobsHaveTerminated(JobType::EnclaveJob);
      lock.lock();
        cellDescription.setExtrapolatedPredictorIndex( DataHeap::getInstance().createData(unknownsPerCellBoundary ) );
      lock.free();
    }
    if (cellDescription.getFluctuationIndex()==-1) {
      ensureAllJobsHaveTerminated(JobType::SkeletonJob);
      ensureAllJobsHaveTerminated(JobType::EnclaveJob);
      lock.lock();
        cellDescription.setFluctuationIndex( DataHeap::getInstance().createData( unknownsPerCellBoundary, unknownsPerCellBoundary ) );
      lock.free();
    }

    cellDescription.setPreviousSolution     ( static_cast<void*>(CompressedDataHeap::getInstance().getData(cellDescription.getPreviousSolutionIndex()).data() ) );
    cellDescription.setSolution             ( static_cast<void*>(CompressedDataHeap::getInstance().getData(cellDescription.getSolutionIndex()).data() ) );
    cellDescription.setExtrapolatedPredictor( static_cast<void*>(CompressedDataHeap::getInstance().getData(cellDescription.getExtrapolatedPredictorIndex()).data() ) );

  }
  #else
  assertion( DataHeap::getInstance().isValidIndex( cellDescription.getPreviousSolution() ));
  assertion( DataHeap::getInstance().isValidIndex( cellDescription.getSolution() ));
  assertion( DataHeap::getInstance().isValidIndex( cellDescription.getUpdate() ));
  assertion( DataHeap::getInstance().isValidIndex( cellDescription.getExtrapolatedPredictor() ));
  assertion( DataHeap::getInstance().isValidIndex( cellDescription.getFluctuation() ));
  #endif

  assertion1(
      CompressedDataHeap::getInstance().isValidIndex( cellDescription.getPreviousSolutionCompressedIndex() ),
      cellDescription.getPreviousSolutionCompressedIndex()
    );
  assertion1(
    CompressedDataHeap::getInstance().isValidIndex( cellDescription.getSolutionCompressedIndex() ),
    cellDescription.getSolutionCompressedIndex()
  );
  assertion1(
    CompressedDataHeap::getInstance().isValidIndex( cellDescription.getUpdateCompressedIndex() ),
    cellDescription.getUpdateCompressedIndex()
  );
  assertion1(
    CompressedDataHeap::getInstance().isValidIndex( cellDescription.getExtrapolatedPredictorCompressedIndex() ),
    cellDescription.getExtrapolatedPredictorCompressedIndex()
  );
  assertion1(
    CompressedDataHeap::getInstance().isValidIndex( cellDescription.getFluctuationCompressedIndex() ),
    cellDescription.getFluctuationCompressedIndex()
  );

  peano::datatraversal::TaskSet glueTasks(
    [&]() -> bool {
      if (cellDescription.getBytesPerDoFInPreviousSolution()<7) {
        assertion1( DataHeap::getInstance().isValidIndex( cellDescription.getPreviousSolutionIndex() ), cellDescription.getPreviousSolutionIndex());
        assertion( CompressedDataHeap::getInstance().isValidIndex( cellDescription.getPreviousSolutionCompressedIndex() ));
        const int numberOfEntries = getDataPerCell();
        glueTogether(numberOfEntries, cellDescription.getPreviousSolutionIndex(), cellDescription.getPreviousSolutionCompressedIndex(), cellDescription.getBytesPerDoFInPreviousSolution());
        tarch::multicore::Lock lock(exahype::BackgroundJobSemaphore);
          CompressedDataHeap::getInstance().deleteData( cellDescription.getPreviousSolutionCompressedIndex(), true );
          cellDescription.setPreviousSolutionCompressedIndex(-1);
          cellDescription.setPreviousSolutionCompressed(nullptr);
        lock.free();
      }
      return false;
    },
    [&]() -> bool {
      if (cellDescription.getBytesPerDoFInSolution()<7) {
        assertion1( DataHeap::getInstance().isValidIndex( cellDescription.getSolutionIndex() ), cellDescription.getSolutionIndex() );
        assertion( CompressedDataHeap::getInstance().isValidIndex( cellDescription.getSolutionCompressedIndex() ));
        const int numberOfEntries = getDataPerCell();
        glueTogether(numberOfEntries, cellDescription.getSolutionIndex(), cellDescription.getSolutionCompressedIndex(), cellDescription.getBytesPerDoFInSolution());
        tarch::multicore::Lock lock(exahype::BackgroundJobSemaphore);
          CompressedDataHeap::getInstance().deleteData( cellDescription.getSolutionCompressedIndex(), true );
          cellDescription.setSolutionCompressedIndex(-1);
          cellDescription.setSolutionCompressed(nullptr);
        lock.free();
      }
      return false;
    },
    [&]() -> bool {
      if (cellDescription.getBytesPerDoFInUpdate()<7) {
        assertion1( DataHeap::getInstance().isValidIndex( cellDescription.getUpdateIndex() ), cellDescription.getUpdateIndex());
        assertion( CompressedDataHeap::getInstance().isValidIndex( cellDescription.getUpdateCompressedIndex() ));
        const int numberOfEntries = getUnknownsPerCell();
        glueTogether(numberOfEntries, cellDescription.getUpdateIndex(), cellDescription.getUpdateCompressedIndex(), cellDescription.getBytesPerDoFInUpdate());
        tarch::multicore::Lock lock(exahype::BackgroundJobSemaphore);
          CompressedDataHeap::getInstance().deleteData( cellDescription.getUpdateCompressedIndex(), true );
          cellDescription.setUpdateCompressedIndex(-1);
          cellDescription.setUpdateCompressed(nullptr);
        lock.free();
      }
      return false;
    },
    [&]() -> bool {
      if (cellDescription.getBytesPerDoFInExtrapolatedPredictor()<7) {
        assertion1( DataHeap::getInstance().isValidIndex( cellDescription.getExtrapolatedPredictorIndex() ), cellDescription.getExtrapolatedPredictorIndex());
        assertion( CompressedDataHeap::getInstance().isValidIndex( cellDescription.getExtrapolatedPredictorCompressedIndex() ));
        const int numberOfEntries = getDataPerCellBoundary();
        glueTogether(numberOfEntries, cellDescription.getExtrapolatedPredictorIndex(), cellDescription.getExtrapolatedPredictorCompressedIndex(), cellDescription.getBytesPerDoFInExtrapolatedPredictor());
        tarch::multicore::Lock lock(exahype::BackgroundJobSemaphore);
          CompressedDataHeap::getInstance().deleteData( cellDescription.getExtrapolatedPredictorCompressedIndex(), true );
          cellDescription.setExtrapolatedPredictorCompressedIndex(-1);
          cellDescription.setExtrapolatedPredictorCompressed(nullptr);
        lock.free();
      }
      return false;
    },
    [&]() -> bool {
      if (cellDescription.getBytesPerDoFInFluctuation()<7) {
        assertion1( DataHeap::getInstance().isValidIndex( cellDescription.getFluctuationIndex() ), cellDescription.getFluctuationIndex());
        assertion( CompressedDataHeap::getInstance().isValidIndex( cellDescription.getFluctuationCompressedIndex() ));
        const int numberOfEntries = getUnknownsPerCellBoundary();
        glueTogether(numberOfEntries, cellDescription.getFluctuationIndex(), cellDescription.getFluctuationCompressedIndex(), cellDescription.getBytesPerDoFInFluctuation());
        tarch::multicore::Lock lock(exahype::BackgroundJobSemaphore);
          CompressedDataHeap::getInstance().deleteData( cellDescription.getFluctuationCompressedIndex(), true );
          cellDescription.setFluctuationCompressedIndex(-1);
          cellDescription.setFluctuationCompressed(nullptr);
        lock.free();
      }
      return false;
    },
    peano::datatraversal::TaskSet::TaskType::IsTaskAndRunAsSoonAsPossible,
    peano::datatraversal::TaskSet::TaskType::IsTaskAndRunAsSoonAsPossible,
    peano::datatraversal::TaskSet::TaskType::IsTaskAndRunAsSoonAsPossible,
    peano::datatraversal::TaskSet::TaskType::IsTaskAndRunAsSoonAsPossible,
    peano::datatraversal::TaskSet::TaskType::IsTaskAndRunAsSoonAsPossible,
    true
  );
<<<<<<< HEAD
}

exahype::solvers::ADERDGSolver::AdjustSolutionDuringMeshRefinementJob::AdjustSolutionDuringMeshRefinementJob(
  ADERDGSolver&    solver,
  CellDescription& cellDescription,
  const bool       isInitialMeshRefinement):
  tarch::multicore::jobs::Job( Solver::getTaskType(false), 0 ),
  _solver(solver),
  _cellDescription(cellDescription),
  _isInitialMeshRefinement(isInitialMeshRefinement)
{
  tarch::multicore::Lock lock(exahype::BackgroundJobSemaphore);
  {
    NumberOfAMRBackgroundJobs++;
  }
  lock.free();
}

bool exahype::solvers::ADERDGSolver::AdjustSolutionDuringMeshRefinementJob::run() {
  _solver.ensureNecessaryMemoryIsAllocated(_cellDescription);
  _solver.adjustSolutionDuringMeshRefinementBody(_cellDescription,_isInitialMeshRefinement);

  tarch::multicore::Lock lock(exahype::BackgroundJobSemaphore);
  {
    NumberOfAMRBackgroundJobs--;
    assertion( NumberOfAMRBackgroundJobs>=0 );
  }
  lock.free();
  return false;
}

void exahype::solvers::ADERDGSolver::reduceGlobalObservables(std::vector<double> &globalObservables,
                                                             int cellDescriptionsIndex,
                                                             int element) const {
  CellDescription& cellDescription = getCellDescription(cellDescriptionsIndex,element);
  if (cellDescription.getType()!=CellDescription::Type::Cell) {
    return;
  }

  double* luh  = static_cast<double*>(cellDescription.getSolution());
  auto dx = cellDescription.getSize();
  const auto curGlobalObservables = mapGlobalObservables(luh, dx);
  reduceGlobalObservables(globalObservables, curGlobalObservables);

=======
>>>>>>> 71bfb189
}<|MERGE_RESOLUTION|>--- conflicted
+++ resolved
@@ -2190,17 +2190,6 @@
           cellDescription.getCorrectorTimeStamp(),  // corrector time step data is correct; see docu
           cellDescription.getCorrectorTimeStepSize(),
           false, isSkeletonCell );
-<<<<<<< HEAD
-    cellDescription.setHasCompletedTimeStep(true);
-  } else {
-    cellDescription.setHasCompletedTimeStep(false);
-    peano::datatraversal::TaskSet( new PredictionJob(
-        *this, cellDescription, cellDescriptionsIndex, element,
-        cellDescription.getCorrectorTimeStamp(),  // corrector time step data is correct; see docu
-        cellDescription.getCorrectorTimeStepSize(),
-        false/*is uncompressed*/, isSkeletonCell ));
-=======
->>>>>>> 71bfb189
   }
   return result;
 }
@@ -2231,20 +2220,9 @@
       } else {
         return
             fusedTimeStepBody(
-<<<<<<< HEAD
-                cellDescription,cellInfo._cellDescriptionsIndex,element,
-                isFirstIterationOfBatch,isLastIterationOfBatch,isSkeletonCell, mustBeDoneImmediately,
-                cellDescription.getNeighbourMergePerformed() );
-      } else {
-        cellDescription.setHasCompletedTimeStep(false); // done here in order to skip lookup of cell description in job constructor
-        peano::datatraversal::TaskSet spawn( new FusedTimeStepJob(*this,
-          cellDescription, cellInfo._cellDescriptionsIndex, element,isSkeletonCell) );
-        return UpdateResult();
-=======
                 cellDescription,cellInfo,cellDescription.getNeighbourMergePerformed(),
                 isFirstTimeStepOfBatch,isLastTimeStepOfBatch,
                 isSkeletonCell,mustBeDoneImmediately );
->>>>>>> 71bfb189
       }
     } else if (
         cellDescription.getType()==CellDescription::Type::Descendant &&
@@ -2421,13 +2399,6 @@
           predictorTimeStamp,predictorTimeStepSize,
           uncompressBefore,isSkeletonCell);
     }
-<<<<<<< HEAD
-    else {
-      cellDescription.setHasCompletedTimeStep(false);
-      peano::datatraversal::TaskSet ( new PredictionJob(
-          *this, cellDescription, cellInfo._cellDescriptionsIndex, element,predictorTimeStamp,predictorTimeStepSize,
-          uncompressBefore,isSkeletonCell ) );
-=======
   }
 }
 
@@ -2450,7 +2421,6 @@
           cellDescription.getPredictorTimeStamp(),
           cellDescription.getPredictorTimeStepSize(),
           true,isAtRemoteBoundary);
->>>>>>> 71bfb189
     }
   }
 }
@@ -2885,7 +2855,7 @@
 
           waitUntilCompletedTimeStep<CellDescription>(parentCellDescription,true,false); // TODO(Dominic): We wait for skeleton jobs here. It might make sense to receiveDanglingMessages here too
           cellDescription.setHasCompletedTimeStep(false); // done here in order to skip lookup of cell description in job constructor
-          peano::datatraversal::TaskSet spawn( new ProlongationJob( *this,
+          peano::datatraversal::TaskSet spawn( new ProlongationJob( *this, 
               cellDescription, parentCellDescription, subcellPosition.subcellIndex) );
         }
       }
@@ -5212,7 +5182,6 @@
     peano::datatraversal::TaskSet::TaskType::IsTaskAndRunAsSoonAsPossible,
     true
   );
-<<<<<<< HEAD
 }
 
 exahype::solvers::ADERDGSolver::AdjustSolutionDuringMeshRefinementJob::AdjustSolutionDuringMeshRefinementJob(
@@ -5257,6 +5226,4 @@
   const auto curGlobalObservables = mapGlobalObservables(luh, dx);
   reduceGlobalObservables(globalObservables, curGlobalObservables);
 
-=======
->>>>>>> 71bfb189
 }