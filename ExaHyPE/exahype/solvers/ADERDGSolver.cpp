/**
 * This file is part of the ExaHyPE project.
 * Copyright (c) 2016  http://exahype.eu
 * All rights reserved.
 *
 * The project has received funding from the European Union's Horizon
 * 2020 research and innovation programme under grant agreement
 * No 671698. For copyrights and licensing, please consult the webpage.
 *
 * Released under the BSD 3 Open Source License.
 * For the full license text, see LICENSE.txt
 *
 * \author Dominic E. Charrier, Tobias Weinzierl, Jean-Matthieu Gallard, Fabian Gra, Leonhard Rannabauer
 **/
#include "exahype/solvers/ADERDGSolver.h"

#include <limits>
#include <iomanip>
#include <chrono>
#include <algorithm> // copy_n

#include "exahype/Cell.h"
#include "exahype/Vertex.h"
#include "exahype/VertexOperations.h"

#include "tarch/la/VectorVectorOperations.h"
#include "tarch/multicore/Lock.h"

#include "multiscalelinkedcell/HangingVertexBookkeeper.h"

#include "exahype/amr/AdaptiveMeshRefinement.h"

#include "peano/heap/CompressedFloatingPointNumbers.h"
#include "peano/datatraversal/TaskSet.h"

#include "peano/grid/aspects/VertexStateAnalysis.h"

#include "exahype/solvers/LimitingADERDGSolver.h"

#include "kernels/KernelUtils.h"

#include "tarch/multicore/Jobs.h"
#include "tarch/la/Vector.h"

#if defined(SharedTBB) && !defined(noTBBPrefetchesJobData)
#include <immintrin.h>
#endif

#ifdef USE_ITAC
#include "VT.h"
#endif

namespace {
  constexpr const char* tags[]{"solutionUpdate",
                             "volumeIntegral",
                             "surfaceIntegral",
                             "riemannSolver",
                             "spaceTimePredictor",
                             "stableTimeStepSize",
                             "solutionAdjustment",
                             "faceUnknownsProlongation",
                             "faceUnknownsRestriction",
                             "volumeUnknownsProlongation",
                             "volumeUnknownsRestriction",
                             "boundaryConditions",
                             "deltaDistribution"
                             };
}

#ifdef USE_ITAC
int exahype::solvers::ADERDGSolver::adjustSolutionHandle                 = 0;
int exahype::solvers::ADERDGSolver::fusedTimeStepBodyHandle              = 0;
int exahype::solvers::ADERDGSolver::predictorBodyHandle                  = 0;
int exahype::solvers::ADERDGSolver::updateBodyHandle                     = 0;
int exahype::solvers::ADERDGSolver::mergeNeighboursHandle                = 0;
int exahype::solvers::ADERDGSolver::prolongateFaceDataToDescendantHandle = 0;
int exahype::solvers::ADERDGSolver::restrictToTopMostParentHandle        = 0;
#endif

tarch::logging::Log exahype::solvers::ADERDGSolver::_log( "exahype::solvers::ADERDGSolver");

// communication status
int exahype::solvers::ADERDGSolver::CellCommunicationStatus                             = 2;
int exahype::solvers::ADERDGSolver::MinimumCommunicationStatusForNeighbourCommunication = 1;
// augmentation status
// On-the fly erasing seems to work with those values
int exahype::solvers::ADERDGSolver::MaximumAugmentationStatus                   = 4;
int exahype::solvers::ADERDGSolver::MinimumAugmentationStatusForVirtualRefining = 3;
int exahype::solvers::ADERDGSolver::MinimumAugmentationStatusForRefining        = 3;

/**
 * static constexpr need to declared again when following a
 * C++ standard before C++17.
 */
constexpr int exahype::solvers::ADERDGSolver::BoundaryStatus;
constexpr int exahype::solvers::ADERDGSolver::Pending;
constexpr int exahype::solvers::ADERDGSolver::Erase; 
constexpr int exahype::solvers::ADERDGSolver::Keep;

tarch::multicore::BooleanSemaphore exahype::solvers::ADERDGSolver::RestrictionSemaphore;

tarch::multicore::BooleanSemaphore exahype::solvers::ADERDGSolver::CoarseGridSemaphore;

int exahype::solvers::ADERDGSolver::computeWeight(const int cellDescriptionsIndex) {
  if ( ADERDGSolver::isValidCellDescriptionIndex(cellDescriptionsIndex) ) {
    int result = 0;
    for ( CellDescription& cellDescription : getCellDescriptions(cellDescriptionsIndex) ) {
      result += ( cellDescription.getType()==CellDescription::Type::Cell ) ?  1 : 0;
    }
    return result;
  }
  else return 0;
}

void exahype::solvers::ADERDGSolver::addNewCellDescription(
    const int                                    solverNumber,
    CellInfo&                                    cellInfo,
    const CellDescription::Type                  cellType,
    const CellDescription::RefinementEvent       refinementEvent,
    const int                                    level,
    const int                                    parentIndex,
    const tarch::la::Vector<DIMENSIONS, double>& cellSize,
    const tarch::la::Vector<DIMENSIONS, double>& cellOffset) {
  assertion2(parentIndex == -1 || parentIndex != cellInfo._cellDescriptionsIndex, parentIndex, cellInfo._cellDescriptionsIndex);
  assertion2(parentIndex != cellInfo._cellDescriptionsIndex, parentIndex, cellInfo._cellDescriptionsIndex);
  logDebug("addNewCellDescription(...)","Add cell description: index="<<cellInfo._cellDescriptionsIndex<<",type="<<CellDescription::toString(cellType)<<",level="<<level<<",parentIndex="<<parentIndex << ",solver=" <<solverNumber);

  assertion2(static_cast<unsigned int>(solverNumber) < solvers::RegisteredSolvers.size(),solverNumber,exahype::solvers::RegisteredSolvers.size());

  CellDescription newCellDescription;
  newCellDescription.setSolverNumber(solverNumber);

  // Background job completion monitoring (must be initialised with true)
  newCellDescription.setHasCompletedLastStep(true);

  // Default AMR settings
  newCellDescription.setType(cellType);
  newCellDescription.setParentIndex(parentIndex);
  newCellDescription.setLevel(level);
  newCellDescription.setRefinementEvent(refinementEvent);

  newCellDescription.setHasVirtualChildren(false);
  newCellDescription.setAugmentationStatus(0);
  newCellDescription.setFacewiseAugmentationStatus(0); // implicit conversion
  newCellDescription.setCommunicationStatus(0);
  newCellDescription.setFacewiseCommunicationStatus(0); // implicit conversion
  if (cellType==CellDescription::Type::Cell) {
    newCellDescription.setCommunicationStatus(CellCommunicationStatus);
    newCellDescription.setFacewiseCommunicationStatus(CellCommunicationStatus); // implicit conversion
    // TODO(Dominic): Make sure prolongation and restriction considers this.
  }
  newCellDescription.setNeighbourMergePerformed((signed char) 0/*implicit conversion*/);

  // Pass geometry information to the cellDescription description
  newCellDescription.setSize(cellSize);
  newCellDescription.setOffset(cellOffset);

  // Default field data indices
  newCellDescription.setSolutionIndex(-1);
  newCellDescription.setSolution(nullptr);
  newCellDescription.setPreviousSolutionIndex(-1);
  newCellDescription.setPreviousSolution(nullptr);
  newCellDescription.setUpdateIndex(-1);
  newCellDescription.setUpdate(nullptr);
  newCellDescription.setExtrapolatedPredictorIndex(-1);
  newCellDescription.setExtrapolatedPredictor(nullptr);
  newCellDescription.setFluctuationIndex(-1);
  newCellDescription.setFluctuation(nullptr);

  newCellDescription.setVetoErasingChildren(false);
  // Halo/Limiter meta data (oscillations identificator)
  newCellDescription.setRefinementFlag(false);
  newCellDescription.setRefinementStatus(Pending);
  newCellDescription.setPreviousRefinementStatus(Pending); 
  newCellDescription.setFacewiseRefinementStatus(Pending);  // implicit conversion
  newCellDescription.setSolutionMinIndex(-1);
  newCellDescription.setSolutionMin(0);
  newCellDescription.setSolutionMaxIndex(-1);
  newCellDescription.setSolutionMax(0);
  newCellDescription.setIterationsToCureTroubledCell(0);

  // Compression
  newCellDescription.setCompressionState(CellDescription::CompressionState::Uncompressed);
  newCellDescription.setSolutionAveragesIndex(-1);
  newCellDescription.setSolutionAverages(nullptr);
  newCellDescription.setPreviousSolutionAveragesIndex(-1);
  newCellDescription.setPreviousSolutionAverages(nullptr);
  newCellDescription.setUpdateAveragesIndex(-1);
  newCellDescription.setUpdateAverages(nullptr);
  newCellDescription.setExtrapolatedPredictorAveragesIndex(-1);
  newCellDescription.setExtrapolatedPredictorAverages(nullptr);
  newCellDescription.setFluctuationAveragesIndex(-1);
  newCellDescription.setFluctuationAverages(nullptr);

  newCellDescription.setSolutionCompressedIndex(-1);
  newCellDescription.setSolutionCompressed(nullptr);
  newCellDescription.setPreviousSolutionAveragesIndex(-1);
  newCellDescription.setPreviousSolutionAverages(nullptr);
  newCellDescription.setUpdateCompressedIndex(-1);
  newCellDescription.setUpdateCompressed(nullptr);
  newCellDescription.setExtrapolatedPredictorCompressedIndex(-1);
  newCellDescription.setExtrapolatedPredictorCompressed(nullptr);
  newCellDescription.setFluctuationCompressedIndex(-1);
  newCellDescription.setFluctuationCompressed(nullptr);

  newCellDescription.setBytesPerDoFInExtrapolatedPredictor(-1);
  newCellDescription.setBytesPerDoFInFluctuation(-1);
  newCellDescription.setBytesPerDoFInPreviousSolution(-1);
  newCellDescription.setBytesPerDoFInSolution(-1);
  newCellDescription.setBytesPerDoFInUpdate(-1);

  #ifdef Asserts
  newCellDescription.setCreation(CellDescription::Creation::NotSpecified);
  #endif

  tarch::multicore::Lock lock(exahype::HeapSemaphore);
  cellInfo._ADERDGCellDescriptions.push_back(newCellDescription);
  lock.free();
}

/**
 * Returns the ADERDGCellDescription heap vector
 * at address \p cellDescriptionsIndex.
 */
exahype::solvers::ADERDGSolver::Heap::HeapEntries& exahype::solvers::ADERDGSolver::getCellDescriptions(
    const int cellDescriptionsIndex) {
  assertion1(Heap::getInstance().isValidIndex(cellDescriptionsIndex),cellDescriptionsIndex);

  return Heap::getInstance().getData(cellDescriptionsIndex);
}

/**
 * Returns the ADERDGCellDescription with index \p element
 * in the heap vector at address \p cellDescriptionsIndex.
 */
exahype::solvers::ADERDGSolver::CellDescription& exahype::solvers::ADERDGSolver::getCellDescription(
    const int cellDescriptionsIndex,
    const int element) {
  assertion2(Heap::getInstance().isValidIndex(cellDescriptionsIndex),cellDescriptionsIndex,element);
  assertion2(element>=0,cellDescriptionsIndex,element);
  assertion2(static_cast<unsigned int>(element)<Heap::getInstance().getData(cellDescriptionsIndex).size(),cellDescriptionsIndex,element);

  return Heap::getInstance().getData(cellDescriptionsIndex)[element];
}


bool exahype::solvers::ADERDGSolver::holdsFaceData(const CellDescription& cellDescription) {
  return cellDescription.getType() != CellDescription::Type::Ancestor &&
         cellDescription.getCommunicationStatus()>=MinimumCommunicationStatusForNeighbourCommunication;
}

bool exahype::solvers::ADERDGSolver::communicateWithNeighbour(const CellDescription& cellDescription,const int faceIndex) {
  assertion1(cellDescription.getType()!=CellDescription::Type::Cell ||
            cellDescription.getCommunicationStatus()==CellCommunicationStatus,cellDescription.toString());
  return
      (cellDescription.getCommunicationStatus()                  == CellCommunicationStatus &&
      cellDescription.getFacewiseCommunicationStatus(faceIndex)  >= MinimumCommunicationStatusForNeighbourCommunication &&
      cellDescription.getFacewiseAugmentationStatus(faceIndex)   <  MaximumAugmentationStatus)
      ||
      (cellDescription.getFacewiseCommunicationStatus(faceIndex) == CellCommunicationStatus &&
      cellDescription.getCommunicationStatus()                   >= MinimumCommunicationStatusForNeighbourCommunication &&
      cellDescription.getAugmentationStatus()                    <  MaximumAugmentationStatus);
}

void exahype::solvers::ADERDGSolver::prefetchFaceData(CellDescription& cellDescription,const int faceIndex) {
  #if defined(SharedTBB) && !defined(noTBBPrefetchesJobData)
  auto* solver = solvers::RegisteredSolvers[cellDescription.getSolverNumber()];
  int dataPerFace = 0;
  int dofPerFace  = 0;
  switch (solver->getType()) {
    case Solver::Type::ADERDG:
      dataPerFace = static_cast<ADERDGSolver*>(solver)->getBndFaceSize();
      dofPerFace  = static_cast<ADERDGSolver*>(solver)->getBndFluxSize();
      break;
    case Solver::Type::LimitingADERDG:
      dataPerFace = static_cast<LimitingADERDGSolver*>(solver)->getSolver()->getBndFaceSize();
      dofPerFace  = static_cast<LimitingADERDGSolver*>(solver)->getSolver()->getBndFluxSize();
      break;
    default:
      break;
  }

  double* lQhbnd = static_cast<double*>(cellDescription.getExtrapolatedPredictor()) + faceIndex * dataPerFace;
  double* lFhbnd = static_cast<double*>(cellDescription.getFluctuation())           + faceIndex * dofPerFace;

  _mm_prefetch(lQhbnd, _MM_HINT_NTA);
  _mm_prefetch(lFhbnd, _MM_HINT_NTA);
  #endif
}

void exahype::solvers::ADERDGSolver::ensureNoUnnecessaryMemoryIsAllocated(
    CellDescription& cellDescription) const {

  if (
      cellDescription.getType()!=CellDescription::Type::Cell &&
      DataHeap::getInstance().isValidIndex(cellDescription.getSolutionIndex())
  ) {
    tarch::multicore::Lock lock(exahype::HeapSemaphore);

    assertion(DataHeap::getInstance().isValidIndex(cellDescription.getSolutionIndex()));
    assertion(DataHeap::getInstance().isValidIndex(cellDescription.getPreviousSolutionIndex()));

    if ( cellDescription.getSolutionIndex()>=0 ) {
      DataHeap::getInstance().deleteData(cellDescription.getSolutionIndex());
      assertion(cellDescription.getSolutionCompressedIndex()==-1);
    }
    else {
      assertion(CompressionAccuracy>0.0);
      assertion(cellDescription.getSolutionIndex()==-1);
      CompressedDataHeap::getInstance().deleteData(cellDescription.getSolutionCompressedIndex());
    }

    DataHeap::getInstance().deleteData(cellDescription.getSolutionAveragesIndex());
    DataHeap::getInstance().deleteData(cellDescription.getPreviousSolutionAveragesIndex());

    cellDescription.setPreviousSolutionIndex(-1);
    cellDescription.setPreviousSolution(nullptr);
    cellDescription.setSolutionIndex(-1);
    cellDescription.setSolution(nullptr);

    cellDescription.setPreviousSolutionAveragesIndex(-1);
    cellDescription.setPreviousSolutionAverages(nullptr);
    cellDescription.setSolutionAveragesIndex(-1);
    cellDescription.setSolutionAverages(nullptr);

    cellDescription.setPreviousSolutionCompressedIndex(-1);
    cellDescription.setPreviousSolutionCompressed(nullptr);
    cellDescription.setSolutionCompressedIndex(-1);
    cellDescription.setSolutionCompressed(nullptr);

    lock.free();
  }

  // deallocate update and boundary arrays
  if (
      !holdsFaceData(cellDescription) &&
      DataHeap::getInstance().isValidIndex(cellDescription.getUpdateIndex())
  ) {
    // update
    assertion(DataHeap::getInstance().isValidIndex(cellDescription.getUpdateIndex()));
    if ( cellDescription.getUpdateIndex()>=0 ) {
      assertion(cellDescription.getUpdateCompressedIndex()==-1);

      DataHeap::getInstance().deleteData(cellDescription.getUpdateIndex());
      cellDescription.setUpdateIndex(-1);
      cellDescription.setUpdate(nullptr);
    }
    else {
      assertion(CompressionAccuracy>0.0);
      assertion(cellDescription.getUpdateIndex()==-1);

      CompressedDataHeap::getInstance().deleteData(cellDescription.getUpdateCompressedIndex());
      cellDescription.setUpdateCompressedIndex(-1);
      cellDescription.setUpdateCompressed(nullptr);
    }
    DataHeap::getInstance().deleteData(cellDescription.getUpdateAveragesIndex());
    cellDescription.setUpdateAveragesIndex(-1);
    cellDescription.setUpdateAverages(nullptr);

    // extrapolated predictor
    tarch::multicore::Lock lock(exahype::HeapSemaphore);
    if ( cellDescription.getExtrapolatedPredictorIndex()>=0 ) {
      assertion(DataHeap::getInstance().isValidIndex(cellDescription.getExtrapolatedPredictorIndex()));
      assertion(cellDescription.getExtrapolatedPredictorCompressedIndex()==-1);

      DataHeap::getInstance().deleteData(cellDescription.getExtrapolatedPredictorIndex());
      cellDescription.setExtrapolatedPredictorIndex(-1);
      cellDescription.setExtrapolatedPredictor(nullptr);
    }
    else {
      assertion(CompressionAccuracy>0.0);
      assertion(cellDescription.getExtrapolatedPredictorIndex()==-1);

      CompressedDataHeap::getInstance().deleteData(cellDescription.getExtrapolatedPredictorCompressedIndex());
      cellDescription.setExtrapolatedPredictorCompressedIndex(-1);
      cellDescription.setExtrapolatedPredictorCompressed(nullptr);
    }
    DataHeap::getInstance().deleteData(cellDescription.getExtrapolatedPredictorAveragesIndex());
    cellDescription.setExtrapolatedPredictorAveragesIndex(-1);
    cellDescription.setExtrapolatedPredictorAverages(nullptr);

    // gradient of extrapolated predictor
    if (cellDescription.getExtrapolatedPredictorGradientIndex() >= 0) {
      assertion(DataHeap::getInstance().isValidIndex(cellDescription.getExtrapolatedPredictorGradientIndex()));

      DataHeap::getInstance().deleteData(cellDescription.getExtrapolatedPredictorGradientIndex());
      cellDescription.setExtrapolatedPredictorGradientIndex(-1);
      cellDescription.setExtrapolatedPredictorGradient(nullptr);
    }

    // fluctuations
    if ( cellDescription.getFluctuationIndex()>=0 ) {
      assertion(DataHeap::getInstance().isValidIndex(cellDescription.getFluctuationIndex()));
      assertion(cellDescription.getFluctuationCompressedIndex()==-1);

      DataHeap::getInstance().deleteData(cellDescription.getFluctuationIndex());
      cellDescription.setFluctuationIndex(-1);
      cellDescription.setFluctuation(nullptr);
    }
    else {
      assertion(CompressionAccuracy>0.0);
      assertion(cellDescription.getFluctuationIndex()==-1);

      CompressedDataHeap::getInstance().deleteData(cellDescription.getFluctuationCompressedIndex());
      cellDescription.setFluctuationCompressedIndex(-1);
      cellDescription.setFluctuationCompressed(nullptr);
    }
    DataHeap::getInstance().deleteData(cellDescription.getFluctuationAveragesIndex());
    cellDescription.setFluctuationAveragesIndex(-1);
    cellDescription.setFluctuationAverages(nullptr);

    if ( getDMPObservables()>0 ) {
      assertion(DataHeap::getInstance().isValidIndex(cellDescription.getSolutionMinIndex()));
      assertion(DataHeap::getInstance().isValidIndex(cellDescription.getSolutionMaxIndex()));
      DataHeap::getInstance().deleteData(cellDescription.getSolutionMinIndex());
      DataHeap::getInstance().deleteData(cellDescription.getSolutionMaxIndex());

      cellDescription.setSolutionMinIndex(-1);
      cellDescription.setSolutionMin(nullptr);
      cellDescription.setSolutionMaxIndex(-1);
      cellDescription.setSolutionMax(nullptr);
    }

    lock.free();
  }
}

void exahype::solvers::ADERDGSolver::checkDataHeapIndex(const CellDescription& cellDescription, const int arrayIndex,const std::string arrayName) {
  assertion1(DataHeap::getInstance().isValidIndex(arrayIndex),cellDescription.toString());
  if ( arrayIndex < 0 ) {
    logError("checkDataHeapIndex(...)","The data heap array 'cellDescription."<<arrayName<<"' could not be allocated! Likely reason: Not enough memory available." <<
             " CellDescription="<<cellDescription.toString());
    std::abort();
  }
}

void exahype::solvers::ADERDGSolver::ensureNecessaryMemoryIsAllocated(
    CellDescription& cellDescription) const {
  // allocate solution
  if (
      cellDescription.getType()==CellDescription::Type::Cell &&
      !DataHeap::getInstance().isValidIndex(cellDescription.getSolutionIndex())
  ) {
    assertion(!DataHeap::getInstance().isValidIndex(cellDescription.getPreviousSolutionIndex()));

    tarch::multicore::Lock lock(exahype::HeapSemaphore);
    // Allocate volume DoF
    const int dataPerCell = getDataPerCell(); // Only the solution and previousSolution store material parameters
    cellDescription.setPreviousSolutionIndex( DataHeap::getInstance().createData( dataPerCell, dataPerCell ) );
    cellDescription.setSolutionIndex        ( DataHeap::getInstance().createData( dataPerCell, dataPerCell ) );
    checkDataHeapIndex(cellDescription,cellDescription.getPreviousSolutionIndex(),"getPreviousSolutionIndex()");
    checkDataHeapIndex(cellDescription,cellDescription.getSolutionIndex(),"getSolutionIndex()");
    cellDescription.setPreviousSolution( getDataHeapEntries(cellDescription.getPreviousSolutionIndex()).data() ) ;
    cellDescription.setSolution        ( getDataHeapEntries(cellDescription.getSolutionIndex()).data() );
    std::fill_n(static_cast<double*>(cellDescription.getPreviousSolution()),getDataPerCell(),std::numeric_limits<double>::quiet_NaN());
    std::fill_n(static_cast<double*>(cellDescription.getSolution()),getDataPerCell(),std::numeric_limits<double>::quiet_NaN());
    
    cellDescription.setSolutionCompressedIndex(-1);
    cellDescription.setSolutionCompressed(nullptr);
    cellDescription.setPreviousSolutionCompressedIndex(-1);
    cellDescription.setPreviousSolutionCompressed(nullptr);

    const int dataPerNode = getNumberOfVariables()+getNumberOfParameters();
    cellDescription.setPreviousSolutionAveragesIndex( DataHeap::getInstance().createData( dataPerNode, dataPerNode ) );
    cellDescription.setSolutionAveragesIndex(         DataHeap::getInstance().createData( dataPerNode, dataPerNode ) );
    checkDataHeapIndex(cellDescription,cellDescription.getPreviousSolutionAveragesIndex(),"getPreviousSolutionAveragesIndex()");
    checkDataHeapIndex(cellDescription,cellDescription.getSolutionAveragesIndex(),"getSolutionAveragesIndex()");
    cellDescription.setPreviousSolutionAverages( getDataHeapEntries(cellDescription.getPreviousSolutionAveragesIndex()).data() ) ;
    cellDescription.setSolutionAverages        ( getDataHeapEntries(cellDescription.getSolutionAveragesIndex()).data() ) ;
    std::fill_n(static_cast<double*>(cellDescription.getPreviousSolutionAverages()),dataPerNode,std::numeric_limits<double>::quiet_NaN());
    std::fill_n(static_cast<double*>(cellDescription.getSolutionAverages()),dataPerNode,std::numeric_limits<double>::quiet_NaN());

    cellDescription.setCompressionState(CellDescription::Uncompressed);

    lock.free();
  }

  // allocate update and boundary arrays
  if (
      holdsFaceData(cellDescription) &&
      !DataHeap::getInstance().isValidIndex(cellDescription.getExtrapolatedPredictorIndex())
  ) {
    assertion(!DataHeap::getInstance().isValidIndex(cellDescription.getFluctuationIndex()));

    tarch::multicore::Lock lock(exahype::HeapSemaphore);

    // allocate update dof
    cellDescription.setUpdateIndex        ( DataHeap::getInstance().createData( getUpdateSize(), getUpdateSize() ) );
    cellDescription.setUpdateAveragesIndex( DataHeap::getInstance().createData( getNumberOfVariables(), getNumberOfVariables() ) );
    cellDescription.setUpdateCompressedIndex(-1);
    cellDescription.setUpdateCompressed(nullptr);
    checkDataHeapIndex(cellDescription,cellDescription.getUpdateIndex(),"getUpdate()");
    checkDataHeapIndex(cellDescription,cellDescription.getUpdateAveragesIndex(),"getUpdateAverages()");
    cellDescription.setUpdate        ( getDataHeapEntries(cellDescription.getUpdateIndex()).data() ) ;
    cellDescription.setUpdateAverages( getDataHeapEntries(cellDescription.getUpdateAveragesIndex()).data() ) ;
    // touch the memory
    std::fill_n(static_cast<double*>(cellDescription.getUpdate()),getUpdateSize(),std::numeric_limits<double>::quiet_NaN());
    std::fill_n(static_cast<double*>(cellDescription.getUpdateAverages()),getNumberOfVariables(),std::numeric_limits<double>::quiet_NaN());

    // extrapolated predictor
    const int dataPerBnd = getBndTotalSize();
    cellDescription.setExtrapolatedPredictorIndex( DataHeap::getInstance().createData(dataPerBnd, dataPerBnd) );
    cellDescription.setExtrapolatedPredictorCompressedIndex(-1);
    cellDescription.setExtrapolatedPredictorCompressed(nullptr);
    const int boundaryData = (getNumberOfParameters()+getNumberOfVariables()) * DIMENSIONS_TIMES_TWO; //TODO JMG / Dominic adapt for padding with optimized kernels //TODO Tobias: Does it make sense to pad these arrays.
    cellDescription.setExtrapolatedPredictorAveragesIndex( DataHeap::getInstance().createData( boundaryData,  boundaryData  ) );
    checkDataHeapIndex(cellDescription,cellDescription.getExtrapolatedPredictorIndex(),"getExtrapolatedPredictor()");
    checkDataHeapIndex(cellDescription,cellDescription.getExtrapolatedPredictorAveragesIndex(),"getExtrapolatedPredictorAverages()");
    cellDescription.setExtrapolatedPredictor        ( getDataHeapEntries(cellDescription.getExtrapolatedPredictorIndex()).data() ) ;
    cellDescription.setExtrapolatedPredictorAverages( getDataHeapEntries(cellDescription.getExtrapolatedPredictorAveragesIndex()).data() ) ;
    // touch the memory
    std::fill_n(static_cast<double*>(cellDescription.getExtrapolatedPredictor()),dataPerBnd,std::numeric_limits<double>::quiet_NaN());
    std::fill_n(static_cast<double*>(cellDescription.getExtrapolatedPredictorAverages()),boundaryData,std::numeric_limits<double>::quiet_NaN());

    // gradients of extrapolated predictor
    const int gradientSizePerBnd = _numberOfVariables * power(_nodesPerCoordinateAxis, DIMENSIONS - 1) * DIMENSIONS_TIMES_TWO * DIMENSIONS;
    cellDescription.setExtrapolatedPredictorGradientIndex( DataHeap::getInstance().createData(gradientSizePerBnd, gradientSizePerBnd) );
    cellDescription.setExtrapolatedPredictorGradient( getDataHeapEntries(cellDescription.getExtrapolatedPredictorGradientIndex()).data() ) ;
       // touch the memory
    std::fill_n(static_cast<double*>(cellDescription.getExtrapolatedPredictorGradient()),gradientSizePerBnd,std::numeric_limits<double>::quiet_NaN());

    //
    // fluctuations
    //
    const int dofPerBnd  = getBndFluxTotalSize();
    cellDescription.setFluctuationIndex( DataHeap::getInstance().createData(dofPerBnd,  dofPerBnd) );
    cellDescription.setFluctuationCompressedIndex(-1);
    cellDescription.setFluctuationCompressed(nullptr);
    const int boundaryUnknowns = getNumberOfVariables() * DIMENSIONS_TIMES_TWO;     //TODO JMG / Dominic adapt for padding with optimized kernels //TODO Tobias: Does it make sense to pad these arrays.
    cellDescription.setFluctuationAveragesIndex( DataHeap::getInstance().createData( boundaryUnknowns, boundaryUnknowns ) );
    checkDataHeapIndex(cellDescription,cellDescription.getFluctuationIndex(),"getFluctuation()");
    checkDataHeapIndex(cellDescription,cellDescription.getFluctuationAveragesIndex(),"getFluctuationAverages()");
    cellDescription.setFluctuation        ( getDataHeapEntries(cellDescription.getFluctuationIndex()).data() ) ;
    cellDescription.setFluctuationAverages( getDataHeapEntries(cellDescription.getFluctuationAveragesIndex()).data() ) ;
    // touch the memory
    std::fill_n(static_cast<double*>(cellDescription.getFluctuation()),dofPerBnd,std::numeric_limits<double>::quiet_NaN());
    std::fill_n(static_cast<double*>(cellDescription.getFluctuationAverages()),boundaryUnknowns,std::numeric_limits<double>::quiet_NaN());

    // Allocate volume DoF for limiter (we need for every of the 2*DIMENSIONS faces an array of min values
    // and array of max values of the neighbour at this face).
    const int numberOfObservables = getDMPObservables();
    if ( numberOfObservables>0 ) {
      cellDescription.setSolutionMinIndex(DataHeap::getInstance().createData(
          numberOfObservables * DIMENSIONS_TIMES_TWO, numberOfObservables * DIMENSIONS_TIMES_TWO ));
      cellDescription.setSolutionMaxIndex(DataHeap::getInstance().createData(
          numberOfObservables * DIMENSIONS_TIMES_TWO, numberOfObservables * DIMENSIONS_TIMES_TWO ));
      checkDataHeapIndex(cellDescription,cellDescription.getSolutionMinIndex(),"getSolutionMinIndex()");
      checkDataHeapIndex(cellDescription,cellDescription.getSolutionMaxIndex(),"getSolutionMaxIndex()");
      cellDescription.setSolutionMin( getDataHeapEntries(cellDescription.getSolutionMinIndex()).data() ) ;
      cellDescription.setSolutionMax( getDataHeapEntries(cellDescription.getSolutionMaxIndex()).data() ) ;
      // touch the memory
      std::fill_n(static_cast<double*>(cellDescription.getSolutionMin()),numberOfObservables * DIMENSIONS_TIMES_TWO,std::numeric_limits<double>::quiet_NaN());
      std::fill_n(static_cast<double*>(cellDescription.getSolutionMax()),numberOfObservables * DIMENSIONS_TIMES_TWO,std::numeric_limits<double>::quiet_NaN());
    }

    lock.free();
  }
}

void exahype::solvers::ADERDGSolver::eraseCellDescriptions(
    const int cellDescriptionsIndex) {
  assertion(Heap::getInstance().isValidIndex(cellDescriptionsIndex));
  for (auto& p : Heap::getInstance().getData(cellDescriptionsIndex)) {
    auto *solver = exahype::solvers::RegisteredSolvers[p.getSolverNumber()];

    ADERDGSolver* aderdgSolver = nullptr;
    if (solver->getType()==Solver::Type::ADERDG) {
      aderdgSolver = static_cast<ADERDGSolver*>(solver);
    }
    else if (solver->getType()==Solver::Type::LimitingADERDG) {
      aderdgSolver =
          static_cast<LimitingADERDGSolver*>(solver)->getSolver().get();
    }
    assertion(aderdgSolver!=nullptr);

    p.setType(CellDescription::Type::Erased);
    aderdgSolver->ensureNoUnnecessaryMemoryIsAllocated(p);
  }

  Heap::getInstance().getData(cellDescriptionsIndex).clear();
}

exahype::solvers::ADERDGSolver::ADERDGSolver(
    const std::string& identifier,
    const int numberOfVariables,
    const int numberOfParameters,
    const int numberOfGlobalObservables,
    const int basisSize,
    const double maximumMeshSize,
    const int maximumAdaptiveMeshDepth,
    const int haloCells,
    const int regularisedFineGridLevels,
    const exahype::solvers::Solver::TimeStepping timeStepping,
    const int DMPObservables,
    std::unique_ptr<profilers::Profiler> profiler)
    : Solver(identifier, Solver::Type::ADERDG, numberOfVariables,
             numberOfParameters, numberOfGlobalObservables, basisSize,
             maximumMeshSize, maximumAdaptiveMeshDepth,
             timeStepping, std::move(profiler)),
     _previousMinTimeStamp( std::numeric_limits<double>::infinity() ),
     _previousMinTimeStepSize( std::numeric_limits<double>::infinity() ),
     _minTimeStamp( std::numeric_limits<double>::infinity() ),
     _minTimeStepSize( std::numeric_limits<double>::infinity() ),
     _estimatedTimeStepSize( std::numeric_limits<double>::infinity() ),
     _stabilityConditionWasViolated( false ),
     _refineOrKeepOnFineGrid(1+haloCells),
     _DMPObservables(DMPObservables),
     _minRefinementStatusForTroubledCell(_refineOrKeepOnFineGrid+3),
     _checkForNaNs(true),
<<<<<<< HEAD
     _meshUpdateEvent(MeshUpdateEvent::None),
     _nextMeshUpdateEvent(MeshUpdateEvent::None)
 {

=======
     _meshUpdateEvent(MeshUpdateEvent::None)
{
>>>>>>> a6412eac
  // register tags with profiler
  for (const char* tag : tags) {
    _profiler->registerTag(tag);
  }

  #ifdef Parallel
  _invalidExtrapolatedPredictor.resize(getBndFaceSize());
  _invalidFluctuations.resize(getBndFluxSize());
  std::fill_n(_invalidExtrapolatedPredictor.data(),_invalidExtrapolatedPredictor.size(),-1);
  std::fill_n(_invalidFluctuations.data(),_invalidFluctuations.size(),-1);

  _receivedExtrapolatedPredictor.resize(getBndFaceSize());
  _receivedFluctuations.resize(getBndFluxSize());

  _receivedUpdate.reserve(getUpdateSize());
  #endif
}

int exahype::solvers::ADERDGSolver::getUnknownsPerFace() const {
  return _numberOfVariables * power(_nodesPerCoordinateAxis, DIMENSIONS - 1);
}

int exahype::solvers::ADERDGSolver::getUnknownsPerCellBoundary() const {
  return DIMENSIONS_TIMES_TWO * getUnknownsPerFace();
}

int exahype::solvers::ADERDGSolver::getUnknownsPerCell() const {
  return _numberOfVariables * power(_nodesPerCoordinateAxis, DIMENSIONS + 0);
}

int exahype::solvers::ADERDGSolver::getFluxUnknownsPerCell() const {
  return (DIMENSIONS + 1) * getUnknownsPerCell(); // +1 for sources
}

int exahype::solvers::ADERDGSolver::getSpaceTimeUnknownsPerCell() const {
  return _numberOfVariables * power(_nodesPerCoordinateAxis, DIMENSIONS + 1);
}

int exahype::solvers::ADERDGSolver::getSpaceTimeFluxUnknownsPerCell() const {
  return (DIMENSIONS + 1) * getSpaceTimeUnknownsPerCell();  // +1 for sources
}

int exahype::solvers::ADERDGSolver::getDataPerFace() const {
  return (_numberOfVariables+_numberOfParameters) * power(_nodesPerCoordinateAxis, DIMENSIONS - 1);
}

int exahype::solvers::ADERDGSolver::getDataPerCellBoundary() const {
  return (_numberOfVariables+_numberOfParameters) * power(_nodesPerCoordinateAxis, DIMENSIONS - 1) * DIMENSIONS_TIMES_TWO;
}

int exahype::solvers::ADERDGSolver::getDataPerCell() const {
  return (_numberOfVariables+_numberOfParameters) * power(_nodesPerCoordinateAxis, DIMENSIONS + 0);
}

int exahype::solvers::ADERDGSolver::getSpaceTimeDataPerCell() const {
  return (_numberOfVariables+_numberOfParameters) * power(_nodesPerCoordinateAxis, DIMENSIONS + 1);
}

int exahype::solvers::ADERDGSolver::getDMPObservables() const {
  return _DMPObservables;
}

int exahype::solvers::ADERDGSolver::getMinRefinementStatusForTroubledCell() const {
  return _minRefinementStatusForTroubledCell;
}

void exahype::solvers::ADERDGSolver::resetMeshUpdateEvent() {
  _meshUpdateEvent = MeshUpdateEvent::None;
}

void exahype::solvers::ADERDGSolver::updateMeshUpdateEvent(MeshUpdateEvent meshUpdateEvent) {
  tarch::multicore::Lock lock(ReductionSemaphore);
  _meshUpdateEvent = mergeMeshUpdateEvents(_meshUpdateEvent,meshUpdateEvent);
  lock.free();
}

exahype::solvers::ADERDGSolver::MeshUpdateEvent
exahype::solvers::ADERDGSolver::getMeshUpdateEvent() const {
  return _meshUpdateEvent;
}

std::tuple<double,double> exahype::solvers::ADERDGSolver::getRiemannSolverTimeStepData(
    const CellDescription& cellDescription1,
    const CellDescription& cellDescription2) const {
  auto result  = std::make_tuple<double,double>(0.0,0.0);
  switch (_timeStepping) {
    case TimeStepping::Global:
    case TimeStepping::GlobalFixed:
      std::get<0>(result) = _minTimeStamp;
      std::get<1>(result) = _minTimeStepSize;
      break;
    default:
//      std::get<0>(result) = std::max(cellDescription1.getTimeStamp(),cellDescription2.getTimeStamp());
//      std::get<1>(result) = std::min(cellDescription1.getTimeStepSize(),cellDescription2.getTimeStepSize());
      logError("getRiemannSolverTimeStepData(...)","Unknown time stepping scheme.")
      std::abort();
  }
  return result;
}

std::tuple<double,double> exahype::solvers::ADERDGSolver::getPredictionTimeStepData(
    const CellDescription& cellDescription,const bool duringFusedTimeStep) const {
  auto result  = std::make_tuple<double,double>(0.0,0.0);
  switch (_timeStepping) {
    case TimeStepping::Global:
      if ( duringFusedTimeStep ) {
        std::get<0>(result) = _minTimeStamp+_minTimeStepSize;
        std::get<1>(result) = _estimatedTimeStepSize;
      } else {
        std::get<0>(result) = _minTimeStamp;
        std::get<1>(result) = _minTimeStepSize;
      }
      break;
    case TimeStepping::GlobalFixed:
      if ( duringFusedTimeStep ) {
        std::get<0>(result) = _minTimeStamp+_minTimeStepSize;
        std::get<1>(result) = _minTimeStepSize;
      } else {
        std::get<0>(result) = _minTimeStamp;
        std::get<1>(result) = _minTimeStepSize;
      }
      break;
      break;
    default:
      logError("getRiemannSolverTimeStepData(...)","Unknown time stepping scheme.")
      std::abort();
  }
  return result;
}

void exahype::solvers::ADERDGSolver::synchroniseTimeStepping(
    CellDescription& p) const {
  switch (_timeStepping) {
    case TimeStepping::Global:
    case TimeStepping::GlobalFixed:
      p.setPreviousTimeStamp(_previousMinTimeStamp);
      p.setPreviousTimeStepSize(_previousMinTimeStepSize);
  
      p.setTimeStamp(_minTimeStamp);
      p.setTimeStepSize(_minTimeStepSize);
  }
<<<<<<< HEAD

  _maxLevel     = _nextMaxLevel;
  _nextMaxLevel = -std::numeric_limits<int>::max(); // "-", min

  _globalObservables = std::move(_nextGlobalObservables);
  _nextGlobalObservables = resetGlobalObservables();

=======
>>>>>>> a6412eac
}

void exahype::solvers::ADERDGSolver::kickOffTimeStep(const bool isFirstTimeStepOfBatchOrNoBatch) {
  if ( isFirstTimeStepOfBatchOrNoBatch ) {
    _meshUpdateEvent               = MeshUpdateEvent::None;
    _admissibleTimeStepSize        = std::numeric_limits<double>::infinity();
    _stabilityConditionWasViolated = false;
  }

<<<<<<< HEAD
    _maxLevel     = _nextMaxLevel;
    _nextMaxLevel = -std::numeric_limits<int>::max(); // "-", min

    _globalObservables = std::move(_nextGlobalObservables);
    _nextGlobalObservables = resetGlobalObservables();
  }
=======
  // call user code
  beginTimeStep(_minTimeStamp,isFirstTimeStepOfBatchOrNoBatch);
>>>>>>> a6412eac
}

void exahype::solvers::ADERDGSolver::wrapUpTimeStep(const bool isFirstTimeStepOfBatchOrNoBatch,const bool isLastTimeStepOfBatchOrNoBatch) {
  if ( isFirstTimeStepOfBatchOrNoBatch ) {
    _previousMinTimeStepSize  = _minTimeStepSize;
    _previousMinTimeStamp     = _minTimeStamp;
  }
  _minTimeStamp += _minTimeStepSize;

  _stabilityConditionWasViolated = false;
  if (
      tarch::parallel::Node::getInstance().isGlobalMaster() &&
      getTimeStepping() != TimeStepping::GlobalFixed // fix the time step size in intermediate batch iterations
  ) {
    if ( FuseAllADERDGPhases && !isLinear() ) {
      if ( isLastTimeStepOfBatchOrNoBatch ) {
        if ( _estimatedTimeStepSize > _admissibleTimeStepSize ) { // rerun
          _minTimeStepSize       = FusedTimeSteppingRerunFactor * _admissibleTimeStepSize;
          _estimatedTimeStepSize = _minTimeStepSize;

<<<<<<< HEAD
  _maxLevel     = _nextMaxLevel;
  _nextMaxLevel = -std::numeric_limits<int>::max(); // "-", min

  _globalObservables = std::move(_nextGlobalObservables);
  _nextGlobalObservables = resetGlobalObservables();
}

void exahype::solvers::ADERDGSolver::updateTimeStepSizes() {
  switch (_timeStepping) {
    case TimeStepping::Global:
      _minCorrectorTimeStepSize = _minNextTimeStepSize;
      _minPredictorTimeStepSize = _minNextTimeStepSize;

      _minPredictorTimeStamp    =  _minCorrectorTimeStamp;

      _minNextTimeStepSize = std::numeric_limits<double>::max();
      break;
    case TimeStepping::GlobalFixed:
      _minCorrectorTimeStepSize = _minNextTimeStepSize;
      _minPredictorTimeStepSize = _minNextTimeStepSize;

      _minPredictorTimeStamp =  _minCorrectorTimeStamp;
      break;
  }

  _maxLevel     = _nextMaxLevel;
  _nextMaxLevel = -std::numeric_limits<int>::max(); // "-", min

  _globalObservables = std::move(_nextGlobalObservables);
  _nextGlobalObservables = resetGlobalObservables();
}

void exahype::solvers::ADERDGSolver::rollbackToPreviousTimeStep() {
  switch (_timeStepping) {
    case TimeStepping::Global:
      _minNextTimeStepSize                     = std::numeric_limits<double>::max();

      _minPredictorTimeStamp                    = _previousMinCorrectorTimeStamp;
      _minPredictorTimeStepSize                 = _previousMinCorrectorTimeStepSize;

      _minCorrectorTimeStamp                    = _previousMinCorrectorTimeStamp;
      _minCorrectorTimeStepSize                 = _previousMinCorrectorTimeStepSize;

      _previousMinCorrectorTimeStamp            = std::numeric_limits<double>::max();
      _previousMinCorrectorTimeStepSize         = std::numeric_limits<double>::max();
      break;
    case TimeStepping::GlobalFixed:
      _minPredictorTimeStamp                    = _previousMinCorrectorTimeStamp;
      _minPredictorTimeStepSize                 = _previousMinCorrectorTimeStepSize;

      _minCorrectorTimeStamp                    = _previousMinCorrectorTimeStamp;
      _minCorrectorTimeStepSize                 = _previousMinCorrectorTimeStepSize;

      _previousMinCorrectorTimeStamp            = std::numeric_limits<double>::max();
      _previousMinCorrectorTimeStepSize         = std::numeric_limits<double>::max();
      break;
  }

  _maxLevel     = _nextMaxLevel;
  _nextMaxLevel = -std::numeric_limits<int>::max(); // "-", min

  _globalObservables = std::move(_nextGlobalObservables);
  _nextGlobalObservables = resetGlobalObservables();
}

void exahype::solvers::ADERDGSolver::rollbackToPreviousTimeStepFused() {
  switch (_timeStepping) {
    case TimeStepping::Global:
      _minNextTimeStepSize                      = std::numeric_limits<double>::max();

      _minPredictorTimeStamp                    = _previousMinCorrectorTimeStamp+_previousMinCorrectorTimeStepSize;
      _minPredictorTimeStepSize                 = _minCorrectorTimeStepSize;

      _minCorrectorTimeStamp                    = _previousMinCorrectorTimeStamp;
      _minCorrectorTimeStepSize                 = _previousMinCorrectorTimeStepSize;

      _previousMinCorrectorTimeStamp            = std::numeric_limits<double>::max();
      _previousMinCorrectorTimeStepSize         = std::numeric_limits<double>::max();
      break;
    case TimeStepping::GlobalFixed:
      _minPredictorTimeStamp                    = _previousMinCorrectorTimeStamp+_previousMinCorrectorTimeStepSize;
      _minPredictorTimeStepSize                 = _minCorrectorTimeStepSize;

      _minCorrectorTimeStamp                    = _previousMinCorrectorTimeStamp;
      _minCorrectorTimeStepSize                 = _previousMinCorrectorTimeStepSize;

      _previousMinCorrectorTimeStamp            = std::numeric_limits<double>::max();
      _previousMinCorrectorTimeStepSize         = std::numeric_limits<double>::max();
      break;
  }

  _maxLevel     = _nextMaxLevel;
  _nextMaxLevel = -std::numeric_limits<int>::max(); // "-", min

  _globalObservables = std::move(_nextGlobalObservables);
  _nextGlobalObservables = resetGlobalObservables();
=======
          _stabilityConditionWasViolated = true;
        } else {
          _minTimeStepSize       = _estimatedTimeStepSize; // as we have computed the predictor with an estimate, we have to use the estimated time step size to perform the face integral
          _estimatedTimeStepSize = 0.5 * ( FusedTimeSteppingDiffusionFactor * _admissibleTimeStepSize + _estimatedTimeStepSize );
        }
      } else { // use fixed time step size in intermediate batch iterations
        _minTimeStepSize  = _estimatedTimeStepSize;
      }
    } else if ( !isLinear() ) { // non-fused, non-linear
      _minTimeStepSize = _admissibleTimeStepSize;
    } // else if linear do not change the time step size at all
  }

  // call user code
  endTimeStep(_minTimeStamp,isLastTimeStepOfBatchOrNoBatch);
>>>>>>> a6412eac
}

void exahype::solvers::ADERDGSolver::updateTimeStepSize() {
  if ( FuseAllADERDGPhases ) {
    _minTimeStepSize        = FusedTimeSteppingRerunFactor * _admissibleTimeStepSize;
    _estimatedTimeStepSize  = _minTimeStepSize;
  } else {
    _minTimeStepSize        = _admissibleTimeStepSize;
  }
  _admissibleTimeStepSize = std::numeric_limits<double>::infinity();
  _stabilityConditionWasViolated = false;
}

void exahype::solvers::ADERDGSolver::rollbackToPreviousTimeStep() {
  _minTimeStamp    = _previousMinTimeStamp;
  _minTimeStepSize = _previousMinTimeStepSize;

  _previousMinTimeStamp    = std::numeric_limits<double>::infinity();
  _previousMinTimeStepSize = std::numeric_limits<double>::infinity();
}

double exahype::solvers::ADERDGSolver::getMinTimeStamp() const {
  return _minTimeStamp;
}

double exahype::solvers::ADERDGSolver::getMinTimeStepSize() const {
  return _minTimeStepSize;
}

double exahype::solvers::ADERDGSolver::getEstimatedTimeStepSize() const {
  return _estimatedTimeStepSize;
}

double exahype::solvers::ADERDGSolver::getPreviousMinTimeStepSize() const {
  return _previousMinTimeStepSize;
}

double exahype::solvers::ADERDGSolver::getPreviousMinTimeStamp() const {
  return _previousMinTimeStamp;
}

double exahype::solvers::ADERDGSolver::getAdmissibleTimeStepSize() const {
  return _admissibleTimeStepSize;
}

void exahype::solvers::ADERDGSolver::updateAdmissibleTimeStepSize( double value ) {
  tarch::multicore::Lock lock(ReductionSemaphore);
  _admissibleTimeStepSize = std::min(_admissibleTimeStepSize,value);
  lock.free();
}

void exahype::solvers::ADERDGSolver::resetAdmissibleTimeStepSize() {
  _admissibleTimeStepSize = std::numeric_limits<double>::infinity();
}

void exahype::solvers::ADERDGSolver::initSolver(
    const double                                timeStamp,
    const tarch::la::Vector<DIMENSIONS,double>& domainOffset,
    const tarch::la::Vector<DIMENSIONS,double>& domainSize,
    const double                                boundingBoxSize,
    const double                                boundingBoxMeshSize,
    const std::vector<std::string>&             cmdlineargs,
    const exahype::parser::ParserView&          parserView
) {
  _domainOffset=domainOffset;
  _domainSize=domainSize;
  std::pair<double,int> coarsestMeshInfo =
      exahype::solvers::Solver::computeCoarsestMeshSizeAndLevel(
          std::min(boundingBoxMeshSize,_maximumMeshSize),boundingBoxSize);
  _coarsestMeshSize  = coarsestMeshInfo.first;
  _coarsestMeshLevel = coarsestMeshInfo.second;

  _previousMinTimeStamp = timeStamp;
  _minTimeStamp         = timeStamp;

  _previousMinTimeStepSize = 0.0;
  _minTimeStepSize         = 0.0;

  _estimatedTimeStepSize   = std::numeric_limits<double>::infinity();
  _admissibleTimeStepSize  = std::numeric_limits<double>::infinity();

  _meshUpdateEvent = MeshUpdateEvent::InitialRefinementRequested;



  _globalObservables = resetGlobalObservables();
  _nextGlobalObservables = resetGlobalObservables();

  init(cmdlineargs,parserView); // call user define initalisiation
}

bool exahype::solvers::ADERDGSolver::isPerformingPrediction(
    const exahype::State::AlgorithmSection& section) const {
  bool isPerformingPrediction = false;

  switch (section) {
    case exahype::State::AlgorithmSection::TimeStepping:
      isPerformingPrediction = true;
      break;
    case exahype::State::AlgorithmSection::PredictionRerunAllSend:
      isPerformingPrediction = !hasRequestedAnyMeshRefinement() &&
                               getStabilityConditionWasViolated();
      break;
    case exahype::State::AlgorithmSection::PredictionOrLocalRecomputationAllSend:
      isPerformingPrediction = hasRequestedAnyMeshRefinement();
      break;
    default:
      break;
  }

  return isPerformingPrediction;
}

bool exahype::solvers::ADERDGSolver::isMergingMetadata(
    const exahype::State::AlgorithmSection& section) const {
  return ( exahype::State::AlgorithmSection::MeshRefinement==section ) &&
         hasRequestedAnyMeshRefinement();
}

bool exahype::solvers::ADERDGSolver::getStabilityConditionWasViolated() const {
  return  _stabilityConditionWasViolated;
}

void exahype::solvers::ADERDGSolver::setStabilityConditionWasViolated(const bool state) {
  _stabilityConditionWasViolated = state;
}

bool exahype::solvers::ADERDGSolver::isValidCellDescriptionIndex(
    const int cellDescriptionsIndex) {
  bool result = cellDescriptionsIndex>=0;
  assertion1(!result || Heap::getInstance().isValidIndex(cellDescriptionsIndex),cellDescriptionsIndex);
  return result;
}

int exahype::solvers::ADERDGSolver::tryGetElement(
    const int cellDescriptionsIndex,
    const int solverNumber) const {
  if ( isValidCellDescriptionIndex(cellDescriptionsIndex) ) {
    int element=0;
    for (auto& p : Heap::getInstance().getData(cellDescriptionsIndex)) {
      if (p.getSolverNumber()==solverNumber) {
        return element;
      }
      ++element;
    }
  }
  return NotFound;
}

///////////////////////////////////
// CELL-LOCAL MESH REFINEMENT
///////////////////////////////////
bool exahype::solvers::ADERDGSolver::progressMeshRefinementInEnterCell(
    exahype::Cell& fineGridCell,
    exahype::Vertex* const fineGridVertices,
    const peano::grid::VertexEnumerator& fineGridVerticesEnumerator,
    exahype::Cell& coarseGridCell,
    const peano::grid::VertexEnumerator& coarseGridVerticesEnumerator,
    const int  solverNumber,
    const bool stillInRefiningMode) {
  bool newComputeCell = false;

  // Fine grid cell based uniform mesh refinement.
  const int fineGridElement =
      tryGetElement(fineGridCell.getCellDescriptionsIndex(),solverNumber);
  const int coarseGridElement =
      tryGetElement(coarseGridCell.getCellDescriptionsIndex(),solverNumber);
  if (
      fineGridElement==exahype::solvers::Solver::NotFound &&
      fineGridVerticesEnumerator.getLevel()==_coarsestMeshLevel
  ) {
    logDebug("progressMeshRefinementInEnterCell(...)","Add new uniform grid cell at centre="<<fineGridVerticesEnumerator.getCellCenter() <<", level="<<fineGridVerticesEnumerator.getLevel()
        << " for solver=" << solverNumber);

    addNewCell(
        fineGridCell,fineGridVerticesEnumerator,
        multiscalelinkedcell::HangingVertexBookkeeper::InvalidAdjacencyIndex,
        solverNumber);
    newComputeCell = true;
  }
  else if ( fineGridElement!=exahype::solvers::Solver::NotFound ) {
    CellDescription& fineGridCellDescription =
        getCellDescription(fineGridCell.getCellDescriptionsIndex(),fineGridElement);

    // wait for background jobs to complete
    waitUntilCompletedLastStep(fineGridCellDescription,false,false);

    #ifdef Asserts
    const tarch::la::Vector<DIMENSIONS,double> center = fineGridCellDescription.getOffset()+0.5*fineGridCellDescription.getSize();
    #endif
    assertion5(Vertex::equalUpToRelativeTolerance(fineGridVerticesEnumerator.getCellCenter(),center),
               fineGridVerticesEnumerator.getCellCenter(),center,fineGridVerticesEnumerator.getLevel(),fineGridCellDescription.getLevel(),tarch::parallel::Node::getInstance().getRank());
    assertionEquals3(fineGridVerticesEnumerator.getLevel(),fineGridCellDescription.getLevel(),fineGridVerticesEnumerator.getCellCenter(),fineGridCellDescription.getOffset()+0.5*fineGridCellDescription.getSize(),tarch::parallel::Node::getInstance().getRank());

    // Update the status flagging
    updateCommunicationStatus(fineGridCellDescription);
    ensureNecessaryMemoryIsAllocated(fineGridCellDescription);
    ensureNoUnnecessaryMemoryIsAllocated(fineGridCellDescription);

    updateAugmentationStatus(fineGridCellDescription);

    updateRefinementStatus(fineGridCellDescription,fineGridCellDescription.getNeighbourMergePerformed());
    if ( coarseGridElement != exahype::solvers::Solver::NotFound ) {
      CellDescription& coarseGridCellDescription = getCellDescription(
          coarseGridCell.getCellDescriptionsIndex(),coarseGridElement);
      updateCoarseGridAncestorRefinementStatus(fineGridCellDescription,coarseGridCellDescription);
    }

    progressCollectiveRefinementOperationsInEnterCell(fineGridCellDescription);

    decideOnRefinement(fineGridCellDescription,stillInRefiningMode);
    decideOnVirtualRefinement(fineGridCellDescription);

    ensureFineGridCoarseGridConsistency(fineGridCellDescription,coarseGridCell.getCellDescriptionsIndex()); // must come after refinement status update
  }

  // Coarse grid cell based adaptive mesh refinement operations.
  // Add new cells to the grid and veto erasing or erasing virtual children
  // requests if there are cells on the fine level.
  if (coarseGridElement!=exahype::solvers::Solver::NotFound) {
    CellDescription& coarseGridCellDescription = getCellDescription(
        coarseGridCell.getCellDescriptionsIndex(),coarseGridElement);

    alterErasingRequestsIfNecessary(
        coarseGridCellDescription,
        fineGridCell.getCellDescriptionsIndex());

    addNewDescendantIfVirtualRefiningRequested(
            fineGridCell,fineGridVertices,fineGridVerticesEnumerator,
            coarseGridCellDescription,coarseGridCell.getCellDescriptionsIndex());
    newComputeCell |=
        addNewCellIfRefinementRequested(
            fineGridCell,fineGridVertices,fineGridVerticesEnumerator,
            coarseGridCellDescription,coarseGridCell.getCellDescriptionsIndex());
  }

  return newComputeCell;
}

int exahype::solvers::ADERDGSolver::evaluateRefinementCriterion(
    const CellDescription& cellDescription, const double* const solution, const double& timeStamp) {
  assertion1(cellDescription.getType()==CellDescription::Type::Cell,cellDescription.toString());
  assertion1(
      cellDescription.getRefinementEvent()==CellDescription::RefinementEvent::None ||
      cellDescription.getRefinementEvent()==CellDescription::RefinementEvent::ErasingChildrenRequested ||
      cellDescription.getRefinementEvent()==CellDescription::RefinementEvent::ChangeChildrenToVirtualChildrenRequested,
      cellDescription.toString());

  Solver::RefinementControl refinementControl =
      refinementCriterion(
          solution,cellDescription.getOffset()+0.5*cellDescription.getSize(),
          cellDescription.getSize(),
          timeStamp, // is done after the update
          cellDescription.getLevel());

  switch ( refinementControl ) {
  case exahype::solvers::Solver::RefinementControl::Refine:
      return _refineOrKeepOnFineGrid;
  case exahype::solvers::Solver::RefinementControl::Keep:
    return ( cellDescription.getLevel()==getMaximumAdaptiveMeshLevel() ) ? _refineOrKeepOnFineGrid : Keep;
  case exahype::solvers::Solver::RefinementControl::Erase:
    return Erase;
  default:
    logError("adjustSolutionDuringMeshRefinementBody(...)",
        "unknown refinement control value=" << static_cast<int>(refinementControl) <<
        ". Please check the return values of your refinement criterion.");
    std::abort();
    return Pending-1;
  }
}

void exahype::solvers::ADERDGSolver::markForRefinement(CellDescription& cellDescription) {
  const double* const solution = static_cast<double*>(cellDescription.getSolution());
  const int refinementStatus = evaluateRefinementCriterion(
      cellDescription,solution,cellDescription.getTimeStamp());
  if ( refinementStatus==_refineOrKeepOnFineGrid ) {
    cellDescription.setRefinementFlag(true);
  }
  cellDescription.setRefinementStatus( std::max(cellDescription.getRefinementStatus(),refinementStatus) );
}

void exahype::solvers::ADERDGSolver::decideOnRefinement(
    CellDescription& fineGridCellDescription,const bool stillInRefiningMode) {
  // top-down refining
  if (
     stillInRefiningMode &&
     fineGridCellDescription.getType()==CellDescription::Type::Cell &&
     (fineGridCellDescription.getRefinementEvent()==CellDescription::RefinementEvent::None ||
     fineGridCellDescription.getRefinementEvent()==CellDescription::RefinementEvent::VirtualRefiningRequested)
     && fineGridCellDescription.getLevel()<getMaximumAdaptiveMeshLevel()
     && fineGridCellDescription.getRefinementStatus() > 0
  ) {
    fineGridCellDescription.setRefinementEvent(CellDescription::RefiningRequested);
  }
  // bottom-up refining (halo refinement)
  else if (
      stillInRefiningMode &&
      fineGridCellDescription.getType()==CellDescription::Type::Descendant &&
      fineGridCellDescription.getLevel()==getMaximumAdaptiveMeshLevel() &&
      (fineGridCellDescription.getRefinementStatus()>0 ||
      fineGridCellDescription.getPreviousRefinementStatus() > 0)
  ) {
    Solver::SubcellPosition subcellPosition = amr::computeSubcellPositionOfDescendant<CellDescription,Heap>(fineGridCellDescription);
    CellDescription& topMostParent =
      getCellDescription(subcellPosition.parentCellDescriptionsIndex,subcellPosition.parentElement);
    tarch::multicore::Lock lock(ADERDGSolver::CoarseGridSemaphore);
    if ( topMostParent.getType()==CellDescription::Type::Cell ) {
      topMostParent.setRefinementStatus(_refineOrKeepOnFineGrid);
    }
    lock.free();
  }
}

void exahype::solvers::ADERDGSolver::decideOnVirtualRefinement(
    CellDescription& fineGridCellDescription) {
  // TODO(Dominic): We will balance in the decideOnRefinement (vetoErasingRequests)
  // routines based on the augmentation status flag

  // 1. Check if we can request augmenting or erasing virtual children request.
  bool idleCellOrDescendant =
      (fineGridCellDescription.getType()==CellDescription::Type::Cell ||
      fineGridCellDescription.getType()==CellDescription::Type::Descendant) &&
      fineGridCellDescription.getRefinementEvent()==CellDescription::None;

  if (
      idleCellOrDescendant &&
      fineGridCellDescription.getHasVirtualChildren() &&
      fineGridCellDescription.getAugmentationStatus()<MinimumAugmentationStatusForVirtualRefining
  ) {
    fineGridCellDescription.setRefinementEvent( CellDescription::RefinementEvent::ErasingVirtualChildrenRequested );
  }
  else if (
      idleCellOrDescendant &&
      !fineGridCellDescription.getHasVirtualChildren() &&
      fineGridCellDescription.getAugmentationStatus()>=MinimumAugmentationStatusForVirtualRefining
  ) {
    fineGridCellDescription.setRefinementEvent(CellDescription::VirtualRefiningRequested);
  }

  // 2. Check if we must veto the erasing virtual children request of the parent.
  if (
      fineGridCellDescription.getHasVirtualChildren() ||
      fineGridCellDescription.getAugmentationStatus()>0 // TODO(Dominic): Still necessary?
  ) {
    const int coarseGridCellElement = tryGetElement(fineGridCellDescription.getParentIndex(),
                                              fineGridCellDescription.getSolverNumber());
    if (coarseGridCellElement!=exahype::solvers::Solver::NotFound) {
      auto& coarseGridCellDescription = getCellDescription(fineGridCellDescription.getParentIndex(),
                                                           coarseGridCellElement);
      tarch::multicore::Lock lock(CoarseGridSemaphore);
      if ( coarseGridCellDescription.getRefinementEvent()==CellDescription::RefinementEvent::ErasingVirtualChildrenRequested ) {
        coarseGridCellDescription.setRefinementEvent(CellDescription::None);

        assertion1(fineGridCellDescription.getType()==CellDescription::Type::Descendant,
                   fineGridCellDescription.toString());
        assertion1(coarseGridCellDescription.getType()==CellDescription::Type::Cell ||
                   coarseGridCellDescription.getType()==CellDescription::Type::Descendant,
                   coarseGridCellDescription.toString());
      }
      lock.free();
    }
  }
}

void exahype::solvers::ADERDGSolver::alterErasingRequestsIfNecessary(
    CellDescription& coarseGridCellDescription,
    const int fineGridCellDescriptionsIndex) const {
  const int fineGridElement = tryGetElement(
      fineGridCellDescriptionsIndex,coarseGridCellDescription.getSolverNumber());
  if ( fineGridElement!=exahype::solvers::Solver::NotFound ) {
    CellDescription& fineGridCellDescription =
       getCellDescription(fineGridCellDescriptionsIndex,fineGridElement);
    if (
        fineGridCellDescription.getHasVirtualChildren()
        || fineGridCellDescription.getRefinementEvent()==CellDescription::RefinementEvent::VirtualRefining
        || fineGridCellDescription.getRefinementEvent()==CellDescription::RefinementEvent::VirtualRefiningRequested
    ) {
      tarch::multicore::Lock lock(CoarseGridSemaphore);
      switch (coarseGridCellDescription.getRefinementEvent()) {
        case CellDescription::RefinementEvent::ErasingVirtualChildrenRequested: {
          assertion1(coarseGridCellDescription.getType()==CellDescription::Type::Cell ||
                     coarseGridCellDescription.getType()==CellDescription::Type::Descendant,
                     coarseGridCellDescription.toString());

          coarseGridCellDescription.setRefinementEvent(CellDescription::None);
        }  break;
        case CellDescription::RefinementEvent::ErasingChildrenRequested: {
          assertion1(coarseGridCellDescription.getType()==CellDescription::Type::Cell,
              coarseGridCellDescription.toString());

          coarseGridCellDescription.setRefinementEvent(
              CellDescription::RefinementEvent::ChangeChildrenToVirtualChildrenRequested);
        } break;
        default:
          break;
      }
      lock.free();
    }
  }
}

void exahype::solvers::ADERDGSolver::addNewCell(
    exahype::Cell& fineGridCell,
    const peano::grid::VertexEnumerator& fineGridVerticesEnumerator,
    const int coarseGridCellDescriptionsIndex,
    const int solverNumber) {
  logDebug("addNewCell(...)","Add new grid cell with center "<<fineGridVerticesEnumerator.getCellCenter() <<
              " at level "<<fineGridVerticesEnumerator.getLevel());

  CellInfo cellInfo = fineGridCell.addNewCellDescription(
      solverNumber,
      CellDescription::Type::Cell,
      CellDescription::None,
      fineGridVerticesEnumerator.getLevel(),
      coarseGridCellDescriptionsIndex,
      fineGridVerticesEnumerator.getCellSize(),
      fineGridVerticesEnumerator.getVertexPosition());

  const int fineGridElement = cellInfo.indexOfADERDGCellDescription(solverNumber);
  CellDescription& fineGridCellDescription = cellInfo._ADERDGCellDescriptions[fineGridElement]; //TODO(Dominic): Multi-solvers: Might need to lock this?
  if ( !exahype::solvers::Solver::SpawnAMRBackgroundJobs ) {
    ensureNecessaryMemoryIsAllocated(fineGridCellDescription);
  }

  fineGridCellDescription.setPreviousRefinementStatus(Erase); // reasonable state after rollback 
  fineGridCellDescription.setRefinementStatus(Pending); 

  #ifdef Asserts
  fineGridCellDescription.setCreation(CellDescription::Creation::UniformRefinement);
  #endif
}

void exahype::solvers::ADERDGSolver::addNewDescendantIfVirtualRefiningRequested(
     exahype::Cell& fineGridCell,
     exahype::Vertex* const fineGridVertices,
     const peano::grid::VertexEnumerator& fineGridVerticesEnumerator,
     CellDescription& coarseGridCellDescription,
     const int coarseGridCellDescriptionsIndex) {
  const int fineGridElement = tryGetElement(
      fineGridCell.getCellDescriptionsIndex(),coarseGridCellDescription.getSolverNumber());

  // read and modify coarse grid
  tarch::multicore::Lock lock(CoarseGridSemaphore);
  const bool virtualRefiningRequested =
      coarseGridCellDescription.getRefinementEvent()==CellDescription::VirtualRefiningRequested;
  const bool virtualRefining =
      coarseGridCellDescription.getRefinementEvent()==CellDescription::VirtualRefining;

  if ( virtualRefining || virtualRefiningRequested ) {
    assertion1(coarseGridCellDescription.getType()==CellDescription::Type::Cell ||
               coarseGridCellDescription.getType()==CellDescription::Type::Descendant,
               coarseGridCellDescription.toString());
    coarseGridCellDescription.setRefinementEvent(CellDescription::None);
    if ( fineGridElement==exahype::solvers::Solver::NotFound ) {
      coarseGridCellDescription.setRefinementEvent(CellDescription::VirtualRefining);
    } else if ( virtualRefiningRequested ) {
      coarseGridCellDescription.setRefinementEvent(CellDescription::None);

      #ifdef Asserts
      CellDescription& fineGridCellDescription =
          getCellDescription(fineGridCell.getCellDescriptionsIndex(),fineGridElement);
      #endif
      assertion1(fineGridCellDescription.getType()==CellDescription::Type::Descendant,
                 fineGridCellDescription.toString());
    }
  }
  lock.free();

  // work on fine grid
  if (
      (virtualRefiningRequested || virtualRefining) &&
      fineGridElement==exahype::solvers::Solver::NotFound
  ) {
    fineGridCell.addNewCellDescription( // (EmptyDescendant),None
        coarseGridCellDescription.getSolverNumber(),
        CellDescription::Type::Descendant,
        CellDescription::None, // This should be removed from the signature and defaulted to none
        fineGridVerticesEnumerator.getLevel(),
        coarseGridCellDescriptionsIndex,
        fineGridVerticesEnumerator.getCellSize(),
        fineGridVerticesEnumerator.getVertexPosition());

    #ifdef Asserts
    const int fineGridElement = tryGetElement(
        fineGridCell.getCellDescriptionsIndex(),coarseGridCellDescription.getSolverNumber());
    #endif
    assertion(fineGridElement!=exahype::solvers::Solver::NotFound);
  }
}

// TODO(Dominic): Cannot be called multiple times. Need extra state?
bool exahype::solvers::ADERDGSolver::addNewCellIfRefinementRequested(
    exahype::Cell& fineGridCell,
    exahype::Vertex* const fineGridVertices,
    const peano::grid::VertexEnumerator& fineGridVerticesEnumerator,
    CellDescription& coarseGridCellDescription,
    const int coarseGridCellDescriptionsIndex) {
  // read and modify coarse grid
  tarch::multicore::Lock lock(CoarseGridSemaphore);
  bool refiningOrRefiningRequested =
      coarseGridCellDescription.getRefinementEvent()==CellDescription::RefinementEvent::RefiningRequested ||
      coarseGridCellDescription.getRefinementEvent()==CellDescription::RefinementEvent::Refining;
  if ( refiningOrRefiningRequested ) {
    assertion1(coarseGridCellDescription.getType()==CellDescription::Type::Cell,
               coarseGridCellDescription.toString());
    coarseGridCellDescription.setRefinementEvent(CellDescription::RefinementEvent::Refining);
  }
  lock.free();

  // work on fine grid
  if ( refiningOrRefiningRequested ) {
    const int fineGridElement = tryGetElement(
        fineGridCell.getCellDescriptionsIndex(),coarseGridCellDescription.getSolverNumber());

    if ( fineGridElement==exahype::solvers::Solver::NotFound ) {
      addNewCell(fineGridCell,fineGridVerticesEnumerator,
                 coarseGridCellDescriptionsIndex,
                 coarseGridCellDescription.getSolverNumber());
      CellDescription& fineGridCellDescription =
          getCellDescriptions(fineGridCell.getCellDescriptionsIndex()).back();
      fineGridCellDescription.setRefinementEvent(CellDescription::Prolongating);
      #ifdef Asserts
      fineGridCellDescription.setCreation(CellDescription::Creation::AdaptiveRefinement);
      #endif
    } else {
      CellDescription& fineGridCellDescription = getCellDescription(fineGridCell.getCellDescriptionsIndex(),fineGridElement);
      #ifdef Parallel
      assertion4(fineGridCellDescription.getType()==CellDescription::Type::Descendant ||
                 fineGridCellDescription.getType()==CellDescription::Type::Cell,
                 fineGridCellDescription.toString(),coarseGridCellDescription.toString(),
                 coarseGridCellDescriptionsIndex,
                 tarch::parallel::Node::getInstance().getRank());
      #else  
      assertion2(fineGridCellDescription.getType()==CellDescription::Type::Descendant,
                 fineGridCellDescription.toString(),coarseGridCellDescription.toString());
      #endif 
      assertion2(fineGridCellDescription.getParentIndex()==coarseGridCellDescriptionsIndex,
                 fineGridCellDescription.toString(),coarseGridCellDescriptionsIndex);

      fineGridCellDescription.setType(CellDescription::Type::Cell);
      fineGridCellDescription.setRefinementEvent(CellDescription::RefinementEvent::Prolongating);
      fineGridCellDescription.setCommunicationStatus(CellCommunicationStatus);
      fineGridCellDescription.setFacewiseCommunicationStatus(0); // implicit conversion
      ensureNecessaryMemoryIsAllocated(fineGridCellDescription);
      #ifdef Asserts
      fineGridCellDescription.setCreation(CellDescription::Creation::AdaptiveRefinement);
      #endif
      fineGridCellDescription.setPreviousRefinementStatus(Erase); // reasonable state after rollback 
      fineGridCellDescription.setRefinementStatus(Pending);
    }
    return true;
  }
  return false;
}

void exahype::solvers::ADERDGSolver::prolongateVolumeData(
    CellDescription&       fineGridCellDescription,
    const bool initialGrid) {
  const int coarseGridElement =
      tryGetElement(fineGridCellDescription.getParentIndex(),fineGridCellDescription.getSolverNumber());
  assertion1(coarseGridElement!=exahype::solvers::Solver::NotFound,fineGridCellDescription.toString());
  CellDescription& coarseGridCellDescription =
      getCellDescription(fineGridCellDescription.getParentIndex(),coarseGridElement);

  tarch::la::Vector<DIMENSIONS,int> subcellIndex =
      exahype::amr::computeSubcellIndex(
          fineGridCellDescription.getOffset(),
          fineGridCellDescription.getSize(),coarseGridCellDescription.getOffset());

  const int levelFine = fineGridCellDescription.getLevel();
  const int levelCoarse = coarseGridCellDescription.getLevel();
  assertion(levelCoarse < levelFine);

  // current solution
  double* solutionFine   = static_cast<double*>(fineGridCellDescription.getSolution());
  double* solutionCoarse = static_cast<double*>(coarseGridCellDescription.getSolution());
  volumeUnknownsProlongation(
      solutionFine,solutionCoarse,
      levelCoarse,levelFine,
      subcellIndex);

  // previous solution
  assertion(DataHeap::getInstance().isValidIndex(fineGridCellDescription.getPreviousSolutionIndex()));
  double* previousSolutionFine   = static_cast<double*>(fineGridCellDescription.getPreviousSolution());
  double* previousSolutionCoarse = static_cast<double*>(coarseGridCellDescription.getPreviousSolution());
  volumeUnknownsProlongation(
      previousSolutionFine,previousSolutionCoarse,
      levelCoarse,levelFine,
      subcellIndex);

  fineGridCellDescription.setTimeStamp(coarseGridCellDescription.getTimeStamp());
  fineGridCellDescription.setTimeStepSize(coarseGridCellDescription.getTimeStepSize());

  // TODO Dominic: This is a little inconsistent since I orignially tried to hide
  // the limiting from the pure ADER-DG scheme
  fineGridCellDescription.setPreviousRefinementStatus(Erase); // TODO(Dominic): NEW CELLS
  fineGridCellDescription.setRefinementStatus(Pending);

  // TODO Dominic:
  // During the inital mesh build where we only refine
  // according to the PAD, we don't want to have a too broad refined area.
  // We thus do not flag children with troubled
  if (
      !initialGrid &&
      coarseGridCellDescription.getRefinementStatus()>=_minRefinementStatusForTroubledCell
  ) {
    fineGridCellDescription.setRefinementStatus(_minRefinementStatusForTroubledCell);
    fineGridCellDescription.setIterationsToCureTroubledCell(coarseGridCellDescription.getIterationsToCureTroubledCell());
  }
  fineGridCellDescription.setFacewiseRefinementStatus(Pending);
}

bool exahype::solvers::ADERDGSolver::attainedStableState(
        exahype::Cell&                       fineGridCell,
        exahype::Vertex* const               fineGridVertices,
        const peano::grid::VertexEnumerator& fineGridVerticesEnumerator,
        const int                            solverNumber,
        const bool                           stillInRefiningMode) const {
  const int element = tryGetElement(fineGridCell.getCellDescriptionsIndex(),solverNumber);
  if ( element!=exahype::solvers::Solver::NotFound ) {
    CellDescription& cellDescription = getCellDescription(fineGridCell.getCellDescriptionsIndex(),element);
    // compute flagging gradients in inside cells
    bool flaggingHasConverged = true;
    if ( !peano::grid::aspects::VertexStateAnalysis::isOneVertexBoundary(fineGridVertices,fineGridVerticesEnumerator) ) { // no check on boundary
      if ( cellDescription.getType()==CellDescription::Type::Cell || cellDescription.getType()==CellDescription::Type::Ancestor ) {
        for (int d=0; d<DIMENSIONS; d++) {
          flaggingHasConverged &=
              std::abs(cellDescription.getFacewiseAugmentationStatus(2*d+1)  - cellDescription.getFacewiseAugmentationStatus(2*d+0)) <= 2;
          flaggingHasConverged &=
              std::abs(cellDescription.getFacewiseCommunicationStatus(2*d+1) - cellDescription.getFacewiseCommunicationStatus(2*d+0)) <= 2;
        }
      }
      // refinement status is only spread on finest level
      if (
          cellDescription.getType()  == CellDescription::Type::Cell &&
          cellDescription.getLevel() == getMaximumAdaptiveMeshLevel()
      ) {
        for (int d=0; d<DIMENSIONS; d++) {
          flaggingHasConverged &=
              std::abs(cellDescription.getFacewiseRefinementStatus(2*d+1) - cellDescription.getFacewiseRefinementStatus(2*d+0)) <= 2;
        }
      }
    }
 
    bool stable =
      flaggingHasConverged
      &&
      cellDescription.getRefinementEvent()==CellDescription::RefinementEvent::None
      &&
      (cellDescription.getType()!=CellDescription::Cell || // cell must not have pending refinement status and must not require refinement on coarser grids
      (cellDescription.getRefinementStatus()!=Pending &&
      (cellDescription.getLevel() == getMaximumAdaptiveMeshLevel() ||
      cellDescription.getRefinementStatus()<=0)))
      &&
      (cellDescription.getType()!=CellDescription::Descendant || // descendant must not have refinement status > 0 on finest level
      cellDescription.getLevel() != getMaximumAdaptiveMeshLevel() ||
      cellDescription.getRefinementStatus()<=0);

      if (!stable) {
        #ifdef MonitorMeshRefinement
        logInfo("attainedStableState(...)","cell has not attained stable state (yet):");
        logInfo("attainedStableState(...)","type="<<cellDescription.toString(cellDescription.getType()));
        logInfo("attainedStableState(...)","x="<<cellDescription.getOffset());
        logInfo("attainedStableState(...)","level="<<cellDescription.getLevel());
        logInfo("attainedStableState(...)","flaggingHasConverged="<<flaggingHasConverged);
        logInfo("attainedStableState(...)","refinementEvent="<<cellDescription.toString(cellDescription.getRefinementEvent()));
        logInfo("attainedStableState(...)","refinementStatus="<<cellDescription.getRefinementStatus());
        logInfo("attainedStableState(...)","getFacewiseAugmentationStatus="<<cellDescription.getFacewiseAugmentationStatus());
        logInfo("attainedStableState(...)","getFacewiseCommunicationStatus="<<cellDescription.getFacewiseCommunicationStatus());
        logInfo("attainedStableState(...)","getFacewiseRefinementStatus="<<cellDescription.getFacewiseRefinementStatus());
        #endif
        if (
            !stillInRefiningMode &&
            cellDescription.getType()  == CellDescription::Descendant &&
            cellDescription.getLevel() == getMaximumAdaptiveMeshLevel() &&
            cellDescription.getRefinementStatus() > 0
        ) {
          logError("attainedStableState(...)","Virtual subcell requests refining of coarse grid parent but mesh refinement is not in refining mode anymore. Inform Dominic.");
          logError("attainedStableState(...)","cell="<<cellDescription.toString());
          std::terminate();
        }
      }

    return stable;
  } else {
    return true;
  }
}

bool exahype::solvers::ADERDGSolver::progressMeshRefinementInLeaveCell(
    exahype::Cell& fineGridCell,
    exahype::Vertex* const fineGridVertices,
    const peano::grid::VertexEnumerator& fineGridVerticesEnumerator,
    exahype::Cell& coarseGridCell,
    const tarch::la::Vector<DIMENSIONS, int>& fineGridPositionOfCell,
    const int solverNumber,
    const bool stillInRefiningMode) {
  bool newComputeCell = false;

  const int fineGridElement =
      tryGetElement(fineGridCell.getCellDescriptionsIndex(),solverNumber);
  if ( fineGridElement!=exahype::solvers::Solver::NotFound ) {
    CellDescription& fineGridCellDescription = getCellDescription(
        fineGridCell.getCellDescriptionsIndex(),fineGridElement);

    // start or finish collective operations
    progressCollectiveRefinementOperationsInLeaveCell(fineGridCellDescription,stillInRefiningMode);

    // skip remainder if the refinement criterion has not been evaluated yet for a Cell
    // Reading the refinement request might result into data race but this is accepted at this point
    // as we only read and not write
    const int coarseGridElement =
        tryGetElement(coarseGridCell.getCellDescriptionsIndex(),solverNumber);
    if ( coarseGridElement!=exahype::solvers::Solver::NotFound ) {
      assertion3(fineGridCellDescription.getParentIndex()==coarseGridCell.getCellDescriptionsIndex(),
                 fineGridCellDescription.toString(),fineGridCell.toString(),
                 coarseGridCell.toString()); // see mergeCellDescriptionsWithRemoteData.

      CellDescription& coarseGridCellDescription = getCellDescription(
          fineGridCellDescription.getParentIndex(),coarseGridElement);
      assertion1(fineGridCellDescription.getSolverNumber()==
          coarseGridCellDescription.getSolverNumber(),
                     fineGridCellDescription.toString());

      restrictVolumeDataIfErasingRequested(
          fineGridCellDescription,coarseGridCellDescription);

      eraseCellDescriptionIfNecessary(
              fineGridCell.getCellDescriptionsIndex(),
              fineGridElement,
              coarseGridCellDescription);
    }
  }
  return newComputeCell;
}

exahype::solvers::Solver::RefinementControl
exahype::solvers::ADERDGSolver::eraseOrRefineAdjacentVertices(
    const int cellDescriptionsIndex,
    const int solverNumber,
    const tarch::la::Vector<DIMENSIONS, double>& cellOffset,
    const tarch::la::Vector<DIMENSIONS, double>& cellSize,
    const int level,
    const bool checkThoroughly) const {
  if ( level < _coarsestMeshLevel ) {
     return RefinementControl::Refine;
  } else {
    const int isValidIndex =
        cellDescriptionsIndex > 0 &&
        (!checkThoroughly ||
        Heap::getInstance().getInstance().isValidIndex(cellDescriptionsIndex));

    if ( isValidIndex ) {
      const int element = tryGetElement(cellDescriptionsIndex,solverNumber);
      if (element!=NotFound) {
        CellDescription& cellDescription = getCellDescription(
            cellDescriptionsIndex,element);

        if (
            !checkThoroughly ||
            Vertex::equalUpToRelativeTolerance(cellDescription.getOffset(), cellOffset)
        ) {
          bool refineAdjacentVertices =
              cellDescription.getType()==CellDescription::Type::Ancestor ||
              cellDescription.getHasVirtualChildren() ||
              cellDescription.getRefinementEvent()==CellDescription::RefinementEvent::ChangeChildrenToVirtualChildrenRequested ||
              cellDescription.getRefinementEvent()==CellDescription::RefinementEvent::ChangeChildrenToVirtualChildren ||
              cellDescription.getRefinementEvent()==CellDescription::RefinementEvent::VirtualRefiningRequested ||
              cellDescription.getRefinementEvent()==CellDescription::RefinementEvent::RefiningRequested ||
              cellDescription.getRefinementEvent()==CellDescription::RefinementEvent::Refining ||
              cellDescription.getRefinementEvent()==CellDescription::RefinementEvent::VirtualRefining;

          #ifdef Asserts
          assertion1(
              cellDescription.getRefinementEvent()!=CellDescription::RefinementEvent::RefiningRequested ||
              cellDescription.getType()==CellDescription::Type::Cell,
              cellDescription.toString());
          assertion1(
              cellDescription.getRefinementEvent()!=CellDescription::RefinementEvent::VirtualRefiningRequested ||
              cellDescription.getType()==CellDescription::Type::Cell ||
              cellDescription.getType()==CellDescription::Type::Descendant,
              cellDescription.toString());
          #endif

          bool eraseAdjacentVertices =
              (cellDescription.getType()==CellDescription::Type::Cell ||
                  cellDescription.getType()==CellDescription::Type::Descendant)
                  &&
                  cellDescription.getRefinementEvent()==CellDescription::RefinementEvent::None
                  &&
                  !cellDescription.getHasVirtualChildren()
                  &&
                  cellDescription.getAugmentationStatus()==0 // TODO(Dominic): Probably can tune here. This is chosen to large
                  &&
                  cellDescription.getRefinementStatus()==0;

          if (refineAdjacentVertices) {
            return RefinementControl::Refine;
          } else if (eraseAdjacentVertices) {
            return RefinementControl::Erase;
          } else {
            return RefinementControl::Keep;
          }
        } else {
          return RefinementControl::Keep; // ?
        }
      } else {
        return RefinementControl::Erase;
      }
    } else {
      return RefinementControl::Erase;
    }
  }
}

void exahype::solvers::ADERDGSolver::prepareVolumeDataRestriction(
    CellDescription& cellDescription) const {
  double* solution =
      static_cast<double*>(cellDescription.getSolution());
  std::fill_n(solution,getDataPerCell(),0.0);
  double* previousSolution =
      static_cast<double*>(cellDescription.getPreviousSolution());
  std::fill_n(previousSolution,getDataPerCell(),0.0);
}

void exahype::solvers::ADERDGSolver::changeCellToAncestor(CellDescription& cellDescription) {
  assertion1(cellDescription.getType()==CellDescription::Type::Cell,
             cellDescription.toString());
  cellDescription.setType(CellDescription::Type::Ancestor);
  cellDescription.setAugmentationStatus(MaximumAugmentationStatus);
  cellDescription.setHasVirtualChildren(false); // since we might replace descendants with cells
  cellDescription.setRefinementStatus(Keep);
  cellDescription.setCommunicationStatus(0);
  cellDescription.setFacewiseAugmentationStatus(0); // implicit conversion
  cellDescription.setFacewiseRefinementStatus(Pending);
  cellDescription.setFacewiseCommunicationStatus(0); // implicit conversion
  ensureNoUnnecessaryMemoryIsAllocated(cellDescription);
  cellDescription.setRefinementEvent(CellDescription::None);
}

void exahype::solvers::ADERDGSolver::progressCollectiveRefinementOperationsInEnterCell(
     CellDescription& fineGridCellDescription) {
  fineGridCellDescription.setVetoErasingChildren(false);

  switch (fineGridCellDescription.getRefinementEvent()) {
    case CellDescription::Refining:
      changeCellToAncestor(fineGridCellDescription);
      break;
    case CellDescription::VirtualRefining:
      fineGridCellDescription.setHasVirtualChildren(true);
      fineGridCellDescription.setRefinementEvent(CellDescription::None);
      break;
    default:
      break;
  }
}

bool exahype::solvers::ADERDGSolver::markPreviousAncestorForRefinement(CellDescription& cellDescription) {
  assertion1(cellDescription.getType()==CellDescription::Type::Cell &&
             (cellDescription.getRefinementEvent()==CellDescription::RefinementEvent::ErasingChildrenRequested ||
             cellDescription.getRefinementEvent()==CellDescription::RefinementEvent::ChangeChildrenToVirtualChildrenRequested),
             cellDescription.toString());
    double* solution = static_cast<double*>(cellDescription.getSolution());
    adjustSolution(solution,
          cellDescription.getOffset()+0.5*cellDescription.getSize(),
          cellDescription.getSize(),
          cellDescription.getTimeStamp(),
          cellDescription.getTimeStepSize());

    double* previousSolution = static_cast<double*>(cellDescription.getPreviousSolution());
    adjustSolution(previousSolution,
          cellDescription.getOffset()+0.5*cellDescription.getSize(),
          cellDescription.getSize(),
          cellDescription.getPreviousTimeStamp(),
          cellDescription.getPreviousTimeStepSize());

    cellDescription.setRefinementStatus( evaluateRefinementCriterion(
            cellDescription,solution,cellDescription.getTimeStamp())
    );
    cellDescription.setPreviousRefinementStatus( evaluateRefinementCriterion(
            cellDescription,previousSolution,cellDescription.getPreviousTimeStamp())
    );

    return cellDescription.getRefinementStatus()        !=_refineOrKeepOnFineGrid &&
           cellDescription.getPreviousRefinementStatus()!=_refineOrKeepOnFineGrid;
}

void exahype::solvers::ADERDGSolver::progressCollectiveRefinementOperationsInLeaveCell(
     CellDescription& fineGridCellDescription,
     const bool stillInRefiningMode) {
  switch ( fineGridCellDescription.getRefinementEvent() ) {
    case CellDescription::RefinementEvent::ErasingChildrenRequested:
      // evaluate refinement criterion now that fine grid cells have restricted their data
      if ( markPreviousAncestorForRefinement(fineGridCellDescription) ) {
        fineGridCellDescription.setRefinementEvent(CellDescription::RefinementEvent::ErasingChildren);
      } else { // veto erasing request
        changeCellToAncestor(fineGridCellDescription);
      }
      break;
    case CellDescription::RefinementEvent::ErasingChildren:
      //logInfo("progressCollectiveRefinementOperationsInLeaveCell(...)","ErasingChildren done");
      fineGridCellDescription.setRefinementEvent(CellDescription::RefinementEvent::None);
      break;
    case CellDescription::RefinementEvent::ChangeChildrenToVirtualChildrenRequested:
      // evaluate refinement criterion now that fine grid cells have restricted their data
      if ( markPreviousAncestorForRefinement(fineGridCellDescription) ) {
        fineGridCellDescription.setRefinementEvent(CellDescription::RefinementEvent::ChangeChildrenToVirtualChildren);
      } else { // veto erasing request
        changeCellToAncestor(fineGridCellDescription);
      }
      break;
    case CellDescription::ChangeChildrenToVirtualChildren:
      fineGridCellDescription.setHasVirtualChildren(true);
      fineGridCellDescription.setRefinementEvent(CellDescription::RefinementEvent::None);
      break;
    case CellDescription::RefinementEvent::ErasingVirtualChildrenRequested:
      fineGridCellDescription.setRefinementEvent(CellDescription::RefinementEvent::ErasingVirtualChildren);
      break;
    case CellDescription::RefinementEvent::ErasingVirtualChildren:
      fineGridCellDescription.setHasVirtualChildren(false);
      fineGridCellDescription.setRefinementEvent(CellDescription::RefinementEvent::None);
      break;
    default:
      break;
  }

  if (  // The children of this cell description have all flagged themselves and their parent (this cell) with Erase
      !stillInRefiningMode &&
      fineGridCellDescription.getType()==CellDescription::Type::Ancestor &&
      fineGridCellDescription.getRefinementEvent()==CellDescription::RefinementEvent::None &&
      fineGridCellDescription.getVetoErasingChildren()==false &&
      fineGridCellDescription.getRefinementStatus()==Erase &&
      fineGridCellDescription.getPreviousRefinementStatus()==Erase
  ) {
    //logInfo("progressCollectiveRefinementOperationsInLeaveCell(...)","ErasingChildren requested: "<<fineGridCellDescription.getRefinementStatus()<< ", "<<fineGridCellDescription.getPreviousRefinementStatus());
    fineGridCellDescription.setType(CellDescription::Type::Cell);
    fineGridCellDescription.setAugmentationStatus(0);
    fineGridCellDescription.setFacewiseAugmentationStatus(0); // implicit conversion
    fineGridCellDescription.setCommunicationStatus(CellCommunicationStatus);
    fineGridCellDescription.setFacewiseCommunicationStatus(CellCommunicationStatus); // implicit conversion
    ensureNecessaryMemoryIsAllocated(fineGridCellDescription);
    prepareVolumeDataRestriction(fineGridCellDescription);
    fineGridCellDescription.setRefinementEvent(CellDescription::RefinementEvent::ErasingChildrenRequested);
  }
}

void exahype::solvers::ADERDGSolver::eraseCellDescriptionIfNecessary(
    const int cellDescriptionsIndex,
    const int fineGridElement,
    CellDescription& coarseGridCellDescription) {
  tarch::multicore::Lock lock(CoarseGridSemaphore);
  const bool erasingChildren =
      coarseGridCellDescription.getRefinementEvent()==CellDescription::RefinementEvent::ErasingChildren;
  const bool changeChildrenToDescendants =
      coarseGridCellDescription.getRefinementEvent()==CellDescription::ChangeChildrenToVirtualChildren;
  const bool deaugmentingChildren =
      coarseGridCellDescription.getRefinementEvent()==CellDescription::RefinementEvent::ErasingVirtualChildren;
  lock.free();

  if ( changeChildrenToDescendants ) {
    CellDescription& fineGridCellDescription = getCellDescription(
        cellDescriptionsIndex,fineGridElement);

    // erase cell description // or change to descendant
    fineGridCellDescription.setType(CellDescription::Type::Descendant);
    fineGridCellDescription.setCommunicationStatus(0);
    fineGridCellDescription.setFacewiseCommunicationStatus(0); // implicit conversion
    ensureNoUnnecessaryMemoryIsAllocated(fineGridCellDescription);
  }
  else if ( erasingChildren || deaugmentingChildren ) {
    CellDescription& fineGridCellDescription = getCellDescription(
          cellDescriptionsIndex,fineGridElement);

    fineGridCellDescription.setType(CellDescription::Erased);
    fineGridCellDescription.setCommunicationStatus(0);
    fineGridCellDescription.setFacewiseCommunicationStatus(0); // implicit conversion
    ensureNoUnnecessaryMemoryIsAllocated(fineGridCellDescription);

    getCellDescriptions(cellDescriptionsIndex).erase(
        getCellDescriptions(cellDescriptionsIndex).begin()+fineGridElement);
  }
}

void exahype::solvers::ADERDGSolver::restrictVolumeDataIfErasingRequested(
    const CellDescription& fineGridCellDescription,
    const CellDescription& coarseGridCellDescription) {
//  assertion1(coarseGridCellDescription.getLimiterStatus()==CellDescription::LimiterStatus::Ok,
//      coarseGridCellDescription.toString()); // TODO(Dominic): Does not always apply see veto
  tarch::multicore::Lock lock(CoarseGridSemaphore);
  const bool restrictVolumeData =
      coarseGridCellDescription.getRefinementEvent()==CellDescription::RefinementEvent::ErasingChildrenRequested ||
      coarseGridCellDescription.getRefinementEvent()==CellDescription::RefinementEvent::ChangeChildrenToVirtualChildrenRequested;
  lock.free();

  if ( restrictVolumeData ) {
    //logInfo("restrictVolumeData(..)","restricting solution");

    tarch::la::Vector<DIMENSIONS,int> subcellIndex =
        exahype::amr::computeSubcellIndex(
            fineGridCellDescription.getOffset(),
            fineGridCellDescription.getSize(),coarseGridCellDescription.getOffset());

    // restrict values.
    tarch::multicore::Lock lock(RestrictionSemaphore);
    assertion1(fineGridCellDescription.getRefinementStatus()==-1,fineGridCellDescription.toString());
    assertion1(DataHeap::getInstance().isValidIndex(fineGridCellDescription.getSolutionIndex()),fineGridCellDescription.toString());
    assertion1(DataHeap::getInstance().isValidIndex(coarseGridCellDescription.getSolutionIndex()),coarseGridCellDescription.toString());
    assertion1(DataHeap::getInstance().isValidIndex(fineGridCellDescription.getPreviousSolutionIndex()),fineGridCellDescription.toString());
    assertion1(DataHeap::getInstance().isValidIndex(coarseGridCellDescription.getPreviousSolutionIndex()),coarseGridCellDescription.toString());

    const int levelFine   = fineGridCellDescription.getLevel();
    const int levelCoarse = coarseGridCellDescription.getLevel();
    assertion(levelCoarse < levelFine);

    if ( !DataHeap::getInstance().isValidIndex(fineGridCellDescription.getSolutionIndex()) ) {
      logError("restrictVolumeData(..)","solution not valid for cell="<<fineGridCellDescription.toString());
      std::abort();
    }

    // restrict current solution
    double* solutionFine   = static_cast<double*>(fineGridCellDescription.getSolution());
    double* solutionCoarse = static_cast<double*>(coarseGridCellDescription.getSolution());
    volumeUnknownsRestriction(
        solutionCoarse,solutionFine,
        levelCoarse,levelFine,
        subcellIndex);

    // restrict next solution
    double* previousSolutionFine   = static_cast<double*>(fineGridCellDescription.getPreviousSolution());
    double* previousSolutionCoarse = static_cast<double*>(coarseGridCellDescription.getPreviousSolution());
    volumeUnknownsRestriction(
        previousSolutionCoarse,previousSolutionFine,
        levelCoarse,levelFine,
        subcellIndex);

    // TODO(Dominic): Do later, move out

    // Reset the min and max
    const int numberOfObservables = getDMPObservables();
    if ( numberOfObservables>0 ) {
      double* solutionMin = static_cast<double*>(coarseGridCellDescription.getSolutionMin());
      std::fill_n(solutionMin,DIMENSIONS_TIMES_TWO*numberOfObservables,
          std::numeric_limits<double>::infinity());
      double* solutionMax = static_cast<double*>(coarseGridCellDescription.getSolutionMax());
      std::fill_n(solutionMax,DIMENSIONS_TIMES_TWO*numberOfObservables,
          -std::numeric_limits<double>::infinity()); // Be aware of "-"
    }

    // TODO(Dominic): What to do with the time step data for anarchic time stepping?
    // Tobias proposed some waiting procedure. Until they all have reached
    // a certain time level.
    //  coarseGridCellDescription.setTimeStamp(fineGridCellDescription.getTimeStamp());
    //  coarseGridCellDescription.setPredictorTimeStamp(fineGridCellDescription.getPredictorTimeStamp());
    //  coarseGridCellDescription.setTimeStepSize(fineGridCellDescription.getTimeStepSize());
    //  coarseGridCellDescription.setPredictorTimeStepSize(fineGridCellDescription.getPredictorTimeStepSize());
    // TODO(Dominic): Reconsider for anarchic time stepping.
    // coarseGridCellDescription.setTimeStamp(fineGridCellDescription.getTimeStamp());
    // coarseGridCellDescription.setPredictorTimeStamp(fineGridCellDescription.getPredictorTimeStamp());
    lock.free();
  }
}

void exahype::solvers::ADERDGSolver::ensureFineGridCoarseGridConsistency(
    CellDescription& fineGridCellDescription,
    const int coarseGridCellDescriptionsIndex) {

  const int coarseGridElement = tryGetElement(coarseGridCellDescriptionsIndex,fineGridCellDescription.getSolverNumber());
  if ( coarseGridElement!=exahype::solvers::Solver::NotFound ) {
    assertion2(
        fineGridCellDescription.getParentIndex()==coarseGridCellDescriptionsIndex ||
        fineGridCellDescription.getParentIndex()==multiscalelinkedcell::HangingVertexBookkeeper::InvalidAdjacencyIndex,
        coarseGridCellDescriptionsIndex,
        fineGridCellDescription.toString());
    fineGridCellDescription.setParentIndex(coarseGridCellDescriptionsIndex);

    #if defined(Asserts) || defined(Debug)
    assertion2(coarseGridElement==exahype::solvers::Solver::NotFound || fineGridCellDescription.getParentIndex()==coarseGridCellDescriptionsIndex,
        fineGridCellDescription.toString(), getCellDescription(coarseGridCellDescriptionsIndex,coarseGridElement).toString());
    #endif

  } else {
    fineGridCellDescription.setParentIndex(multiscalelinkedcell::HangingVertexBookkeeper::InvalidAdjacencyIndex);
  }
}

void exahype::solvers::ADERDGSolver::finaliseStateUpdates(
      const int solverNumber,
      CellInfo& cellInfo) {
  const int element = cellInfo.indexOfADERDGCellDescription(solverNumber);
  if ( element!=exahype::solvers::Solver::NotFound ) {
    CellDescription& cellDescription = cellInfo._ADERDGCellDescriptions[element];
    if (cellDescription.getType()==CellDescription::Type::Cell) {
      validateCellDescriptionData(cellDescription,cellDescription.getTimeStamp()>0,false,true,"finaliseStateUpdates");
    }
    cellDescription.setRefinementFlag(false);

    if ( getMeshUpdateEvent()==MeshUpdateEvent::InitialRefinementRequested ) {
      cellDescription.setPreviousRefinementStatus(cellDescription.getRefinementStatus());
    }
  }
}

////////////////////////////////////////
// CELL-LOCAL
////////////////////////////////////////
void exahype::solvers::ADERDGSolver::validateCellDescriptionData(
  const CellDescription& cellDescription,
  const bool validateTimeStepData,
  const bool afterCompression,
  const bool beforePrediction,
  const std::string& methodTraceOfCaller) const {
  #ifdef Asserts
  if ( _checkForNaNs && validateTimeStepData ) {
    assertion2(std::isfinite(cellDescription.getTimeStamp()),
        cellDescription.toString(),toString());
    assertion2(cellDescription.getTimeStamp()>=0,
        cellDescription.toString(),toString());
  }
  assertion1(cellDescription.getRefinementEvent()==CellDescription::None,cellDescription.toString());
  assertion1(getType()==exahype::solvers::Solver::Type::ADERDG,cellDescription.toString());

  if ( _checkForNaNs && afterCompression) {
    // TODO(Dominic)
  } else if ( _checkForNaNs ) {
    assertion1(DataHeap::getInstance().isValidIndex(cellDescription.getSolutionIndex()),cellDescription.toString());
    assertion1(DataHeap::getInstance().isValidIndex(cellDescription.getUpdateIndex()),cellDescription.toString());
    assertion1(DataHeap::getInstance().isValidIndex(cellDescription.getExtrapolatedPredictorIndex()),cellDescription.toString());
    assertion1(DataHeap::getInstance().isValidIndex(cellDescription.getFluctuationIndex()),cellDescription.toString());

    double* luh  = static_cast<double*>(cellDescription.getSolution());
    double* lduh = static_cast<double*>(cellDescription.getUpdate());

    double* lQhbnd = static_cast<double*>(cellDescription.getExtrapolatedPredictor());
    double* lFhbnd = static_cast<double*>(cellDescription.getFluctuation());

    int dataPerCell             = getDataPerCell();
    int updateSize              = getUpdateSize();

    int dataPerCellBoundary     = getBndTotalSize();
    int unknownsPerCellBoundary = getBndFluxTotalSize();

    for (int i=0; i<dataPerCell; i++) {
      assertion4(tarch::la::equals(cellDescription.getTimeStepSize(),0.0) || std::isfinite(luh[i]),
          cellDescription.toString(),toString(),methodTraceOfCaller,i);
    }
    if ( !beforePrediction ) {
      for (int i=0; i<updateSize; i++) {
       assertion4(tarch::la::equals(cellDescription.getTimeStepSize(),0.0) || std::isfinite(lduh[i]),
           cellDescription.toString(),toString(),methodTraceOfCaller,i);
      }

      for (int i=0; i<dataPerCellBoundary; i++) {
        assertion4(tarch::la::equals(cellDescription.getTimeStepSize(),0.0) || std::isfinite(lQhbnd[i]),
            cellDescription.toString(),toString(),methodTraceOfCaller,i);
      }

      for (int i=0; i<unknownsPerCellBoundary; i++) {
        assertion4(tarch::la::equals(cellDescription.getTimeStepSize(),0.0) || std::isfinite(lFhbnd[i]),
            cellDescription.toString(),toString(),methodTraceOfCaller,i);
      }
    }
  }
  #endif
}

exahype::solvers::Solver::MeshUpdateEvent
exahype::solvers::ADERDGSolver::evaluateRefinementCriteriaAfterSolutionUpdate(
    CellDescription&                                           cellDescription,
    const tarch::la::Vector<DIMENSIONS_TIMES_TWO,signed char>& neighbourMergePerformed
) {
  if ( OnlyInitialMeshRefinement ) {
    return MeshUpdateEvent::None;
  }

  cellDescription.setRefinementFlag(false);
  if ( cellDescription.getType()==CellDescription::Type::Cell ) {
    const double* solution = static_cast<double*>(cellDescription.getSolution());
    RefinementControl refinementControl = refinementCriterion(
                      solution,cellDescription.getOffset()+0.5*cellDescription.getSize(),
                      cellDescription.getSize(),
                      cellDescription.getTimeStamp(), // must be called after advancing in time
                      cellDescription.getLevel());
    if (
        (refinementControl==RefinementControl::Refine ||
        (cellDescription.getLevel()==getMaximumAdaptiveMeshLevel()    &&
        refinementControl==RefinementControl::Keep))
    ) {
      cellDescription.setRefinementStatus(_refineOrKeepOnFineGrid);
      cellDescription.setRefinementFlag(true);
    } else if (
        cellDescription.getRefinementStatus()<_refineOrKeepOnFineGrid &&
        cellDescription.getLevel()<getMaximumAdaptiveMeshLevel()     &&
        refinementControl==RefinementControl::Keep
    ) {
      cellDescription.setRefinementStatus(Keep);
    }
    else if (
        cellDescription.getRefinementStatus()<=Keep &&
        refinementControl==RefinementControl::Erase
    ) {
      cellDescription.setRefinementStatus(Erase);
    }

    // update refinement status after prescribing refinement values
    updateRefinementStatus(cellDescription,neighbourMergePerformed);

    return
        (cellDescription.getLevel() < getMaximumAdaptiveMeshLevel() &&
         refinementControl==RefinementControl::Refine ) ?
            MeshUpdateEvent::RefinementRequested : MeshUpdateEvent::None;
  } else if ( cellDescription.getType()==CellDescription::Type::Descendant ) {
    // bottom up refinement criterion TODO(Dominic): Add to docu
    // We allow the halo region to diffuse into the virtual subcells
    // up to some point.
    updateRefinementStatus(cellDescription,neighbourMergePerformed);
    if (
        cellDescription.getRefinementStatus() > _refineOrKeepOnFineGrid-1 &&
        cellDescription.getLevel()==getMaximumAdaptiveMeshLevel()
    ) {
      cellDescription.setRefinementFlag(true);
      return MeshUpdateEvent::RefinementRequested;
    } else {
      return MeshUpdateEvent::None;
    }
  } else {
    cellDescription.setRefinementStatus(Pending); // Cannot override the refinement / limiter status in other cells
    return MeshUpdateEvent::None;
  }
}

exahype::solvers::Solver::UpdateResult exahype::solvers::ADERDGSolver::fusedTimeStepBody(
    CellDescription&                                           cellDescription,
    CellInfo&                                                  cellInfo,
    const tarch::la::Vector<DIMENSIONS_TIMES_TWO,signed char>& neighbourMergePerformed,
    const double                                               predictionTimeStamp,
    const double                                               predictionTimeStepSize,
    const bool                                                 isFirstTimeStepOfBatch,
    const bool                                                 isLastTimeStepOfBatch,
    const bool                                                 isSkeletonCell,
    const bool                                                 mustBeDoneImmediately) {
  #ifdef USE_ITAC
  VT_begin(fusedTimeStepBodyHandle);
  #endif

  correction(cellDescription,neighbourMergePerformed,isFirstTimeStepOfBatch,isFirstTimeStepOfBatch/*addSurfaceIntegralContributionToUpdate*/);

  UpdateResult result;
  result._timeStepSize    = startNewTimeStep(cellDescription,isFirstTimeStepOfBatch);
  cellDescription.setPreviousRefinementStatus(cellDescription.getRefinementStatus());
  result._meshUpdateEvent = evaluateRefinementCriteriaAfterSolutionUpdate(cellDescription,neighbourMergePerformed);

  if (
      SpawnPredictionAsBackgroundJob &&
      !mustBeDoneImmediately &&
      isLastTimeStepOfBatch // only spawned in last iteration if a FusedTimeStepJob was spawned before
  ) {
    const int element = cellInfo.indexOfADERDGCellDescription(cellDescription.getSolverNumber());
    peano::datatraversal::TaskSet( new PredictionJob(
        *this, cellDescription, cellInfo._cellDescriptionsIndex,element,
        predictionTimeStamp, predictionTimeStepSize,
        false/*is uncompressed*/, isSkeletonCell, isLastTimeStepOfBatch/*addVolumeIntegralResultToUpdate*/ ) );
  } else {
    predictionAndVolumeIntegralBody(
        cellDescription,
        predictionTimeStamp, predictionTimeStepSize,
        false, isSkeletonCell, isLastTimeStepOfBatch/*addVolumeIntegralResultToUpdate*/);
  }

  #ifdef USE_ITAC
  VT_end(fusedTimeStepBodyHandle);
  #endif
  return result;
}

exahype::solvers::Solver::UpdateResult exahype::solvers::ADERDGSolver::fusedTimeStepOrRestrict(
    const int  solverNumber,
    CellInfo&  cellInfo,
    const bool isFirstTimeStepOfBatch,
    const bool isLastTimeStepOfBatch,
    const bool isAtRemoteBoundary) {
  const int element = cellInfo.indexOfADERDGCellDescription(solverNumber);
  if ( element != NotFound ) {
    CellDescription& cellDescription = cellInfo._ADERDGCellDescriptions[element];
    synchroniseTimeStepping(cellDescription);
    cellDescription.setHasCompletedLastStep(false);

    if ( cellDescription.getType()==CellDescription::Type::Cell ) {
      const bool isAMRSkeletonCell     = cellDescription.getHasVirtualChildren();
      const bool isSkeletonCell        = isAMRSkeletonCell || isAtRemoteBoundary;
      const bool mustBeDoneImmediately = isSkeletonCell && PredictionSweeps==1;

      if (
          (SpawnUpdateAsBackgroundJob || (SpawnPredictionAsBackgroundJob && !isLastTimeStepOfBatch)) &&
          !mustBeDoneImmediately
      ) {
        const auto predictionTimeStepData = getPredictionTimeStepData(cellDescription,true);
        peano::datatraversal::TaskSet( new FusedTimeStepJob(
            *this, cellDescription, cellInfo,
            std::get<0>(predictionTimeStepData),std::get<1>(predictionTimeStepData),
            isFirstTimeStepOfBatch, isLastTimeStepOfBatch, isSkeletonCell) );
        return UpdateResult();
      } else {
        const auto predictionTimeStepData = getPredictionTimeStepData(cellDescription,true);
        return
            fusedTimeStepBody(
                cellDescription,cellInfo,cellDescription.getNeighbourMergePerformed(),
                std::get<0>(predictionTimeStepData),std::get<1>(predictionTimeStepData),
                isFirstTimeStepOfBatch,isLastTimeStepOfBatch,
                isSkeletonCell,mustBeDoneImmediately );
      }
    } else if (
        cellDescription.getType()==CellDescription::Type::Descendant &&
        cellDescription.getCommunicationStatus()>=MinimumCommunicationStatusForNeighbourCommunication
    ) {
      restrictToTopMostParent(cellDescription,isFirstTimeStepOfBatch/*addToCoarseGridUpdate*/);
      cellDescription.setHasCompletedLastStep(true);
      // TODO(Dominic): Evaluate ref crit here too // halos
      return UpdateResult();
    } else {
      cellDescription.setHasCompletedLastStep(true);
      return UpdateResult();
    }
  } else {
    return UpdateResult();
  }
}

exahype::solvers::Solver::UpdateResult exahype::solvers::ADERDGSolver::updateBody(
    CellDescription&                                           cellDescription,
    CellInfo&                                                  cellInfo,
    const tarch::la::Vector<DIMENSIONS_TIMES_TWO,signed char>& neighbourMergePerformed,
    const bool                                                 isAtRemoteBoundary) {
  #ifdef USE_ITAC
  VT_begin(updateBodyHandle);
  #endif

  assertion1(cellDescription.getType()==CellDescription::Type::Cell,cellDescription.toString());
  uncompress(cellDescription);

  correction(cellDescription,neighbourMergePerformed,true,false/*effect: add face integral result directly to solution*/);

  UpdateResult result;
  result._timeStepSize    = startNewTimeStep(cellDescription,true);
  cellDescription.setPreviousRefinementStatus(cellDescription.getRefinementStatus());
  result._meshUpdateEvent = evaluateRefinementCriteriaAfterSolutionUpdate(cellDescription,neighbourMergePerformed);

  compress(cellDescription,isAtRemoteBoundary);

  cellDescription.setHasCompletedLastStep(true); // required as prediction checks the flag too. Field should be renamed "setHasCompletedLastOperation(...)".

  #ifdef USE_ITAC
  VT_end(updateBodyHandle);
  #endif
  return result;
}

exahype::solvers::Solver::UpdateResult exahype::solvers::ADERDGSolver::updateOrRestrict(
      const int  solverNumber,
      CellInfo&  cellInfo,
      const bool isAtRemoteBoundary){
  const int element = cellInfo.indexOfADERDGCellDescription(solverNumber);
  if ( element != NotFound ) {
    CellDescription& cellDescription = cellInfo._ADERDGCellDescriptions[element];
    synchroniseTimeStepping(cellDescription);
    cellDescription.setHasCompletedLastStep(false);

    if ( cellDescription.getType()==CellDescription::Type::Cell && SpawnUpdateAsBackgroundJob ) {
      peano::datatraversal::TaskSet ( new UpdateJob( *this, cellDescription, cellInfo, isAtRemoteBoundary ) );
      return UpdateResult();
    }
    else if ( cellDescription.getType()==CellDescription::Type::Cell ) {
      return updateBody(cellDescription,cellInfo,cellDescription.getNeighbourMergePerformed(),isAtRemoteBoundary);
    }
    else if ( // TODO(Dominic): Evaluate ref crit here too // halos
        cellDescription.getType()==CellDescription::Type::Descendant &&
        cellDescription.getCommunicationStatus()>=MinimumCommunicationStatusForNeighbourCommunication
    ) {
      restrictToTopMostParent(cellDescription,false/*effect: add face integral result directly to solution*/);
      cellDescription.setHasCompletedLastStep(true);
      return UpdateResult();
    }
    else {
      cellDescription.setHasCompletedLastStep(true);
      return UpdateResult();
    }
  }
  else {
    return UpdateResult();
  }
}

void exahype::solvers::ADERDGSolver::compress(
      const int solverNumber,
      CellInfo& cellInfo,
      const bool isAtRemoteBoundary) const {
  const int element = cellInfo.indexOfADERDGCellDescription(solverNumber);
  if ( element!=NotFound ) {
    CellDescription& cellDescription = cellInfo._ADERDGCellDescriptions[element];
    if (cellDescription.getType()==CellDescription::Type::Cell) {
      const bool isSkeletonCell = cellDescription.getHasVirtualChildren();
      compress(cellDescription,isSkeletonCell);
    }
  }
}

int exahype::solvers::ADERDGSolver::predictionAndVolumeIntegralBody(
    CellDescription& cellDescription,
    const double predictorTimeStamp,
    const double predictorTimeStepSize,
    const bool   uncompressBefore,
    const bool   isSkeletonCell,
    const bool   addVolumeIntegralResultToUpdate) {
  #ifdef USE_ITAC
  VT_begin(predictorBodyHandle);
  #endif
  if (uncompressBefore) { uncompress(cellDescription); }

  validateCellDescriptionData(cellDescription,true,false,true,"exahype::solvers::ADERDGSolver::performPredictionAndVolumeIntegralBody [pre]");

  double* luh    = static_cast<double*>(cellDescription.getSolution());
  double* lduh   = static_cast<double*>(cellDescription.getUpdate());
  double* lQhbnd = static_cast<double*>(cellDescription.getExtrapolatedPredictor());
  double* lGradQhbnd = static_cast<double*>(cellDescription.getExtrapolatedPredictorGradient());
  double* lFhbnd = static_cast<double*>(cellDescription.getFluctuation());


  #ifdef Asserts
  for (int i=0; i<getDataPerCell(); i++) {
    assertion3(tarch::la::equals(cellDescription.getTimeStepSize(),0.0) || std::isfinite(luh[i]),cellDescription.toString(),"performPredictionAndVolumeIntegral(...)",i);
  }
  #endif

  #if !defined(SharedMemoryParallelisation) && !defined(Parallel) && defined(Asserts)
  static int counter = 0;
  static double timeStamp = 0;
  if ( !tarch::la::equals(timeStamp,_minTimeStamp,1e-9) ) {
    logInfo("performPredictionAndVolumeIntegralBody(...)","#predictions="<<counter);
    timeStamp = _minTimeStamp;
    counter=0;
  }
  counter++;
  #endif

  const auto correctorTimeStamp = cellDescription.getCorrectorTimeStamp();
  const auto correctorTimeStepSize = cellDescription.getCorrectorTimeStepSize();

  const int numberOfPicardIterations = fusedSpaceTimePredictorVolumeIntegral(
      lduh,lQhbnd,lGradQhbnd,lFhbnd,
      luh,
      cellDescription.getOffset()+0.5*cellDescription.getSize(),
      cellDescription.getSize(),
<<<<<<< HEAD
      //predictorTimeStamp,
      correctorTimeStamp,
      //correctorTimeStepSize);
      predictorTimeStepSize);
=======
      predictorTimeStamp,
      predictorTimeStepSize,
      addVolumeIntegralResultToUpdate); // TODO(Dominic): fix 'false' case
>>>>>>> a6412eac

  compress(cellDescription,isSkeletonCell);

  validateCellDescriptionData(cellDescription,true,true,false,"exahype::solvers::ADERDGSolver::performPredictionAndVolumeIntegralBody [post]");

  cellDescription.setHasCompletedLastStep(true);

  
  #ifdef USE_ITAC
  VT_end(predictorBodyHandle);
  #endif

  return numberOfPicardIterations;
}

void exahype::solvers::ADERDGSolver::predictionAndVolumeIntegral(
    const int    solverNumber,
    CellInfo&    cellInfo,
    const double predictorTimeStamp,
    const double predictorTimeStepSize,
    const bool   uncompressBefore,
    const bool   isAtRemoteBoundary,
    const bool   addVolumeIntegralResultToUpdate) {
  const int element = cellInfo.indexOfADERDGCellDescription(solverNumber);
  CellDescription& cellDescription = cellInfo._ADERDGCellDescriptions[element];

  if ( cellDescription.getType()==CellDescription::Type::Cell ) {
    cellDescription.setHasCompletedLastStep(false);

    const bool isAMRSkeletonCell     = cellDescription.getHasVirtualChildren();
    const bool isSkeletonCell        = isAMRSkeletonCell || isAtRemoteBoundary;
    const bool mustBeDoneImmediately = isSkeletonCell && PredictionSweeps==1;

    if ( SpawnPredictionAsBackgroundJob && !mustBeDoneImmediately ) {
      peano::datatraversal::TaskSet( new PredictionJob(
              *this, cellDescription, cellInfo._cellDescriptionsIndex, element,
              predictorTimeStamp,predictorTimeStepSize,
              uncompressBefore,isSkeletonCell,addVolumeIntegralResultToUpdate) );
    }
    else {
      predictionAndVolumeIntegralBody(
          cellDescription,
          predictorTimeStamp,predictorTimeStepSize,
          uncompressBefore,isSkeletonCell,addVolumeIntegralResultToUpdate);
    }
  }
}

void exahype::solvers::ADERDGSolver::predictionAndVolumeIntegral(
    const int solverNumber,
    CellInfo& cellInfo,
    const bool isAtRemoteBoundary) {
  const int element = cellInfo.indexOfADERDGCellDescription(solverNumber);
  if ( element != Solver::NotFound ) {
    CellDescription& cellDescription = cellInfo._ADERDGCellDescriptions[element];
    synchroniseTimeStepping(cellDescription);

    const bool isAMRSkeletonCell = cellDescription.getHasVirtualChildren();
    const bool isSkeletonCell    = isAMRSkeletonCell || isAtRemoteBoundary;
    waitUntilCompletedLastStep(cellDescription,isSkeletonCell,false);
    if ( cellDescription.getType()==CellDescription::Type::Cell ) {
      const auto predictionTimeStepData = getPredictionTimeStepData(cellDescription,false); // this is either the fused scheme or a predictor recomputation

      const bool rollbacksPossible = !OnlyInitialMeshRefinement;
      if ( !FuseAllADERDGPhases && rollbacksPossible ) { // backup previous solution here as prediction already adds a contribution to solution if not all alg. phases are fused.
        std::copy_n(
            static_cast<double*>(cellDescription.getSolution()),getDataPerCell(),
            static_cast<double*>(cellDescription.getPreviousSolution()));
      }

      predictionAndVolumeIntegral(solverNumber,cellInfo,
          std::get<0>(predictionTimeStepData),
          std::get<1>(predictionTimeStepData),
          true,isAtRemoteBoundary,
          FuseAllADERDGPhases/*addVolumeIntegralResultToUpdate*/);
    }
  }
}

double exahype::solvers::ADERDGSolver::computeTimeStepSize(CellDescription& cellDescription) {
  if( cellDescription.getType()==CellDescription::Type::Cell ) {
    assertion1( cellDescription.getRefinementEvent()==CellDescription::None,cellDescription.toString());
    const double* luh = static_cast<double*>(cellDescription.getSolution());

    validateCellDescriptionData(cellDescription,false,false,true,"computeTimeStepSizes(...)");
    double admissibleTimeStepSize = stableTimeStepSize(luh,cellDescription.getSize());
    assertion2(!_checkForNaNs || admissibleTimeStepSize>0,admissibleTimeStepSize,cellDescription.toString());

    assertion3(!_checkForNaNs || admissibleTimeStepSize<std::numeric_limits<double>::infinity(),std::numeric_limits<double>::infinity(),admissibleTimeStepSize,cellDescription.toString());
    assertion2(!_checkForNaNs || std::isfinite(admissibleTimeStepSize),admissibleTimeStepSize,cellDescription.toString());

    return admissibleTimeStepSize;
  } else {
    return std::numeric_limits<double>::infinity();
  }
}


double exahype::solvers::ADERDGSolver::startNewTimeStep(
    CellDescription& cellDescription,
    const bool isFirstTimeStepOfBatch) {
  assertion1(cellDescription.getType()==CellDescription::Type::Cell,cellDescription.toString());
  // n-1
  if ( isFirstTimeStepOfBatch ) {
    cellDescription.setPreviousTimeStamp(cellDescription.getTimeStamp());
    cellDescription.setPreviousTimeStepSize(cellDescription.getTimeStepSize());
  }
  // n
  cellDescription.setTimeStamp(cellDescription.getTimeStamp()+cellDescription.getTimeStepSize());
  if ( getTimeStepping() != TimeStepping::GlobalFixed ) {
    double admissibleTimeStepSize = computeTimeStepSize(cellDescription);
    cellDescription.setTimeStepSize(admissibleTimeStepSize);
    return admissibleTimeStepSize;
  } else {
    return cellDescription.getTimeStepSize();
  }
}

double exahype::solvers::ADERDGSolver::updateTimeStepSize(const int solverNumber,CellInfo& cellInfo) {
  const int element = cellInfo.indexOfADERDGCellDescription(solverNumber);
  if ( element != NotFound ) {
    CellDescription& cellDescription = cellInfo._ADERDGCellDescriptions[element];
    const double admissibleTimeStepSize = computeTimeStepSize(cellDescription);
    cellDescription.setTimeStepSize( admissibleTimeStepSize );
    cellDescription.setHasCompletedLastStep(true);
    return admissibleTimeStepSize;
  } else {
    return std::numeric_limits<double>::infinity();
  }
}

void exahype::solvers::ADERDGSolver::rollbackToPreviousTimeStep(CellDescription& cellDescription) const {
  cellDescription.setTimeStamp   (cellDescription.getPreviousTimeStamp());
  cellDescription.setTimeStepSize(std::numeric_limits<double>::infinity());

  cellDescription.setPreviousTimeStamp(std::numeric_limits<double>::infinity());
  cellDescription.setPreviousTimeStepSize(std::numeric_limits<double>::infinity());
}

void exahype::solvers::ADERDGSolver::adjustSolutionDuringMeshRefinement(
    const int solverNumber,
    CellInfo& cellInfo) {
  const int element = cellInfo.indexOfADERDGCellDescription(solverNumber);
  if ( element != NotFound ) {
    CellDescription& cellDescription = cellInfo._ADERDGCellDescriptions[element];
    synchroniseTimeStepping(cellDescription);

    const bool isInitialMeshRefinement = getMeshUpdateEvent()==MeshUpdateEvent::InitialRefinementRequested;
    if ( exahype::solvers::Solver::SpawnAMRBackgroundJobs ) {
      cellDescription.setHasCompletedLastStep(false);
      peano::datatraversal::TaskSet( new AdjustSolutionDuringMeshRefinementJob(*this,cellDescription,isInitialMeshRefinement));
    } else {
      adjustSolutionDuringMeshRefinementBody(cellDescription,isInitialMeshRefinement);
    }
  }
}

void exahype::solvers::ADERDGSolver::adjustSolutionDuringMeshRefinementBody(
    CellDescription& cellDescription,
    const bool isInitialMeshRefinement) {
  #ifdef USE_ITAC
  VT_begin(adjustSolutionHandle);
  #endif

  if ( cellDescription.getType()==CellDescription::Type::Cell ) {
    assertion1(
        cellDescription.getRefinementEvent()==CellDescription::RefinementEvent::None ||
        cellDescription.getRefinementEvent()==CellDescription::RefinementEvent::Prolongating
        ,cellDescription.toString());

    if (cellDescription.getRefinementEvent()==CellDescription::RefinementEvent::Prolongating) {
      prolongateVolumeData(cellDescription,isInitialMeshRefinement);
      cellDescription.setRefinementEvent(CellDescription::RefinementEvent::None);
    }
    
    adjustSolution(cellDescription);
    markForRefinement(cellDescription);
  }

  cellDescription.setHasCompletedLastStep(true);

  #ifdef USE_ITAC
  VT_end(adjustSolutionHandle);
  #endif
}

void exahype::solvers::ADERDGSolver::adjustSolution(CellDescription& cellDescription) {
  assertion1(cellDescription.getType()==CellDescription::Type::Cell,cellDescription.toString());    
  assertion1(
      cellDescription.getRefinementEvent()==CellDescription::RefinementEvent::None ||
      cellDescription.getRefinementEvent()==CellDescription::RefinementEvent::ErasingChildrenRequested
      ,cellDescription.toString());

  double* solution = static_cast<double*>(cellDescription.getSolution());
  adjustSolution(
      solution,
      cellDescription.getOffset()+0.5*cellDescription.getSize(),
      cellDescription.getSize(),
      cellDescription.getTimeStamp(),
      cellDescription.getTimeStepSize());

  double* previousSolution = static_cast<double*>(cellDescription.getPreviousSolution());
  adjustSolution(
      previousSolution,
      cellDescription.getOffset()+0.5*cellDescription.getSize(),
      cellDescription.getSize(),
      cellDescription.getPreviousTimeStamp(),
      cellDescription.getPreviousTimeStepSize());

  #ifdef Asserts
  if ( _checkForNaNs ) {
    for (int i=0; i<getDataPerCell(); i++) {
      assertion3(std::isfinite(solution[i]),cellDescription.toString(),"adjustSolution(...)",i);
    }
  }
  #endif
}


void exahype::solvers::ADERDGSolver::printADERDGSolution2D(const CellDescription& cellDescription)  const {
  #if DIMENSIONS==2
  double* solution = static_cast<double*>(cellDescription.getSolution());
  assertion1(cellDescription.getType()==CellDescription::Type::Cell,cellDescription.toString());
  assertion1(solution!=nullptr,cellDescription.toString());

  std::cout <<  "solution:" << std::endl;
  const int numberOfData = _numberOfVariables + _numberOfParameters;
  for (int unknown=0; unknown < numberOfData; unknown++) {
    std::cout <<  "unknown=" << unknown << std::endl;
    dfor(i,_nodesPerCoordinateAxis) {
      int iScalar = peano::utils::dLinearisedWithoutLookup(i,_nodesPerCoordinateAxis)*numberOfData+unknown;
      std::cout << std::setprecision(3) << solution[iScalar] << ",";
      if (i(0)==_nodesPerCoordinateAxis-1) {
        std::cout << std::endl;
      }
    }
  }
  std::cout <<  "}" << std::endl;
  #endif
}

void exahype::solvers::ADERDGSolver::printADERDGExtrapolatedPredictor2D(const CellDescription& cellDescription) const {
  #if DIMENSIONS==2
  double* extrapolatedPredictor = static_cast<double*>(cellDescription.getExtrapolatedPredictor());
  assertion1(extrapolatedPredictor!=nullptr,cellDescription.toString());

  std::cout <<  "extrapolated predictor:" << std::endl;
  const int numberOfData = _numberOfVariables + _numberOfParameters;
  for (int f=0; f<DIMENSIONS_TIMES_TWO; f++) {
    std::cout <<  "face=" << f << std::endl;
    for (int unknown=0; unknown < numberOfData; unknown++) {
      std::cout <<  "unknown=" << unknown << std::endl;
      for (int i=0; i<_nodesPerCoordinateAxis; i++) {
        int iScalar = f*numberOfData*_nodesPerCoordinateAxis + numberOfData*i + unknown;
        std::cout << std::setprecision(3) << extrapolatedPredictor[iScalar] << ",";
        if (i==_nodesPerCoordinateAxis-1) {
          std::cout << std::endl;
        }
      }
    }
  }
  std::cout <<  "}" << std::endl;
  #endif
}

void exahype::solvers::ADERDGSolver::printADERDGFluctuations2D(const CellDescription& cellDescription) const {
  #if DIMENSIONS==2
  double* fluctuation = static_cast<double*>(cellDescription.getFluctuation());
  assertion1(fluctuation!=nullptr,cellDescription.toString());

  std::cout << "fluctuations:" << std::endl;
  const int numberOfData = _numberOfVariables + _numberOfParameters;
  for (int f=0; f<DIMENSIONS_TIMES_TWO; f++) {
    std::cout <<  "face=" << f << std::endl;
    for (int unknown=0; unknown < numberOfData; unknown++) {
      std::cout <<  "unknown=" << unknown << std::endl;
      for (int i=0; i<_nodesPerCoordinateAxis; i++) {
        int iScalar = f*numberOfData*_nodesPerCoordinateAxis + numberOfData*i + unknown;
        std::cout << std::setprecision(3) << fluctuation[iScalar] << ",";
        if (i==_nodesPerCoordinateAxis-1) {
          std::cout << std::endl;
        }
      }
    }
  }
  std::cout <<  "}" << std::endl;
  #endif
}

void exahype::solvers::ADERDGSolver::surfaceIntegral(
    const CellDescription&                                     cellDescription,
    const tarch::la::Vector<DIMENSIONS_TIMES_TWO,signed char>& neighbourMergePerformed,
    const bool                                                 addToUpdate) {
  assertion1(cellDescription.getType()==CellDescription::Type::Cell && cellDescription.getRefinementEvent()==CellDescription::None,cellDescription.toString());
  if ( !tarch::la::equals(neighbourMergePerformed,static_cast<signed char>(true)) && !ProfileUpdate ) {
    logError("surfaceIntegral(...)","Riemann solve was not performed on all faces of cell= "<<cellDescription.toString());
    std::terminate();
  }

  double* output= static_cast<double*>(cellDescription.getSolution());
  if ( addToUpdate ) {
    output = static_cast<double*>(cellDescription.getUpdate());
  }

  #ifdef Asserts
  assertion1( tarch::la::equals(neighbourMergePerformed,static_cast<signed char>(true)) || ProfileUpdate,cellDescription.toString());
  if ( _checkForNaNs ) {
    for (int i=0; i<getUnknownsPerCell(); i++) { // update does not store parameters
      assertion3(tarch::la::equals(cellDescription.getTimeStepSize(),0.0)  || std::isfinite(output[i]),cellDescription.toString(),"surfaceIntegral",i);
    }
  }
  #endif

  // the actual operation
  const int dofsPerFace = getBndFluxSize();
  for (int direction=0; direction<DIMENSIONS; direction++) {
    for (int orientation=0; orientation<2; orientation++) {
      const int faceIndex=2*direction+orientation;
      if ( cellDescription.getFacewiseAugmentationStatus(faceIndex)<MaximumAugmentationStatus ) { // ignore Ancestors
        const double* const lFhbnd = static_cast<double*>(cellDescription.getFluctuation()) + dofsPerFace * faceIndex;
        faceIntegral(output,lFhbnd,direction,orientation,0/*implicit conversion*/,0,cellDescription.getSize(),
                     cellDescription.getTimeStepSize(),addToUpdate);
      }
    }
  }

  #ifdef Asserts
  if ( _checkForNaNs ) {
    for (int i=0; i<getUnknownsPerCell(); i++) { // update does not store parameters
      assertion3(std::isfinite(output[i]),cellDescription.toString(),"updateSolution(...)",i);
    }
  }
  #endif
}

void exahype::solvers::ADERDGSolver::addUpdateToSolution(CellDescription& cellDescription,const bool backupPreviousSolution) {
  assertion1(cellDescription.getType()==CellDescription::Type::Cell && cellDescription.getRefinementEvent()==CellDescription::None,cellDescription.toString());
  double* update = static_cast<double*>(cellDescription.getUpdate());

  if ( backupPreviousSolution ) {
    // perform the update
    swapSolutionAndPreviousSolution(cellDescription); // solution is overwritten with the current solution plus the update,
    // while current solution is remembered as the previous solution.
    double* solution         = static_cast<double*>(cellDescription.getSolution());
    double* previousSolution = static_cast<double*>(cellDescription.getPreviousSolution());
    addUpdateToSolution(solution,previousSolution,update,cellDescription.getTimeStepSize());
  } else {
    double* solution = static_cast<double*>(cellDescription.getSolution());
    addUpdateToSolution(solution,solution,update,cellDescription.getTimeStepSize());
  }
}

void exahype::solvers::ADERDGSolver::adjustSolutionAfterUpdate(CellDescription& cellDescription) {
  double* solution = static_cast<double*>(cellDescription.getSolution());
  adjustSolution(
      solution,
      cellDescription.getOffset()+0.5*cellDescription.getSize(),
      cellDescription.getSize(),
      cellDescription.getTimeStamp()+cellDescription.getTimeStepSize(),
      cellDescription.getTimeStepSize());

  // only for profiling
  if ( Solver::ProfileUpdate ) { swapSolutionAndPreviousSolution(cellDescription); }

  #ifdef Asserts
  if ( _checkForNaNs ) {
    for (int i=0; i<getUnknownsPerCell(); i++) { // update does not store parameters
      assertion3(std::isfinite(solution[i]),cellDescription.toString(),"updateSolution(...)",i);
    }
  }
  #endif
}

void exahype::solvers::ADERDGSolver::correction(
    CellDescription&                                           cellDescription,
    const tarch::la::Vector<DIMENSIONS_TIMES_TWO,signed char>& neighbourMergePerformed,
    const bool                                                 backupPreviousSolution,
    const bool                                                 addSurfaceIntegralResultToUpdate) {
  assertion1(cellDescription.getType()==CellDescription::Type::Cell && cellDescription.getRefinementEvent()==CellDescription::None,cellDescription.toString())
  assertion1(std::isfinite(cellDescription.getTimeStamp()   ),cellDescription.toString());
  assertion1(std::isfinite(cellDescription.getTimeStepSize()),cellDescription.toString());
  #if !defined(SharedMemoryParallelisation) && !defined(Parallel) && defined(Asserts)
  static int counter = 0;
  static double timeStamp = 0;
  if ( !tarch::la::equals(timeStamp,_minTimeStamp,1e-9) ) {
    logInfo("mergeNeighboursData(...)","#updateSolution="<<counter);
    timeStamp = _minTimeStamp;
    counter=0;
  }
  counter++;
  #endif

  surfaceIntegral(cellDescription,neighbourMergePerformed,addSurfaceIntegralResultToUpdate);
  if ( addSurfaceIntegralResultToUpdate ) {
    addUpdateToSolution(cellDescription,backupPreviousSolution);
  }
  adjustSolutionAfterUpdate(cellDescription);

  // update grid flags
  updateCommunicationStatus(cellDescription);
  updateAugmentationStatus(cellDescription);
}

void exahype::solvers::ADERDGSolver::swapSolutionAndPreviousSolution(CellDescription& cellDescription) const {
  assertion(cellDescription.getType()==CellDescription::Type::Cell);
  assertion(cellDescription.getRefinementEvent()==CellDescription::None);

  // Simply swap the heap indices
  const int previousSolutionIndex = cellDescription.getPreviousSolutionIndex();
  void* previousSolution          = cellDescription.getPreviousSolution(); // pointer
  cellDescription.setPreviousSolutionIndex(cellDescription.getSolutionIndex());
  cellDescription.setPreviousSolution(cellDescription.getSolution());
  cellDescription.setSolutionIndex(previousSolutionIndex);
  cellDescription.setSolution(previousSolution);
}

void exahype::solvers::ADERDGSolver::prolongateObservablesMinAndMax(
    const CellDescription& cellDescription,
    const CellDescription& parentCellDescription) const {
  const int numberOfObservables = getDMPObservables();
  for (int faceIndex = 0; faceIndex < DIMENSIONS_TIMES_TWO; ++faceIndex) {
    if ( cellDescription.getFacewiseCommunicationStatus(faceIndex)==CellCommunicationStatus ) { // TODO(Dominic): If the grid changes dynamically during the time steps,
      // fine
      double* minFine = static_cast<double*>(cellDescription.getSolutionMin()) + numberOfObservables * faceIndex;
      double* maxFine = static_cast<double*>(cellDescription.getSolutionMax()) + numberOfObservables * faceIndex;
      // coarse
      const double* minCoarse = static_cast<double*>(parentCellDescription.getSolutionMin()) +  numberOfObservables * faceIndex;
      const double* maxCoarse = static_cast<double*>(parentCellDescription.getSolutionMax()) +  numberOfObservables * faceIndex;

      std::copy_n( minCoarse,numberOfObservables, minFine );
      std::copy_n( maxCoarse,numberOfObservables, maxFine );
    }
  }
}

void exahype::solvers::ADERDGSolver::prolongateFaceDataToDescendant(
    CellDescription& cellDescription,
    const CellDescription& parentCellDescription,
    const tarch::la::Vector<DIMENSIONS,int>& subcellIndex) {
  #ifdef USE_ITAC
  VT_begin(prolongateFaceDataToDescendantHandle);
  #endif

  assertion(parentCellDescription.getSolverNumber() == cellDescription.getSolverNumber());
  assertion(parentCellDescription.getType() == CellDescription::Type::Cell ||
            parentCellDescription.getType() == CellDescription::Type::Descendant);

  const int levelFine   = cellDescription.getLevel();
  const int levelCoarse = parentCellDescription.getLevel();
  assertion(levelCoarse < levelFine);

  double* update = static_cast<double*>(cellDescription.getUpdate());
  std::fill_n(update,getUpdateSize(),0.0);

  for (int faceIndex = 0; faceIndex < DIMENSIONS_TIMES_TWO; ++faceIndex) {
    const int direction = faceIndex/2;
    if ( cellDescription.getFacewiseCommunicationStatus(faceIndex)==CellCommunicationStatus ) { // TODO(Dominic): If the grid changes dynamically during the time steps,
      #ifdef Parallel
      assertion4( exahype::amr::faceIsOnBoundaryOfParent(faceIndex,subcellIndex,levelFine-levelCoarse),
            cellDescription.toString(),parentCellDescription.toString(),tarch::parallel::Node::getInstance().getRank(),
            tarch::parallel::NodePool::getInstance().getMasterRank() ); // necessary but not sufficient
      #else
      assertion2( exahype::amr::faceIsOnBoundaryOfParent(faceIndex,subcellIndex,levelFine-levelCoarse),
                  cellDescription.toString(),parentCellDescription.toString() ); // necessary but not sufficient
      #endif

      logDebug("prolongateFaceDataToDescendant(...)","cell=" << cellDescription.getOffset() <<
               ",level=" << cellDescription.getLevel() <<
               ",face=" << faceIndex <<
               ",subcellIndex" << subcellIndex.toString() <<
               " from " <<
               " parentCell="<<parentCellDescription.getOffset()<<
               " level="<<parentCellDescription.getLevel());

      // extrapolated predictor and flux interpolation
      // extrapolated predictor
      assertion1(DataHeap::getInstance().isValidIndex(cellDescription.getExtrapolatedPredictorIndex()),cellDescription.toString());
      assertion1(DataHeap::getInstance().isValidIndex(parentCellDescription.getExtrapolatedPredictorIndex()),parentCellDescription.toString());

      const int dataPerFace = getBndFaceSize();
      const int dofsPerFace = getBndFluxSize();

      // fine
      double* lQhbndFine = static_cast<double*>(cellDescription.getExtrapolatedPredictor()) + dataPerFace * faceIndex; // TODO(Dominic ): Pointer should be obtained only once
      double* lFhbndFine = static_cast<double*>(cellDescription.getFluctuation())           + dofsPerFace  * faceIndex ;
      // coarse
      const double* lQhbndCoarse = static_cast<double*>(parentCellDescription.getExtrapolatedPredictor()) + dataPerFace * faceIndex;
      const double* lFhbndCoarse = static_cast<double*>(parentCellDescription.getFluctuation()          ) + dofsPerFace  * faceIndex;

      faceUnknownsProlongation(lQhbndFine,lFhbndFine,lQhbndCoarse,lFhbndCoarse, levelCoarse, levelFine,
                               exahype::amr::getSubfaceIndex(subcellIndex,direction));
    }
  }

  if ( getDMPObservables()>0 ) {
    prolongateObservablesMinAndMax(cellDescription,parentCellDescription);
  }

  cellDescription.setHasCompletedLastStep(true);

  #ifdef USE_ITAC
  VT_end(prolongateFaceDataToDescendantHandle);
  #endif
}

void exahype::solvers::ADERDGSolver::prolongateFaceData(
    const int solverNumber,
    CellInfo& cellInfo,
    const bool isAtRemoteBoundary) {
  const int element = cellInfo.indexOfADERDGCellDescription(solverNumber);

  if ( element != Solver::NotFound ) {
    CellDescription& cellDescription = cellInfo._ADERDGCellDescriptions[element];

    if (
        cellDescription.getType()==CellDescription::Type::Descendant &&
        cellDescription.getCommunicationStatus()>=MinimumCommunicationStatusForNeighbourCommunication &&
        isValidCellDescriptionIndex(cellDescription.getParentIndex()) // might be at master-worker boundary
    ) {
        Solver::SubcellPosition subcellPosition = amr::computeSubcellPositionOfDescendant<CellDescription,Heap>(cellDescription);
        CellDescription& parentCellDescription = getCellDescription(
            subcellPosition.parentCellDescriptionsIndex,subcellPosition.parentElement);
        assertion1(parentCellDescription.getType()==CellDescription::Type::Cell,parentCellDescription.toString());

        waitUntilCompletedLastStep<CellDescription>(parentCellDescription,true,false); // TODO(Dominic): We wait for skeleton jobs here. It might make sense to receiveDanglingMessages here too
        if (
            !SpawnProlongationAsBackgroundJob ||
            isAtRemoteBoundary
        ) {
          prolongateFaceDataToDescendant(cellDescription,parentCellDescription,subcellPosition.subcellIndex);
        } else {
          cellDescription.setHasCompletedLastStep(false); // done here in order to skip lookup of cell description in job constructor
          peano::datatraversal::TaskSet spawn( new ProlongationJob( *this, 
              cellDescription, parentCellDescription, subcellPosition.subcellIndex) );
        }
      }
      assertion2(
          cellDescription.getType()!=CellDescription::Type::Descendant ||
          isValidCellDescriptionIndex(cellDescription.getParentIndex()),
          cellDescription.toString(),
          tarch::parallel::Node::getInstance().getRank());
  }
}

void exahype::solvers::ADERDGSolver::restrictObservablesMinAndMax(
    const CellDescription& cellDescription,
    const CellDescription& parentCellDescription) const {
  const int numberOfObservables = getDMPObservables();
  for (int faceIndex=0; faceIndex<DIMENSIONS_TIMES_TWO; faceIndex++) {
    if ( cellDescription.getFacewiseCommunicationStatus(faceIndex)==CellCommunicationStatus ) {
      // fine
      const double* minFine = static_cast<double*>(cellDescription.getSolutionMin()) + numberOfObservables* faceIndex;
      const double* maxFine = static_cast<double*>(cellDescription.getSolutionMax()) + numberOfObservables* faceIndex;
      // coarse
      double* minCoarse = static_cast<double*>(parentCellDescription.getSolutionMin()) + numberOfObservables * faceIndex;
      double* maxCoarse = static_cast<double*>(parentCellDescription.getSolutionMax()) + numberOfObservables * faceIndex;

      tarch::multicore::Lock lock(RestrictionSemaphore);
      for (int i=0; i<numberOfObservables; i++) {
        *(minCoarse+i) = std::min( *(minFine+i), *(minCoarse+i) );
        *(maxCoarse+i) = std::max( *(maxFine+i), *(maxCoarse+i) );
      }
      lock.free();
    }
  }
}

void exahype::solvers::ADERDGSolver::restrictToTopMostParent(const CellDescription& cellDescription,const bool addToCoarseGridUpdate) {
  #ifdef USE_ITAC
  VT_begin(restrictToTopMostParentHandle);
  #endif

  // validate and obtain parent
  assertion1( cellDescription.getType()==CellDescription::Type::Descendant &&
              cellDescription.getCommunicationStatus()>=MinimumCommunicationStatusForNeighbourCommunication, cellDescription.toString() );
  assertion1( tryGetElement(cellDescription.getParentIndex(),cellDescription.getSolverNumber()) != NotFound, cellDescription.toString());
  exahype::solvers::Solver::SubcellPosition subcellPosition =
      exahype::amr::computeSubcellPositionOfDescendant<CellDescription,Heap>(cellDescription);
  assertion1(subcellPosition.parentElement!=exahype::solvers::Solver::NotFound,cellDescription.toString());

  CellDescription& parentCellDescription =
      getCellDescription(subcellPosition.parentCellDescriptionsIndex,subcellPosition.parentElement);

  assertion(parentCellDescription.getSolverNumber()==cellDescription.getSolverNumber());
  assertion1(cellDescription.getType()==CellDescription::Type::Descendant,cellDescription.toString());
  assertion1(parentCellDescription.getType()==CellDescription::Type::Cell,parentCellDescription.toString());


  // Perform the face integrals on fine grid cell
  double* updateFine = static_cast<double*>(cellDescription.getUpdate()); // TODO(Dominic): Can be temporary
  std::fill_n(updateFine,getUpdateSize(),0.0);

  const int levelDelta = cellDescription.getLevel() - parentCellDescription.getLevel();
  const tarch::la::Vector<DIMENSIONS,int> subcellIndex =
      exahype::amr::computeSubcellIndex(
          cellDescription.getOffset(),cellDescription.getSize(),
          parentCellDescription.getOffset()); // TODO(Dominic): Maybe, I get can get rid of some variables again

  // gather contributions
  double dt = parentCellDescription.getTimeStepSize();
  switch (getTimeStepping()) {
    case TimeStepping::Global:
    case TimeStepping::GlobalFixed:
      // do nothing
      break;
    default:
      logError("restrictToTopMostParent(...)","Time stepping scheme not supported.");
      break;
  }

  const int dofsPerFace = getBndFluxSize();
  for (int faceIndex=0; faceIndex<DIMENSIONS_TIMES_TWO; faceIndex++) {
    const int direction   = faceIndex / 2;
    const int orientation = faceIndex % 2;
    const tarch::la::Vector<DIMENSIONS-1,int> subfaceIndex =
      exahype::amr::getSubfaceIndex(subcellIndex,direction);
    if ( cellDescription.getFacewiseCommunicationStatus(faceIndex)==CellCommunicationStatus ) {
      assertion1(exahype::amr::faceIsOnBoundaryOfParent(faceIndex,subcellIndex,levelDelta),cellDescription.toString());
      assertion1(SpawnProlongationAsBackgroundJob || cellDescription.getNeighbourMergePerformed(faceIndex),cellDescription.toString());// necessary but not sufficient

      const double* const lFhbnd = static_cast<double*>(cellDescription.getFluctuation()) + dofsPerFace * faceIndex;
      faceIntegral(updateFine,lFhbnd,direction,orientation,subfaceIndex,levelDelta,cellDescription.getSize(),dt,addToCoarseGridUpdate);

      logDebug("restrictToTopMostParent(...)","cell=" << cellDescription.getOffset() <<
             ",level=" << cellDescription.getLevel() <<
             ",face=" << faceIndex <<
             ",subcellIndex" << subcellIndex.toString() <<
             " to " <<
             " parentCell="<<parentCellDescription.getOffset()<<
             " level="<<parentCellDescription.getLevel());
    }
  }

  // Add child contributions to parent
  if ( addToCoarseGridUpdate ) {
    double* updateCoarse = static_cast<double*>(parentCellDescription.getUpdate());
    tarch::multicore::Lock lock(RestrictionSemaphore);
    for (int i = 0; i < getUpdateSize(); ++i) { // TODO(Dominic): There must be a correction somewhere here or to the face integral if LTS is performed
      updateCoarse[i] += updateFine[i];
    }
    lock.free();
  } else {
    double* solutionCoarse = static_cast<double*>(parentCellDescription.getSolution());
    tarch::multicore::Lock lock(RestrictionSemaphore);
    addUpdateToSolution(solutionCoarse,solutionCoarse,updateFine,dt);
    lock.free();
  }

  if ( getDMPObservables()>0 ) {
    restrictObservablesMinAndMax(cellDescription,parentCellDescription);
  }

  #ifdef USE_ITAC
  VT_end(restrictToTopMostParentHandle);
  #endif
}

void exahype::solvers::ADERDGSolver::disableCheckForNaNs() {
  _checkForNaNs = false;
}

///////////////////////////////////
// NEIGHBOUR
///////////////////////////////////
void exahype::solvers::ADERDGSolver::mergeWithRefinementStatus(
    CellDescription& cellDescription,
    const int faceIndex,
    const int otherRefinementStatus) const {
  cellDescription.setFacewiseRefinementStatus( faceIndex, otherRefinementStatus );
}

void
exahype::solvers::ADERDGSolver::updateCommunicationStatus(
    exahype::solvers::ADERDGSolver::CellDescription& cellDescription) const {
  cellDescription.setCommunicationStatus(determineCommunicationStatus(cellDescription));
  assertion1(
      cellDescription.getType()!=CellDescription::Type::Cell ||
      cellDescription.getCommunicationStatus()==CellCommunicationStatus,
      cellDescription.toString());
}

int
exahype::solvers::ADERDGSolver::determineCommunicationStatus(
    exahype::solvers::ADERDGSolver::CellDescription& cellDescription) const {
  if ( cellDescription.getType()==CellDescription::Type::Cell ) {
    return CellCommunicationStatus;
  } else {
    int max = 0;
    for (unsigned int i=0; i<DIMENSIONS_TIMES_TWO; i++) {
      if ( cellDescription.getNeighbourMergePerformed(i) ) {
        max = std::max( max, cellDescription.getFacewiseCommunicationStatus(i)-1 );
      }
    }
    return max;
  }
}

void exahype::solvers::ADERDGSolver::mergeWithCommunicationStatus(
    CellDescription& cellDescription,
    const int faceIndex,
    const int otherCommunicationStatus) const {
  assertion3(cellDescription.getCommunicationStatus()<=CellCommunicationStatus,
             cellDescription.getCommunicationStatus(),otherCommunicationStatus,
             cellDescription.getCommunicationStatus());
  cellDescription.setFacewiseCommunicationStatus( faceIndex, otherCommunicationStatus );
}

void
exahype::solvers::ADERDGSolver::updateAugmentationStatus(
    exahype::solvers::ADERDGSolver::CellDescription& cellDescription) const {
  cellDescription.setAugmentationStatus(determineAugmentationStatus(cellDescription));
  assertion1(
      cellDescription.getType()!=CellDescription::Type::Ancestor ||
      cellDescription.getAugmentationStatus()==MaximumAugmentationStatus,
      cellDescription.toString());
}

int
exahype::solvers::ADERDGSolver::determineAugmentationStatus(
    exahype::solvers::ADERDGSolver::CellDescription& cellDescription) const {
  if (cellDescription.getType()==CellDescription::Type::Ancestor) {
    return MaximumAugmentationStatus;
  } else {
    int max = 0;
    for (unsigned int i=0; i<DIMENSIONS_TIMES_TWO; i++) {
      if ( cellDescription.getNeighbourMergePerformed(i) ) {
        max = std::max( max, cellDescription.getFacewiseAugmentationStatus(i)-1 );
      }
    }
    return max;
  }
}

void exahype::solvers::ADERDGSolver::mergeWithAugmentationStatus(
    CellDescription& cellDescription,
    const int faceIndex,
    const int otherAugmentationStatus) const {
  assertion3(
      cellDescription.getAugmentationStatus()<=MaximumAugmentationStatus,
      cellDescription.getAugmentationStatus(),otherAugmentationStatus,
      cellDescription.getAugmentationStatus());
  cellDescription.setFacewiseAugmentationStatus( faceIndex, otherAugmentationStatus );
}

void exahype::solvers::ADERDGSolver::updateRefinementStatus(
    CellDescription&                                           cellDescription,
    const tarch::la::Vector<DIMENSIONS_TIMES_TWO,signed char>& neighbourMergePerformed) const {
  if ( cellDescription.getLevel()==getMaximumAdaptiveMeshLevel() ) {
    int max = Erase;
    if ( cellDescription.getRefinementFlag() )
      max = _refineOrKeepOnFineGrid;
    if ( cellDescription.getRefinementStatus() == getMinRefinementStatusForTroubledCell() )
      max = cellDescription.getRefinementStatus();

    for (unsigned int i=0; i<DIMENSIONS_TIMES_TWO; i++) {
      if ( neighbourMergePerformed[i] ) {
        max = std::max( max, cellDescription.getFacewiseRefinementStatus(i)-1 );
      }
    }
    cellDescription.setRefinementStatus(max);
  }
}

void exahype::solvers::ADERDGSolver::updateCoarseGridAncestorRefinementStatus(
    const CellDescription& fineGridCellDescription,
    CellDescription& coarseGridCellDescription) {
  // fine to coarse grid
  if ( coarseGridCellDescription.getType()==CellDescription::Type::Ancestor ) {
    tarch::multicore::Lock lock(CoarseGridSemaphore);
    if ( fineGridCellDescription.getType()==CellDescription::Type::Cell ) {
      coarseGridCellDescription.setRefinementStatus(
          std::max( coarseGridCellDescription.getRefinementStatus(), fineGridCellDescription.getRefinementStatus()) );
      // TODO(Dominic): Does that make sense?
      coarseGridCellDescription.setPreviousRefinementStatus(
          std::max( coarseGridCellDescription.getPreviousRefinementStatus(), fineGridCellDescription.getPreviousRefinementStatus()) );
    } else if ( fineGridCellDescription.getType()==CellDescription::Type::Ancestor ) {
      coarseGridCellDescription.setVetoErasingChildren(true);
    }
    lock.free();
  }
}

// TODO(Dominic): Check that we have rolled back in time as well
void exahype::solvers::ADERDGSolver::rollbackSolutionGlobally(const int solverNumber,CellInfo& cellInfo) const {
  const int element = cellInfo.indexOfADERDGCellDescription(solverNumber);
  if ( element != NotFound ) {
    CellDescription& cellDescription = cellInfo._ADERDGCellDescriptions[element];

    // 1. Rollback time step data
    rollbackToPreviousTimeStep(cellDescription);
    // 2. Rollback solution to previous one
    if (cellDescription.getType()==CellDescription::Type::Cell) {
      swapSolutionAndPreviousSolution(cellDescription);
    }

    // 3. Reset the previous refinement status on the finest mesh level
    if ( cellDescription.getLevel()==getMaximumAdaptiveMeshLevel() ) {
      cellDescription.setRefinementStatus(cellDescription.getPreviousRefinementStatus());
    } else {
      cellDescription.setRefinementStatus(Pending);
      cellDescription.setPreviousRefinementStatus(Pending);
    }
  }
}

void exahype::solvers::ADERDGSolver::mergeNeighboursMetadata(
    const int                                    solverNumber,
    Solver::CellInfo&                            cellInfo1,
    Solver::CellInfo&                            cellInfo2,
    const tarch::la::Vector<DIMENSIONS, int>&    pos1,
    const tarch::la::Vector<DIMENSIONS, int>&    pos2,
    const tarch::la::Vector<DIMENSIONS, double>& x,
    const tarch::la::Vector<DIMENSIONS, double>& h,
    const bool                                   checkThoroughly) const {
  const int element1 = cellInfo1.indexOfADERDGCellDescription(solverNumber);
  const int element2 = cellInfo2.indexOfADERDGCellDescription(solverNumber);
  if ( element1 != Solver::NotFound && element2 != Solver::NotFound ) {
    Solver::InterfaceInfo face(pos1,pos2);
    CellDescription& cellDescription1 = cellInfo1._ADERDGCellDescriptions[element1];
    CellDescription& cellDescription2 = cellInfo2._ADERDGCellDescriptions[element2];

    bool mergeMetadata = true;
    if ( checkThoroughly ) {
      const tarch::la::Vector<DIMENSIONS,double> baryCentreFrom1 =
          exahype::Cell::computeFaceBarycentre(cellDescription1.getOffset(),cellDescription1.getSize(),face._direction,face._orientation1);
      const tarch::la::Vector<DIMENSIONS,double> baryCentreFrom2 =
          exahype::Cell::computeFaceBarycentre(cellDescription2.getOffset(),cellDescription2.getSize(),face._direction,face._orientation2);
      const tarch::la::Vector<DIMENSIONS,double> baryCentreFromVertex =
          exahype::Vertex::computeFaceBarycentre(x,h,face._direction,pos2); // or pos 1
      mergeMetadata &= Vertex::equalUpToRelativeTolerance(baryCentreFrom1,baryCentreFromVertex) &&
                       Vertex::equalUpToRelativeTolerance(baryCentreFrom2,baryCentreFromVertex);
    }
    if ( mergeMetadata ) {
      mergeWithCommunicationStatus(cellDescription1,face._faceIndex1,cellDescription2.getCommunicationStatus());
      mergeWithAugmentationStatus(cellDescription1,face._faceIndex1,cellDescription2.getAugmentationStatus());
      mergeWithRefinementStatus(cellDescription1,face._faceIndex1,cellDescription2.getRefinementStatus());

      mergeWithCommunicationStatus(cellDescription2,face._faceIndex2,cellDescription1.getCommunicationStatus());
      mergeWithAugmentationStatus(cellDescription2,face._faceIndex2,cellDescription1.getAugmentationStatus());
      mergeWithRefinementStatus(cellDescription2,face._faceIndex2,cellDescription1.getRefinementStatus());

      cellDescription1.setNeighbourMergePerformed(face._faceIndex1,true); // here we only set, doesn't matter if operation is done twice.
      cellDescription2.setNeighbourMergePerformed(face._faceIndex2,true);
    }
  }
}

// merge compute data
void exahype::solvers::ADERDGSolver::mergeNeighboursData(
    const int                                 solverNumber,
    Solver::CellInfo&                         cellInfo1,
    Solver::CellInfo&                         cellInfo2,
    const tarch::la::Vector<DIMENSIONS, int>& pos1,
    const tarch::la::Vector<DIMENSIONS, int>& pos2) {
  #ifdef USE_ITAC
  VT_begin(mergeNeighboursHandle);
  #endif

  const int element1 = cellInfo1.indexOfADERDGCellDescription(solverNumber);
  const int element2 = cellInfo2.indexOfADERDGCellDescription(solverNumber);
  if ( element1 != Solver::NotFound && element2 != Solver::NotFound ) {
    Solver::InterfaceInfo face(pos1,pos2);
    CellDescription& cellDescription1 = cellInfo1._ADERDGCellDescriptions[element1];
    CellDescription& cellDescription2 = cellInfo2._ADERDGCellDescriptions[element2];

     if ( ADERDGSolver::communicateWithNeighbour(cellDescription1,face._faceIndex1) ) {
      assertion1( ADERDGSolver::communicateWithNeighbour(cellDescription2,face._faceIndex2),cellDescription2.toString() );

      #if !defined(SharedMemoryParallelisation) && !defined(Parallel) && defined(Asserts)
      static int counter = 0;
      static double timeStamp = 0;
      if ( !tarch::la::equals(timeStamp,_minTimeStamp,1e-9) ) {
        logInfo("mergeNeighboursData(...)","#riemanns="<<counter);
        timeStamp = _minTimeStamp;
        counter=0;
      }
      counter++;
      #endif

      waitUntilCompletedLastStep<CellDescription>(cellDescription1,false,false);  // must be done before any other operation on the patches
      waitUntilCompletedLastStep<CellDescription>(cellDescription2,false,false);

      if ( CompressionAccuracy > 0.0 ) {
        peano::datatraversal::TaskSet uncompression(
            [&] () -> bool {
          uncompress(cellDescription1);
          return false;
        },
        [&] () -> bool {
          uncompress(cellDescription1);
          return false;
        },
        peano::datatraversal::TaskSet::TaskType::IsTaskAndRunAsSoonAsPossible,
        peano::datatraversal::TaskSet::TaskType::IsTaskAndRunAsSoonAsPossible,
        true
        );
      }

      //
      // 1. Solve Riemann problem (merge data)
      //
      solveRiemannProblemAtInterface(cellDescription1,cellDescription2,face);
    }
  }

  #ifdef USE_ITAC
  VT_end(mergeNeighboursHandle);
  #endif
}

std::string exahype::solvers::ADERDGSolver::riemannDataToString(
    const double* const Q,const double* const F,std::string suffix) const {
  const int numberOfData = _numberOfVariables + _numberOfParameters;
  const int nodesPerFace = getBndFaceSize()/numberOfData;

  std::ostringstream stream;
  stream << std::endl;
  stream << "riemann states ("<<suffix<<"):" << std::endl;
  for (int i = 0; i<numberOfData; i++) {
    double minQ = std::numeric_limits<double>::infinity();
    double maxQ = -std::numeric_limits<double>::infinity();
    for(int n=0; n<nodesPerFace; ++n) {
      minQ = std::min(Q[n*numberOfData+i],minQ);
      maxQ = std::max(Q[n*numberOfData+i],maxQ);
    }
    stream << "Q"<<suffix<<"["<<i<<"] in ["<<std::setprecision(2)<<minQ<<","<<std::setprecision(2)<<maxQ<<"], ";
    stream << std::endl;
  }
  stream << "riemann fluxes ("<<suffix<<"):" << std::endl;
  for (int i = 0; i<_numberOfVariables; i++) {
    double minF = std::numeric_limits<double>::infinity();
    double maxF = -std::numeric_limits<double>::infinity();
    for(int n=0; n<nodesPerFace; ++n) {
      minF = std::min(F[n*_numberOfVariables+i],minF);
      maxF = std::max(F[n*_numberOfVariables+i],maxF);
    }
    stream << "F"<<suffix<<"["<<i<<"] in  ["<<std::setprecision(2)<<minF<<","<<std::setprecision(2)<<maxF<<"], ";
    stream << std::endl;
  }
  return stream.str();
}

void exahype::solvers::ADERDGSolver::solveRiemannProblemAtInterface(
    CellDescription& cellDescription1,
    CellDescription& cellDescription2,
    Solver::InterfaceInfo& face) {
  CellDescription& pLeft  =
      (face._orientation1==1) ? cellDescription1 : cellDescription2;
  CellDescription& pRight =
      (face._orientation1==1) ? cellDescription2 : cellDescription1;

  assertion2(DataHeap::getInstance().isValidIndex(pLeft.getExtrapolatedPredictorIndex()),pLeft.toString(),pRight.toString());
  assertion2(DataHeap::getInstance().isValidIndex(pLeft.getFluctuationIndex()),pLeft.toString(),pRight.toString());
  assertion2(DataHeap::getInstance().isValidIndex(pRight.getExtrapolatedPredictorIndex()),pLeft.toString(),pRight.toString());
  assertion2(DataHeap::getInstance().isValidIndex(pRight.getFluctuationIndex()),pLeft.toString(),pRight.toString());
  assertion1(pLeft.getRefinementEvent()==CellDescription::None,pLeft.toString());
  assertion1(pRight.getRefinementEvent()==CellDescription::None,pRight.toString());

  const int dataPerFace = getBndFaceSize();
  const int dofsPerFace  = getBndFluxSize();

  double* QL = static_cast<double*>(pLeft.getExtrapolatedPredictor()) +  dataPerFace * face._faceIndexLeft;
  double* FL = static_cast<double*>(pLeft.getFluctuation()          ) +  dofsPerFace  * face._faceIndexLeft;

  double* QR = static_cast<double*>(pRight.getExtrapolatedPredictor()) + dataPerFace * face._faceIndexRight;
  double* FR = static_cast<double*>(pRight.getFluctuation()          ) + dofsPerFace  * face._faceIndexRight;

  // todo Time step must be interpolated in local time stepping case
  // both time step sizes are the same, so the min has no effect here.
  assertion3(std::isfinite(pLeft.getTimeStepSize()),pLeft.toString(),face._faceIndexLeft,face._direction);
  assertion3(std::isfinite(pRight.getTimeStepSize()),pRight.toString(),face._faceIndexRight,face._direction);
  assertion3(pLeft.getTimeStepSize()>=0.0,pLeft.toString(),face._faceIndexLeft,face._direction);
  assertion3(pRight.getTimeStepSize()>=0.0,pRight.toString(),face._faceIndexRight,face._direction);

  #ifdef Asserts
  std::string inputDataL = riemannDataToString(QL,FL,"L");
  std::string inputDataR = riemannDataToString(QR,FR,"R");
  #endif

  std::tuple<double,double> timeStepData = getRiemannSolverTimeStepData(pLeft,pRight);
  riemannSolver(
      FL,FR,QL,QR,
      std::get<0>(timeStepData),
      std::get<1>(timeStepData),
      pLeft.getSize(),
      face._direction, false, -1); // TODO(Dominic): Merge Riemann solver directly with the face integral and push the result on update
                                   // does not make sense to overwrite the flux when performing local time stepping; coarse grid flux must be constant, or not?

  #ifdef Asserts
  if ( _checkForNaNs ) { // assumes the solver is used as part of the hybrid solver
    std::string outputInformationL = riemannDataToString(QL,FL,"L");
    std::string outputInformationR = riemannDataToString(QR,FR,"R");

    const int nodesPerFace = dofsPerFace/_numberOfVariables;
    for (int i = 0; i<_numberOfVariables; i++) {
      for(int n=0; n<nodesPerFace; ++n) {
        assertion10(tarch::la::equals(pLeft.getTimeStepSize(),0.0) || (std::isfinite(FL[i]) && std::isfinite(FR[i])),
                   pLeft.toString(),pRight.toString(),face._direction,i,FL[i],FR[i],
                   inputDataL,inputDataR,outputInformationL,outputInformationR);
      }
    }
  }
  #endif
}

void exahype::solvers::ADERDGSolver::mergeWithBoundaryData(
    const int                                 solverNumber,
    Solver::CellInfo&                         cellInfo,
    const tarch::la::Vector<DIMENSIONS, int>& posCell,
    const tarch::la::Vector<DIMENSIONS, int>& posBoundary) {
  #ifdef USE_ITAC
  VT_begin(mergeNeighboursHandle);
  #endif

  assertion2(tarch::la::countEqualEntries(posCell,posBoundary)==(DIMENSIONS-1),posCell.toString(),posBoundary.toString());
  Solver::BoundaryFaceInfo face(posCell,posBoundary);

  const int element = cellInfo.indexOfADERDGCellDescription(solverNumber);
  if ( element != Solver::NotFound ) {
    CellDescription& cellDescription = cellInfo._ADERDGCellDescriptions[element];

    if ( cellDescription.getType()==CellDescription::Type::Cell ) {
      waitUntilCompletedLastStep<CellDescription>(cellDescription,false,false); // must be done before any other operation on the patch

//      synchroniseTimeStepping(cellDescription); // TODO(Dominic): Not used anymore because of data races

      uncompress(cellDescription);

      applyBoundaryConditions(cellDescription,face);

      mergeWithAugmentationStatus(cellDescription,face._faceIndex,BoundaryStatus);
      mergeWithCommunicationStatus(cellDescription,face._faceIndex,BoundaryStatus);
      mergeWithRefinementStatus(cellDescription,face._faceIndex,BoundaryStatus);
    }
  }

  #ifdef USE_ITAC
  VT_end(mergeNeighboursHandle);
  #endif
}

void exahype::solvers::ADERDGSolver::applyBoundaryConditions(CellDescription& p,Solver::BoundaryFaceInfo& face) {
  assertion1(p.getType()==CellDescription::Type::Cell,p.toString());
  assertion1(p.getRefinementEvent()==CellDescription::None,p.toString());
  assertion1(DataHeap::getInstance().isValidIndex(p.getExtrapolatedPredictorIndex()),p.toString());
  assertion1(DataHeap::getInstance().isValidIndex(p.getFluctuationIndex()),p.toString());
  #if !defined(SharedMemoryParallelisation) && !defined(Parallel) && defined(Asserts)
  static int counter = 0;
  static double timeStamp = 0;
  if ( !tarch::la::equals(timeStamp,_minTimeStamp,1e-9) ) {
    logInfo("applyBoundaryConditions(...)","#boundaryConditions="<<counter);
    timeStamp = _minTimeStamp;
    counter=0;
  }
  counter++;
  #endif

  const int dataPerFace = getBndFaceSize();
  const int dofsPerFace = getBndFluxSize();
  const int gradientDataPerFace = _numberOfVariables * power(_nodesPerCoordinateAxis, DIMENSIONS - 1) * DIMENSIONS;
  double* QIn = static_cast<double*>(p.getExtrapolatedPredictor()) +  dataPerFace * face._faceIndex;
  double* gradQIn = static_cast<double*>(p.getExtrapolatedPredictorGradient()) +  gradientDataPerFace * face._faceIndex;
  double* FIn = static_cast<double*>(p.getFluctuation())           +  dofsPerFace * face._faceIndex;
  const double* luh = static_cast<double*>(p.getSolution());

  #ifdef Asserts
  std::string inputData = riemannDataToString(QIn,FIn,"In");
  #endif

  #ifdef Asserts
  assertion4(std::isfinite(p.getTimeStamp()),p.toString(),face._faceIndex,face._direction,p.getTimeStamp());
  assertion4(std::isfinite(p.getTimeStepSize()),p.toString(),face._faceIndex,face._direction,p.getTimeStepSize());
  assertion4(p.getTimeStepSize()>=0.0, p.toString(),face._faceIndex,face._direction,p.getTimeStepSize());
  if ( _checkForNaNs ) {
    for(int i=0; i<dofsPerFace; ++i) {
      assertion6(tarch::la::equals(p.getTimeStepSize(),0.0) || std::isfinite(FIn[i]),p.toString(),face._faceIndex,face._direction,i,FIn[i],inputData);
    }
  }
  #endif

  // TODO(Dominic): Hand in space-time volume data. Time integrate it afterwards

  std::tuple<double,double> timeStepData = getRiemannSolverTimeStepData(p,p);
  boundaryConditions(
      FIn,QIn, gradQIn,
      luh,
      p.getOffset() + 0.5*p.getSize(),
      p.getSize(),
      std::get<0>(timeStepData),
      std::get<1>(timeStepData),
      face._direction,face._orientation);

  #ifdef Asserts
  assertion4(std::isfinite(p.getTimeStamp()),p.toString(),face._faceIndex,face._direction,p.getTimeStamp());
  assertion4(std::isfinite(p.getTimeStepSize()),p.toString(),face._faceIndex,face._direction,p.getTimeStepSize());
  assertion4(p.getTimeStepSize()>=0.0, p.toString(),face._faceIndex,face._direction,p.getTimeStepSize());
  if ( _checkForNaNs ) {
    for(int i=0; i<dofsPerFace; ++i) {
      assertion6(tarch::la::equals(p.getTimeStepSize(),0.0) || std::isfinite(FIn[i]),p.toString(),face._faceIndex,face._direction,i,FIn[i],inputData);
    }
  }
  #endif
}

#ifdef Parallel
const int exahype::solvers::ADERDGSolver::DataMessagesPerNeighbourCommunication    = 2;
const int exahype::solvers::ADERDGSolver::DataMessagesPerForkOrJoinCommunication   = 2;
const int exahype::solvers::ADERDGSolver::DataMessagesPerMasterWorkerCommunication = 2;

/**
 * After the forking the master's cell descriptions
 * are not accessed by enterCell(...) on the master
 * anymore. However we still use them as buffer for saving data.
 */
bool exahype::solvers::ADERDGSolver::sendCellDescriptions(
    const int                                     toRank,
    const int                                     cellDescriptionsIndex,
    const bool                                    fromWorkerSide,
    const peano::heap::MessageType&               messageType,
    const tarch::la::Vector<DIMENSIONS, double>&  x,
    const int                                     level) {
  if ( isValidCellDescriptionIndex(cellDescriptionsIndex) ) {
    logDebug("sendCellDescriptions(...)","send "<< Heap::getInstance().getData(cellDescriptionsIndex).size()<<
        " cell descriptions to rank "<<toRank<<" (x="<< x.toString() << ",level="<< level << ")");
    bool oneSolverRequiresVerticalCommunication = false;
    for (auto& cellDescription : Heap::getInstance().getData(cellDescriptionsIndex)) {
      // wait for background jobs to complete
      if ( !cellDescription.getHasCompletedLastStep() ) {
        peano::datatraversal::TaskSet::startToProcessBackgroundJobs();
      }
      while ( !cellDescription.getHasCompletedLastStep() ) {
        tarch::multicore::jobs::processBackgroundJobs(1);
      }
      oneSolverRequiresVerticalCommunication &=
          cellDescription.getType()==CellDescription::Type::Descendant && cellDescription.getHasVirtualChildren();
    }
    Heap::getInstance().sendData(cellDescriptionsIndex,toRank,x,level,messageType);
    return oneSolverRequiresVerticalCommunication;
  }
  else {
    logDebug("sendCellDescriptions(...)","send "
        " empty cell descriptions to rank "<<toRank<<" (x="<< x.toString() << ",level="<< level << ")");
    
    sendEmptyCellDescriptions(toRank,messageType,x,level);
    return false;
  }
}

void exahype::solvers::ADERDGSolver::sendEmptyCellDescriptions(
    const int                                     toRank,
    const peano::heap::MessageType&               messageType,
    const tarch::la::Vector<DIMENSIONS, double>&  x,
    const int                                     level) {
  logDebug("sendEmptyCellDescriptions(...)","send empty message to " <<
          "rank "<<toRank <<
          " at (center="<< x.toString() <<
          ",level="<< level << ")");

  Heap::HeapEntries emptyMessage(0);
  Heap::getInstance().sendData(emptyMessage,
      toRank,x,level,messageType);
}

void exahype::solvers::ADERDGSolver::receiveCellDescriptions(
    const int                                    fromRank,
    exahype::Cell&                               localCell,
    const peano::heap::MessageType&              messageType,
    const tarch::la::Vector<DIMENSIONS, double>& x,
    const int                                    level) {
  Heap::getInstance().receiveData(
      localCell.getCellDescriptionsIndex(),fromRank,x,level,messageType);

  logDebug("mergeCellDescriptionsWithRemoteData(...)","received " <<
          Heap::getInstance().getData(localCell.getCellDescriptionsIndex()).size() <<
          " cell descriptions for cell (centre="<< x.toString() << ", level="<< level << ")");

  for (auto& cellDescription : Heap::getInstance().getData(localCell.getCellDescriptionsIndex())) {
    resetIndicesAndFlagsOfReceivedCellDescription(
        cellDescription,multiscalelinkedcell::HangingVertexBookkeeper::InvalidAdjacencyIndex);
  }
}

void exahype::solvers::ADERDGSolver::resetIndicesAndFlagsOfReceivedCellDescription(
    CellDescription& cellDescription,const int parentIndex) {
  cellDescription.setParentIndex(parentIndex);

  // Default field data indices
  cellDescription.setSolutionIndex(-1);
  cellDescription.setSolution(nullptr);
  cellDescription.setPreviousSolutionIndex(-1);
  cellDescription.setPreviousSolution(nullptr);
  cellDescription.setUpdateIndex(-1);
  cellDescription.setUpdate(nullptr);
  cellDescription.setExtrapolatedPredictorIndex(-1);
  cellDescription.setExtrapolatedPredictor(nullptr);
  cellDescription.setFluctuationIndex(-1);
  cellDescription.setFluctuation(nullptr);

  // Limiter meta data (oscillations identificator)
  cellDescription.setSolutionMinIndex(-1);
  cellDescription.setSolutionMin(nullptr);
  cellDescription.setSolutionMaxIndex(-1);
  cellDescription.setSolutionMax(nullptr);

  // compression
  cellDescription.setCompressionState(CellDescription::CompressionState::Uncompressed);

  cellDescription.setExtrapolatedPredictorCompressedIndex(-1);
  cellDescription.setExtrapolatedPredictorCompressed(nullptr);
  cellDescription.setFluctuationCompressedIndex(-1);
  cellDescription.setFluctuationCompressed(nullptr);
  cellDescription.setSolutionCompressedIndex(-1);
  cellDescription.setSolutionCompressed(nullptr);
  cellDescription.setPreviousSolutionCompressedIndex(-1);
  cellDescription.setPreviousSolutionCompressed(nullptr);
  cellDescription.setUpdateCompressedIndex(-1);
  cellDescription.setUpdateCompressed(nullptr);

  cellDescription.setSolutionAveragesIndex(-1);
  cellDescription.setSolutionAverages(nullptr);
  cellDescription.setSolutionAveragesIndex(-1);
  cellDescription.setSolutionAverages(nullptr);
  cellDescription.setUpdateAveragesIndex(-1);
  cellDescription.setUpdateAverages(nullptr);
  cellDescription.setExtrapolatedPredictorAveragesIndex(-1);
  cellDescription.setExtrapolatedPredictorAverages(nullptr);
  cellDescription.setFluctuationAveragesIndex(-1);
  cellDescription.setFluctuationAverages(nullptr);
  cellDescription.setBytesPerDoFInPreviousSolution(-1);
  cellDescription.setBytesPerDoFInSolution(-1);
  cellDescription.setBytesPerDoFInUpdate(-1);
  cellDescription.setBytesPerDoFInExtrapolatedPredictor(-1);
  cellDescription.setBytesPerDoFInFluctuation(-1);

  // reset the facewise flags
  cellDescription.setFacewiseAugmentationStatus(0);
  cellDescription.setFacewiseCommunicationStatus(0);

  cellDescription.setFacewiseRefinementStatus(Pending);

  // limiter flagging
  cellDescription.setIterationsToCureTroubledCell(-1);

  #ifdef Asserts
  cellDescription.setCreation(CellDescription::Creation::ReceivedDueToForkOrJoin);
  #endif

  // background jobs
  cellDescription.setHasCompletedLastStep(true);
}

void exahype::solvers::ADERDGSolver::ensureOnlyNecessaryMemoryIsAllocated(CellDescription& cellDescription) {
  auto* solver = RegisteredSolvers[cellDescription.getSolverNumber()];
  switch (solver->getType()) {
  case exahype::solvers::Solver::Type::ADERDG:
    static_cast<ADERDGSolver*>(solver)->ensureNoUnnecessaryMemoryIsAllocated(cellDescription);
    static_cast<ADERDGSolver*>(solver)->ensureNecessaryMemoryIsAllocated(cellDescription);
    break;
  case exahype::solvers::Solver::Type::LimitingADERDG:
    static_cast<LimitingADERDGSolver*>(solver)->
    getSolver()->ensureNoUnnecessaryMemoryIsAllocated(cellDescription);
    static_cast<LimitingADERDGSolver*>(solver)->
        getSolver()->ensureNecessaryMemoryIsAllocated(cellDescription);
    break;
  case exahype::solvers::Solver::Type::FiniteVolumes:
    assertionMsg(false,"Solver type not supported!");
    break;
  }
}

/**
 * Drop cell descriptions received from \p fromRank.
 */
void exahype::solvers::ADERDGSolver::dropCellDescriptions(
    const int                                     fromRank,
    const peano::heap::MessageType&               messageType,
    const tarch::la::Vector<DIMENSIONS, double>&  x,
    const int                                     level) {
  Heap::getInstance().receiveData(fromRank,x,level,messageType);
}

////////////////////////////////////
// MASTER <=> WORKER
////////////////////////////////////
void
exahype::solvers::ADERDGSolver::appendMasterWorkerCommunicationMetadata(
    MetadataHeap::HeapEntries& metadata,
    const int cellDescriptionsIndex,
    const int solverNumber) const {
  const int element = tryGetElement(cellDescriptionsIndex,solverNumber);

  if (element!=exahype::solvers::Solver::NotFound)  {
    CellDescription& cellDescription =
        getCellDescription(cellDescriptionsIndex,element);
    metadata.push_back(static_cast<int>(cellDescription.getType()));
    metadata.push_back(cellDescription.getAugmentationStatus()); // TODO(Dominic): Add to docu: Might be merged multiple times!
    metadata.push_back(cellDescription.getCommunicationStatus());
    metadata.push_back(cellDescription.getRefinementStatus());
    metadata.push_back( (cellDescription.getHasVirtualChildren()) ? 1 : 0 );
  } else {
    for (int i = 0; i < exahype::MasterWorkerCommunicationMetadataPerSolver; ++i) {
      metadata.push_back(exahype::InvalidMetadataEntry); // implicit conversion
    }
  }
}

void exahype::solvers::ADERDGSolver::deduceChildCellErasingEvents(CellDescription& cellDescription) const {
  const int coarseGridElement = tryGetElement(cellDescription.getParentIndex(),cellDescription.getSolverNumber());
  if ( coarseGridElement!=exahype::solvers::Solver::NotFound ) {
    CellDescription& coarseGridCellDescription =
        getCellDescription(cellDescription.getParentIndex(),coarseGridElement);

    tarch::multicore::Lock lock(CoarseGridSemaphore);

    switch (coarseGridCellDescription.getRefinementEvent()) {
    case CellDescription::RefinementEvent::ErasingChildrenRequested: {  // TODO(Dominic): Fix this part too
      assertion1(coarseGridCellDescription.getType()==CellDescription::Type::Ancestor,
          coarseGridCellDescription.toString());
      cellDescription.setRefinementEvent(CellDescription::RefinementEvent::ErasingRequested);
    } break;
    case CellDescription::RefinementEvent::ErasingChildren: {  // TODO(Dominic): Fix this part too
      assertion1(coarseGridCellDescription.getType()==CellDescription::Type::Ancestor,
          coarseGridCellDescription.toString());
      cellDescription.setRefinementEvent(CellDescription::RefinementEvent::Erasing);
    } break;
    //
    case CellDescription::RefinementEvent::ChangeChildrenToVirtualChildrenRequested: {
      assertion1(coarseGridCellDescription.getType()==CellDescription::Type::Ancestor,coarseGridCellDescription.toString());
      cellDescription.setRefinementEvent(CellDescription::RefinementEvent::ChangeToVirtualCellRequested);
    } break;
    case CellDescription::RefinementEvent::ChangeChildrenToVirtualChildren: {
      assertion1(coarseGridCellDescription.getType()==CellDescription::Type::Ancestor,coarseGridCellDescription.toString());
      cellDescription.setRefinementEvent(CellDescription::RefinementEvent::ChangeToVirtualCell);
    } break;
    //
    case CellDescription::RefinementEvent::ErasingVirtualChildren: {
      assertion1(coarseGridCellDescription.getType()==CellDescription::Type::Cell ||
          coarseGridCellDescription.getType()==CellDescription::Type::Descendant,coarseGridCellDescription.toString());
      cellDescription.setRefinementEvent(CellDescription::RefinementEvent::ErasingVirtualCell);
    }  break;
    default:
      break;
    }
    lock.free();
  }
}

void exahype::solvers::ADERDGSolver::progressMeshRefinementInPrepareSendToWorker(
    const int workerRank,
    exahype::Cell& fineGridCell,
    exahype::Vertex* const fineGridVertices,
    const peano::grid::VertexEnumerator& fineGridVerticesEnumerator,
    exahype::Cell& coarseGridCell,
    const peano::grid::VertexEnumerator& coarseGridVerticesEnumerator,
    const int solverNumber) {
  // coarse grid based operations
  const int coarseGridCellDescriptionsIndex = coarseGridCell.getCellDescriptionsIndex();
  const int coarseGridCellElement = tryGetElement(coarseGridCellDescriptionsIndex,solverNumber);
  if (coarseGridCellElement!=exahype::solvers::Solver::NotFound) {
    CellDescription& coarseGridCellDescription = getCellDescription(
        coarseGridCell.getCellDescriptionsIndex(),coarseGridCellElement);

    addNewDescendantIfVirtualRefiningRequested(
        fineGridCell,fineGridVertices,fineGridVerticesEnumerator,
        coarseGridCellDescription,coarseGridCell.getCellDescriptionsIndex());

    bool addedNewCell =
        addNewCellIfRefinementRequested(
            fineGridCell,fineGridVertices,fineGridVerticesEnumerator,
            coarseGridCellDescription,coarseGridCell.getCellDescriptionsIndex());
    
    const int cellDescriptionsIndex = fineGridCell.getCellDescriptionsIndex();
    const int element = tryGetElement(cellDescriptionsIndex,solverNumber);
    
    if ( element!=exahype::solvers::Solver::NotFound ) {
      CellDescription& fineGridCellDescription = getCellDescription(cellDescriptionsIndex,element);
      if ( 
        fineGridCellDescription.getType()==CellDescription::Type::Descendant &&
        fineGridCellDescription.getHasVirtualChildren()
      ) {
        Solver::SubcellPosition subcellPosition =  amr::computeSubcellPositionOfDescendant<CellDescription,Heap>(fineGridCellDescription);
        CellDescription& topMostParentCellDescription = 
            getCellDescription(subcellPosition.parentCellDescriptionsIndex,subcellPosition.parentElement);
        if ( topMostParentCellDescription.getType()==CellDescription::Type::Cell ) {
           logDebug( "progressMeshRefinementInPrepareSendToWorker(...)"," try to refine parent " << topMostParentCellDescription.toString());
           topMostParentCellDescription.setRefinementStatus(_refineOrKeepOnFineGrid);
        }
      }
    }

    if ( addedNewCell ) {
      CellDescription& fineGridCellDescription = getCellDescription(cellDescriptionsIndex,element);
      prolongateVolumeData(fineGridCellDescription,getMeshUpdateEvent()==MeshUpdateEvent::InitialRefinementRequested);
      assertion1( fineGridCellDescription.getRefinementEvent()==CellDescription::RefinementEvent::Prolongating,
        fineGridCellDescription.toString());
    } 
  }
}

void exahype::solvers::ADERDGSolver::sendDataToWorkerIfProlongating(
    const int                                     workerRank,
    const int                                     cellDescriptionsIndex,
    const int                                     element,
    const tarch::la::Vector<DIMENSIONS, double>&  x,
    const int                                     level) const {
  CellDescription& fineGridCellDescription = getCellDescription(cellDescriptionsIndex,element);

  // send out the data
  if ( fineGridCellDescription.getRefinementEvent()==CellDescription::RefinementEvent::Prolongating ) {
    logDebug( "sendDataToWorkerIfProlongating(...)","send prolongated solution to rank "<<workerRank<< " at x="<<x.toString()<< ",level="<<level << " cell="<<fineGridCellDescription.toString());

    sendDataToWorkerOrMasterDueToForkOrJoin(workerRank,cellDescriptionsIndex,element,
        peano::heap::MessageType::MasterWorkerCommunication,x,level);
  }
}

void exahype::solvers::ADERDGSolver::receiveDataFromMasterIfProlongating(
  const int masterRank,
	const int receivedCellDescriptionsIndex,
  const int receivedElement,
  const tarch::la::Vector<DIMENSIONS,double>& x,
  const int level) const {
  CellDescription& receivedCellDescription = getCellDescription(receivedCellDescriptionsIndex,receivedElement);

  if ( receivedCellDescription.getRefinementEvent()==CellDescription::RefinementEvent::Prolongating ) {
    logDebug( "receiveDataFromMasterIfProlongating(...)","receiving prolongated solution from rank "<<masterRank<< " at x="<<x.toString()<< ",level="<<level);

    mergeWithWorkerOrMasterDataDueToForkOrJoin(
      masterRank,receivedCellDescriptionsIndex,receivedElement,
      peano::heap::MessageType::MasterWorkerCommunication,x,level);
  }
}

bool exahype::solvers::ADERDGSolver::progressMeshRefinementInMergeWithWorker(
    const int localCellDescriptionsIndex,
    const int receivedCellDescriptionsIndex, const int receivedElement) {
  auto& receivedCellDescriptions = getCellDescriptions(receivedCellDescriptionsIndex);
  assertion1( isValidCellDescriptionIndex(localCellDescriptionsIndex), localCellDescriptionsIndex );
  auto& localCellDescriptions = getCellDescriptions(localCellDescriptionsIndex);

  int localElement = NotFound;
  for (unsigned int element = 0; element < localCellDescriptions.size(); ++element) {
    if ( localCellDescriptions[element].getSolverNumber()==receivedCellDescriptions[receivedElement].getSolverNumber() ) {
      localElement = element;
    }
    element++;
  }
  if ( localElement==NotFound ) { // We have already received data and allocated all memory in this case
    CellDescription& receivedCellDescription = receivedCellDescriptions[receivedElement];
    localCellDescriptions.push_back(receivedCellDescription);
    assertion1(receivedCellDescription.getType()==CellDescription::Type::Descendant,receivedCellDescription.toString());
    receivedCellDescriptions.erase(receivedCellDescriptions.begin()+receivedElement);
    return false;
  } else {
    CellDescription& receivedCellDescription = receivedCellDescriptions[receivedElement];
    if ( receivedCellDescriptions[receivedElement].getRefinementEvent()==CellDescription::RefinementEvent::Prolongating ) {
      CellDescription& localCellDescription = localCellDescriptions[localElement];

      logDebug( "progressMeshRefinementInMergeWithWorker(...)","merging prolongated solution");

      assertion( localCellDescription.getType()==CellDescription::Type::Cell ||
          localCellDescription.getType()==CellDescription::Type::Descendant);
      assertion(receivedCellDescription.getType()==CellDescription::Type::Cell);
      assertion(DataHeap::getInstance().isValidIndex(receivedCellDescription.getSolutionIndex()));
      assertion(DataHeap::getInstance().isValidIndex(receivedCellDescription.getPreviousSolutionIndex()));

      // we know we have received data in this case
      localCellDescription.setType(CellDescription::Type::Cell);
      localCellDescription.setRefinementEvent(CellDescription::RefinementEvent::Prolongating);
      localCellDescription.setPreviousRefinementStatus(Pending);
      localCellDescription.setCommunicationStatus(CellCommunicationStatus);
      localCellDescription.setFacewiseCommunicationStatus(0); // implicit conversion

      ensureNecessaryMemoryIsAllocated(localCellDescription); // copy indices
      localCellDescription.setSolution(receivedCellDescription.getSolution());
      localCellDescription.setPreviousSolution(receivedCellDescription.getPreviousSolution());
      receivedCellDescription.setSolutionIndex(-1);
      receivedCellDescription.setPreviousSolutionIndex(-1);
      receivedCellDescription.setSolution(nullptr);
      receivedCellDescription.setPreviousSolution(nullptr);

      // adjust solution
      localCellDescription.setRefinementEvent(CellDescription::RefinementEvent::None);
      return true;
    } else {
      return false;
    }
  }
}

void exahype::solvers::ADERDGSolver::progressMeshRefinementInPrepareSendToMaster(
    const int masterRank,
    const int cellDescriptionsIndex, const int element,
    const tarch::la::Vector<DIMENSIONS,double>& x,
    const int level) const {
  CellDescription& cellDescription = getCellDescription(cellDescriptionsIndex,element);

  // send out data
  if (
      cellDescription.getRefinementEvent()==CellDescription::RefinementEvent::ErasingRequested ||
      cellDescription.getRefinementEvent()==CellDescription::RefinementEvent::ChangeToVirtualCellRequested
  ) {
    sendDataToWorkerOrMasterDueToForkOrJoin(masterRank,cellDescriptionsIndex,element,
        peano::heap::MessageType::MasterWorkerCommunication,x,level); // assumes blocking/copy
  }

  // erase or change type of cell descriptions
  if (
      cellDescription.getRefinementEvent()==CellDescription::RefinementEvent::Erasing ||
      cellDescription.getRefinementEvent()==CellDescription::RefinementEvent::ErasingVirtualCell
  ) {
    cellDescription.setType(CellDescription::Type::Erased);
    ensureNoUnnecessaryMemoryIsAllocated(cellDescription);
    getCellDescriptions(cellDescriptionsIndex).erase(
        getCellDescriptions(cellDescriptionsIndex).begin()+element);
  } else if ( cellDescription.getRefinementEvent()==CellDescription::RefinementEvent::ChangeToVirtualCell ) {
    assertion(cellDescription.getType()==CellDescription::Type::Cell)
            cellDescription.setType(CellDescription::Type::Descendant);
    ensureNoUnnecessaryMemoryIsAllocated(cellDescription);
    ensureNecessaryMemoryIsAllocated(cellDescription);
  }
}

bool exahype::solvers::ADERDGSolver::progressMeshRefinementInMergeWithMaster(
    const int worker,
    const int localCellDescriptionsIndex,
    const int localElement,
    const int coarseGridCellDescriptionsIndex,
    const tarch::la::Vector<DIMENSIONS, double>& x,
    const int                                    level,
    const bool                                   stillInRefiningMode) {
  CellDescription& cellDescription = getCellDescription(localCellDescriptionsIndex,localElement);
  ensureFineGridCoarseGridConsistency(cellDescription,coarseGridCellDescriptionsIndex);
  #ifdef Asserts
  cellDescription.setCreation(CellDescription::Creation::ReceivedFromWorker);
  #endif

  const int coarseGridElement = tryGetElement(
      cellDescription.getParentIndex(),cellDescription.getSolverNumber());
  if ( // receive restricted data
      cellDescription.getRefinementEvent()==CellDescription::RefinementEvent::ErasingRequested ||
      cellDescription.getRefinementEvent()==CellDescription::RefinementEvent::ChangeToVirtualCellRequested
  ) {
    assertion1(coarseGridElement!=exahype::solvers::Solver::NotFound,cellDescription.toString());
    mergeWithWorkerOrMasterDataDueToForkOrJoin(worker,localCellDescriptionsIndex,localElement,
        peano::heap::MessageType::MasterWorkerCommunication,x,level); // assumes blocking/copy

    // use the received data
    CellDescription& coarseGridCellDescription =
        getCellDescription(cellDescription.getParentIndex(),coarseGridElement); // TODO(Dominic): Have helper function for that

    restrictVolumeDataIfErasingRequested(cellDescription,coarseGridCellDescription);
  }

  // work with the data
  if (
      cellDescription.getRefinementEvent()==CellDescription::RefinementEvent::Erasing ||
      cellDescription.getRefinementEvent()==CellDescription::RefinementEvent::ChangeToVirtualCell ||
      cellDescription.getRefinementEvent()==CellDescription::RefinementEvent::ErasingVirtualCell
  ) {
    CellDescription& coarseGridCellDescription =
        getCellDescription(cellDescription.getParentIndex(),coarseGridElement); // TODO(Dominic): Have helper function for that
    assertion2( coarseGridCellDescription.getRefinementEvent()==CellDescription::RefinementEvent::ErasingChildren ||
        coarseGridCellDescription.getRefinementEvent()==CellDescription::RefinementEvent::ChangeChildrenToVirtualChildren ||
        coarseGridCellDescription.getRefinementEvent()==CellDescription::RefinementEvent::ErasingVirtualChildren,
        cellDescription.toString(),coarseGridCellDescription.toString());

    eraseCellDescriptionIfNecessary(localCellDescriptionsIndex,localElement,coarseGridCellDescription);
  }

  // potentially veto
  if ( coarseGridElement != exahype::solvers::Solver::NotFound ) {
    CellDescription& coarseGridCellDescription = getCellDescription(
        cellDescription.getParentIndex(),coarseGridElement);
    updateCoarseGridAncestorRefinementStatus(cellDescription,coarseGridCellDescription);

    if ( 
      coarseGridCellDescription.getType()==CellDescription::Type::Ancestor && 
      cellDescription.getHasVirtualChildren() 
    ) {            // no lock required; serial context
       coarseGridCellDescription.setVetoErasingChildren(true);  // we should not overwrite a veto with false. Hence the if-clause
    }
  }

  progressCollectiveRefinementOperationsInLeaveCell(cellDescription,stillInRefiningMode);
  // ignore return value as responsibiliy is still on fine grid.

  // check if any cell description requires vertical communication
  bool solverRequiresVerticalCommunication = false;

  // block erasing request of coarse grid cell description if deployed cell
  // does not want to be erased
  decideOnRefinement(cellDescription,stillInRefiningMode);

  return solverRequiresVerticalCommunication;
}

///////////////////////////////////
// FORK OR JOIN
///////////////////////////////////

void exahype::solvers::ADERDGSolver::sendDataToWorkerOrMasterDueToForkOrJoin(
    const int                                     toRank,
    const int                                     cellDescriptionsIndex,
    const int                                     element,
    const peano::heap::MessageType&               messageType,
    const tarch::la::Vector<DIMENSIONS, double>&  x,
    const int                                     level) const {
  assertion1(Heap::getInstance().isValidIndex(cellDescriptionsIndex),cellDescriptionsIndex);
  assertion1(element>=0,element);
  assertion2(static_cast<unsigned int>(element)<Heap::getInstance().getData(cellDescriptionsIndex).size(),
             element,Heap::getInstance().getData(cellDescriptionsIndex).size());
  CellDescription& cellDescription = getCellDescription(cellDescriptionsIndex,element);
  
  #ifdef Asserts
  const tarch::la::Vector<DIMENSIONS,double> center = cellDescription.getOffset()+0.5*cellDescription.getSize();
  #endif
  assertion5(Vertex::equalUpToRelativeTolerance(x,center),x,center,level,cellDescription.getLevel(),tarch::parallel::Node::getInstance().getRank());
  assertion2(cellDescription.getLevel()==level,cellDescription.getLevel(),level);

  if ( cellDescription.getType()==CellDescription::Type::Cell ) {
    logDebug("sendDataToWorkerOrMasterDueToForkOrJoin(...)",""
            "solution of solver " << cellDescription.getSolverNumber() << " sent to rank "<<toRank<<
                 ", cell: "<< x << ", level: " << level);

    assertion2(DataHeap::getInstance().isValidIndex(cellDescription.getSolutionIndex()),
        cellDescriptionsIndex,cellDescription.toString());
    assertion2(DataHeap::getInstance().isValidIndex(cellDescription.getPreviousSolutionIndex()),
            cellDescriptionsIndex,cellDescription.toString());
    DataHeap::getInstance().sendData(
        static_cast<double*>(cellDescription.getSolution()),
        getDataPerCell(), toRank, x, level,messageType);
    DataHeap::getInstance().sendData(
        static_cast<double*>(cellDescription.getPreviousSolution()),
        getDataPerCell(), toRank, x, level,messageType);
  }
}

void exahype::solvers::ADERDGSolver::mergeWithWorkerOrMasterDataDueToForkOrJoin(
    const int                                     fromRank,
    const int                                     cellDescriptionsIndex,
    const int                                     element,
    const peano::heap::MessageType&               messageType,
    const tarch::la::Vector<DIMENSIONS, double>&  x,
    const int                                     level) const {
  CellDescription& cellDescription = getCellDescription(cellDescriptionsIndex,element);
  #ifdef Asserts
  const tarch::la::Vector<DIMENSIONS,double> center = cellDescription.getOffset()+0.5*cellDescription.getSize();
  #endif
  assertion5(Vertex::equalUpToRelativeTolerance(x,center),x,center,level,cellDescription.getLevel(),tarch::parallel::Node::getInstance().getRank());
  assertion2(cellDescription.getLevel()==level,cellDescription.getLevel(),level);

  // allocate memory
  if ( messageType==peano::heap::MessageType::ForkOrJoinCommunication ) {
    ensureNecessaryMemoryIsAllocated(cellDescription);
    ensureNoUnnecessaryMemoryIsAllocated(cellDescription);
  } else if ( cellDescription.getType()==CellDescription::Type::Cell ) {
    ensureNecessaryMemoryIsAllocated(cellDescription);
    ensureNoUnnecessaryMemoryIsAllocated(cellDescription);
  }

  // receive data
  if ( cellDescription.getType()==CellDescription::Type::Cell ) {
    logDebug("mergeWithRemoteDataDueToForkOrJoin(...)","[solution] receive from rank "<<fromRank<<
             ", cell: "<< x << ", level: " << level);

    getDataHeapEntries(cellDescription.getSolutionIndex()).clear();
    getDataHeapEntries(cellDescription.getPreviousSolutionIndex()).clear();
    DataHeap::getInstance().receiveData(cellDescription.getSolutionIndex(),
        fromRank,x,level,messageType);
    DataHeap::getInstance().receiveData(cellDescription.getPreviousSolutionIndex(),
        fromRank,x,level,messageType);
  }
}

///////////////////////////////////
// NEIGHBOUR
///////////////////////////////////
void
exahype::solvers::ADERDGSolver::appendNeighbourCommunicationMetadata(
    exahype::MetadataHeap::HeapEntries& metadata,
    const tarch::la::Vector<DIMENSIONS,int>& src,
    const tarch::la::Vector<DIMENSIONS,int>& dest,
    const int cellDescriptionsIndex,
    const int solverNumber) const {
  const int element = tryGetElement(cellDescriptionsIndex,solverNumber);

  if (element!=exahype::solvers::Solver::NotFound)  {
    CellDescription& cellDescription = getCellDescription(cellDescriptionsIndex,element);

    metadata.push_back(static_cast<int>(cellDescription.getType()));
    metadata.push_back(cellDescription.getAugmentationStatus()); // TODO(Dominic): Add to docu: Might be merged multiple times!
    metadata.push_back(cellDescription.getCommunicationStatus());
    metadata.push_back(cellDescription.getRefinementStatus());
  } else {
    for (int i = 0; i < exahype::NeighbourCommunicationMetadataPerSolver; ++i) {
      metadata.push_back(exahype::InvalidMetadataEntry); // implicit conversion
    }
  }
}

void exahype::solvers::ADERDGSolver::mergeWithNeighbourMetadata(
    const int                                 solverNumber,
    Solver::CellInfo&                         cellInfo,
    const MetadataHeap::HeapEntries&          neighbourMetadata,
    const tarch::la::Vector<DIMENSIONS, int>& src,
    const tarch::la::Vector<DIMENSIONS, int>& dest) const {
  assertion(tarch::la::countEqualEntries(src,dest)==DIMENSIONS-1); // only consider faces
  const int element = cellInfo.indexOfADERDGCellDescription(solverNumber);
  if ( element!=Solver::NotFound ) {
    Solver::BoundaryFaceInfo face(dest,src);
    CellDescription& cellDescription = cellInfo._ADERDGCellDescriptions[element];

    const int neighbourAugmentationStatus  = neighbourMetadata[exahype::NeighbourCommunicationMetadataAugmentationStatus  ];
    const int neighbourCommunicationStatus = neighbourMetadata[exahype::NeighbourCommunicationMetadataCommunicationStatus ];
    const int neighbourRefinementStatus    = neighbourMetadata[exahype::NeighbourCommunicationMetadataLimiterStatus       ];

    mergeWithAugmentationStatus (cellDescription,face._faceIndex,neighbourAugmentationStatus);
    mergeWithCommunicationStatus(cellDescription,face._faceIndex,neighbourCommunicationStatus);
    mergeWithRefinementStatus   (cellDescription,face._faceIndex,neighbourRefinementStatus);

    cellDescription.setNeighbourMergePerformed(face._faceIndex,true);
  }
}

void exahype::solvers::ADERDGSolver::sendDataToNeighbour(
    const int                                     toRank,
    const int                                     solverNumber,
    Solver::CellInfo&                             cellInfo,
    const tarch::la::Vector<DIMENSIONS, int>&     src,
    const tarch::la::Vector<DIMENSIONS, int>&     dest,
    const tarch::la::Vector<DIMENSIONS, double>&  x,
    const int                                     level) {
  const int element = cellInfo.indexOfADERDGCellDescription(solverNumber);
  if ( element != Solver::NotFound ) {
    CellDescription& cellDescription = cellInfo._ADERDGCellDescriptions[element];
    Solver::BoundaryFaceInfo face(src,dest);

    if ( communicateWithNeighbour(cellDescription,face._faceIndex) ) {
      assertion(DataHeap::getInstance().isValidIndex(cellDescription.getExtrapolatedPredictorIndex()));
      assertion(DataHeap::getInstance().isValidIndex(cellDescription.getFluctuationIndex()));

      const int dofsPerFace = getBndFluxSize();
      const int dataPerFace = getBndFaceSize();

      const double* lQhbnd = static_cast<double*>(cellDescription.getExtrapolatedPredictor()) + dataPerFace * face._faceIndex;
      const double* lFhbnd = static_cast<double*>(cellDescription.getFluctuation())           + dofsPerFace * face._faceIndex;

      waitUntilCompletedLastStep<CellDescription>(cellDescription,true,true);

      // Send order: lQhbnd,lFhbnd,observablesMin,observablesMax
      // Receive order: observablesMax,observablesMin,lFhbnd,lQhbnd
      DataHeap::getInstance().sendData(
          lQhbnd, dataPerFace, toRank, x, level,
          peano::heap::MessageType::NeighbourCommunication);
      DataHeap::getInstance().sendData(
          lFhbnd, dofsPerFace, toRank, x, level,
          peano::heap::MessageType::NeighbourCommunication);
      // TODO(Dominic): If anarchic time stepping send the time step over too.
    }
  }
}

// TODO(Dominic): Add to docu: We only perform a Riemann solve if a Cell is involved.
void exahype::solvers::ADERDGSolver::mergeWithNeighbourData(
    const int                                    fromRank,
    const int                                    solverNumber,
    Solver::CellInfo&                            cellInfo,
    const tarch::la::Vector<DIMENSIONS, int>&    src,
    const tarch::la::Vector<DIMENSIONS, int>&    dest,
    const tarch::la::Vector<DIMENSIONS, double>& x,
    const int                                    level) {
  const int element = cellInfo.indexOfADERDGCellDescription(solverNumber);
  if ( element != NotFound ) {
    Solver::BoundaryFaceInfo face(dest,src);
    CellDescription& cellDescription = cellInfo._ADERDGCellDescriptions[element];

    if( communicateWithNeighbour(cellDescription,face._faceIndex) ) {
      // Send order: lQhbnd,lFhbnd
      // Receive order: lFhbnd,lQhbnd
      // TODO(Dominic): If anarchic time stepping, receive the time step too.
       const int dofsPerFace = getBndFluxSize();
       const int dataPerFace = getBndFaceSize();
       DataHeap::getInstance().receiveData(
           const_cast<double*>(_receivedFluctuations.data()),dofsPerFace, // TODO const-correct peano
           fromRank, x, level,peano::heap::MessageType::NeighbourCommunication);
       DataHeap::getInstance().receiveData(                              // TODO const-correct peano
           const_cast<double*>(_receivedExtrapolatedPredictor.data()),dataPerFace,
           fromRank, x, level, peano::heap::MessageType::NeighbourCommunication);

       solveRiemannProblemAtInterface(
           cellDescription, face,
           _receivedExtrapolatedPredictor.data(),
           _receivedFluctuations.data(),
           fromRank);
    }
  }
}

void exahype::solvers::ADERDGSolver::solveRiemannProblemAtInterface(
    CellDescription& cellDescription,
    Solver::BoundaryFaceInfo& face,
    const double* const lQhbnd,
    const double* const lFhbnd,
    const int fromRank) {
  logDebug("solveRiemannProblemAtInterface(...)",
      "cell-description=" << cellDescription.toString());

  assertion(DataHeap::getInstance().isValidIndex(cellDescription.getExtrapolatedPredictorIndex()));
  assertion(DataHeap::getInstance().isValidIndex(cellDescription.getFluctuationIndex()));

  const int dataPerFace = getBndFaceSize();
  const int dofsPerFace = getBndFluxSize();
  if ( face._orientation==0 ) {
    const double* const QL = lQhbnd;
    double* FL             = const_cast<double*>(lFhbnd); // TODO const-correct kernels
    const double* const QR = static_cast<double*>( cellDescription.getExtrapolatedPredictor()) + dataPerFace * face._faceIndex;
    double* FR             = static_cast<double*>( cellDescription.getFluctuation())           + dofsPerFace * face._faceIndex;
    // TODO const-correct kernels

    #ifdef Asserts
    std::string inputDataL = riemannDataToString(QL,FL,"L");
    std::string inputDataR = riemannDataToString(QR,FR,"R");
    #endif

    riemannSolver(
        FL, FR, QL, QR,
<<<<<<< HEAD
        cellDescription.getCorrectorTimeStamp(), cellDescription.getCorrectorTimeStepSize(),
	cellDescription.getSize(), face._direction, false, face._faceIndex);
=======
        cellDescription.getTimeStamp(),
        cellDescription.getTimeStepSize(),face._direction,false,face._faceIndex);
    
>>>>>>> a6412eac
    #ifdef Asserts
    if ( _checkForNaNs ) {
      for (int ii = 0; ii<dofsPerFace; ii++) {
        assertion8(std::isfinite(FL[ii]), cellDescription.toString(),
            face._faceIndex, ii, QR[ii], QL[ii], FR[ii], FL[ii],fromRank);
        assertion8(std::isfinite(FR[ii]), cellDescription.toString(),
            face._faceIndex, ii, QR[ii], QL[ii], FR[ii], FL[ii],fromRank);
      }
    }
    #endif
  } else {
    const double* const QR = lQhbnd;
    const double* const QL = static_cast<double*>(cellDescription.getExtrapolatedPredictor()) + dataPerFace * face._faceIndex;
    double* FR = const_cast<double*>(lFhbnd); // TODO const-correct kernels
    double* FL = static_cast<double*>(cellDescription.getFluctuation()) + dofsPerFace * face._faceIndex; // TODO const-correct kernels

    #ifdef Asserts
    std::string inputDataL = riemannDataToString(QL,FL,"L");
    std::string inputDataR = riemannDataToString(QR,FR,"R");
    #endif

    std::tuple<double,double> timeStepData = getRiemannSolverTimeStepData(cellDescription,cellDescription);
    riemannSolver(
        FL, FR, QL, QR,
        std::get<0>(timeStepData),
        std::get<1>(timeStepData),
	pLeft.getSize(),
        face._direction,false,face._faceIndex);
    
    #ifdef Asserts
    if ( _checkForNaNs ) {
      for (int ii = 0; ii<dofsPerFace; ii++) {
        assertion10(std::isfinite(FL[ii]), cellDescription.toString(),
            face._faceIndex, ii, QR[ii], QL[ii], FR[ii], FL[ii],fromRank,inputDataL,inputDataR);
        assertion10(std::isfinite(FR[ii]), cellDescription.toString(),
            face._faceIndex, ii, QR[ii], QL[ii], FR[ii], FL[ii],fromRank,inputDataL,inputDataR);
      }
    }
    #endif
  }
}

void exahype::solvers::ADERDGSolver::dropNeighbourData(
    const int                                    fromRank,
    const int                                    solverNumber,
    Solver::CellInfo&                            cellInfo,
    const tarch::la::Vector<DIMENSIONS, int>&    src,
    const tarch::la::Vector<DIMENSIONS, int>&    dest,
    const tarch::la::Vector<DIMENSIONS, double>& x,
    const int                                    level) const {
  const int element = cellInfo.indexOfADERDGCellDescription(solverNumber);
  if ( element != NotFound ) {
    Solver::BoundaryFaceInfo face(dest,src);
    CellDescription& cellDescription = cellInfo._ADERDGCellDescriptions[element];

    if( communicateWithNeighbour(cellDescription,face._faceIndex) ) {
      for(int receives=0; receives<DataMessagesPerNeighbourCommunication; ++receives)
        DataHeap::getInstance().receiveData(
            fromRank, x, level,
            peano::heap::MessageType::NeighbourCommunication);
    }
  }
}

///////////////////////////////////
// WORKER->MASTER
///////////////////////////////////
<<<<<<< HEAD
exahype::DataHeap::HeapEntries
exahype::solvers::ADERDGSolver::compileMessageForMaster(const int capacity) const {
  DataHeap::HeapEntries messageForMaster(0,std::max(3+_numberOfGlobalObservables,capacity));
  messageForMaster.push_back(_minPredictorTimeStepSize);
  messageForMaster.push_back(_maxLevel);
  messageForMaster.push_back(convertToDouble(getMeshUpdateEvent()));
  assertion2(_globalObservables.size() == _numberOfGlobalObservables,
          _globalObservables.size(),
          _numberOfGlobalObservables);

  for (const auto observable : _globalObservables) {
    messageForMaster.push_back(observable);
  }

  return messageForMaster;
}

/*
 * At the time of sending data to the master,
 * we have already performed a time step update locally
 * on the rank. We thus need to communicate the
 * current min predictor time step size to the master.
 * The next min predictor time step size is
 * already reset locally to the maximum double value.
 *
 * However on the master's side, we need to
 * merge the received time step size with
 * the next min predictor time step size since
 * the master has not yet performed a time step update
 * (i.e. called TimeStepSizeComputation::endIteration()).
 */
=======
>>>>>>> a6412eac
void exahype::solvers::ADERDGSolver::sendDataToMaster(
    const int                                    masterRank,
    const tarch::la::Vector<DIMENSIONS, double>& x,
    const int                                    level) const {
  DataHeap::HeapEntries messageForMaster = compileMessageForMaster();

<<<<<<< HEAD
  assertion1(messageForMaster.size()==3+_numberOfGlobalObservables,messageForMaster.size());
  assertion1(std::isfinite(messageForMaster[0]),messageForMaster[0]);
  if (_timeStepping==TimeStepping::Global) {
    assertionNumericalEquals1(_minNextTimeStepSize,std::numeric_limits<double>::max(),
                                tarch::parallel::Node::getInstance().getRank());
  }

  if (tarch::parallel::Node::getInstance().getRank()!=
      tarch::parallel::Node::getInstance().getGlobalMasterRank()) {
    logDebug("sendDataToMaster(...)","Sending time step data: " <<
             "data[0]=" << messageForMaster[0] <<
             ",data[1]=" << messageForMaster[1] <<
             ",data[2]=" << messageForMaster[2] <<
             " to rank " << masterRank <<
             ", message size="<<messageForMaster.size()
=======
  if ( !tarch::parallel::Node::getInstance().isGlobalMaster() ) {
    logDebug("sendDataToMaster(...)","Sending data to master: " <<
        "data[0]=" << messageForMaster[0] << "," <<
        "data[1]=" << messageForMaster[1] << "," <<
        "to rank " << masterRank <<
        ", message size="<<messageForMaster.size()
>>>>>>> a6412eac
    );
  }

  // MPI_Send(
  //   messageForMaster.data(), messageForMaster.size(),
  //   MPI_DOUBLE,
  //   masterRank,
  //   MasterWorkerCommunicationTag,
  //   tarch::parallel::Node::getInstance().getCommunicator());

  DataHeap::getInstance().sendData(
      messageForMaster.data(), messageForMaster.size(),
      masterRank,x,level,peano::heap::MessageType::MasterWorkerCommunication);
}

exahype::DataHeap::HeapEntries
exahype::solvers::ADERDGSolver::compileMessageForMaster(const int capacity) const {
  DataHeap::HeapEntries message;
  message.reserve(std::max(2,capacity));

  message.push_back(_admissibleTimeStepSize);
  message.push_back(convertToDouble(_meshUpdateEvent));

<<<<<<< HEAD
  auto observablesFromWorker = std::vector<double>(_numberOfGlobalObservables);
  for (int i = 0; i < _numberOfGlobalObservables; ++i) {
    observablesFromWorker[i] = message[index++];
  }

  reduceGlobalObservables(_nextGlobalObservables, observablesFromWorker);

  if (tarch::parallel::Node::getInstance().getRank()==
      tarch::parallel::Node::getInstance().getGlobalMasterRank()) {
    logDebug("mergeWithWorkerData(...)","[post] Receiving time step data: " <<
        "data[0]=" << message[0] <<
        ",data[1]=" << message[1] <<
        ",data[2]=" << message[2] );
    logDebug("mergeWithWorkerData(...)","[post] Updated time step fields: " <<
        ",_minNextPredictorTimeStepSize=" << _minNextTimeStepSize <<
        ",_nextMeshUpdateEvent=" << Solver::toString(_nextMeshUpdateEvent) <<
        ",_nextMaxLevel=" << _nextMaxLevel);
  }
=======
  assertion1(message.size()==2,message.size());
  assertion1(std::isfinite(message[0]),message[0]);
  return message;
>>>>>>> a6412eac
}

/**
 * At the time of the merging,
 * the workers and the master have already performed
 * at local update of the next predictor time step size
 * and of the predictor time stamp.
 * We thus need to minimise over both quantities.
 */
void exahype::solvers::ADERDGSolver::mergeWithWorkerData(
    const int                                    workerRank,
    const tarch::la::Vector<DIMENSIONS, double>& x,
    const int                                    level) {
<<<<<<< HEAD
  const auto messageSize = 3 + _numberOfGlobalObservables;
  DataHeap::HeapEntries messageFromWorker(messageSize);
=======
  DataHeap::HeapEntries messageFromWorker(2);
>>>>>>> a6412eac

  //  MPI_Recv(
  //    messageFromWorker.data(), messageFromWorker.size(),
  //    MPI_DOUBLE,
  //    workerRank,
  //    MasterWorkerCommunicationTag,
  //    tarch::parallel::Node::getInstance().getCommunicator(),
  //    MPI_STATUS_IGNORE);

  DataHeap::getInstance().receiveData(
<<<<<<< HEAD
      messageFromWorker.data(),messageFromWorker.size(),workerRank, x, level,
      peano::heap::MessageType::MasterWorkerCommunication);

  assertion1(messageFromWorker.size()==messageSize,messageFromWorker.size());
=======
      messageFromWorker.data(), messageFromWorker.size(),
      workerRank,x,level,peano::heap::MessageType::MasterWorkerCommunication);

  if ( tarch::parallel::Node::getInstance().isGlobalMaster() ) {
    logDebug("mergeWithWorkerData(...)","Receive data from worker rank: " <<
             "data[0]=" << messageFromWorker[0] << "," <<
             "data[1]=" << messageFromWorker[1] << "," <<
             "from worker " << workerRank << "," <<
             "message size="<<messageFromWorker.size());
   }

  assertion1(messageFromWorker.size()==2,messageFromWorker.size());
>>>>>>> a6412eac
  mergeWithWorkerData(messageFromWorker);

  if ( tarch::parallel::Node::getInstance().isGlobalMaster() ) {
    logDebug("mergeWithWorkerData(...)","Updated fields: " <<
             "_admissibleTimeStepSize=" << _admissibleTimeStepSize << "," <<
             "_meshUpdateEvent="        << Solver::toString(_meshUpdateEvent) );
  }
}

void exahype::solvers::ADERDGSolver::mergeWithWorkerData(const DataHeap::HeapEntries& message) {
  int index=0; // post update
  _admissibleTimeStepSize = std::min( _admissibleTimeStepSize, message[index++] );
  _meshUpdateEvent       = mergeMeshUpdateEvents(_meshUpdateEvent,convertToMeshUpdateEvent(message[index++]));
}

///////////////////////////////////
// MASTER->WORKER
///////////////////////////////////
exahype::DataHeap::HeapEntries
exahype::solvers::ADERDGSolver::compileMessageForWorker(const int capacity) const {
<<<<<<< HEAD
  const auto messageSize = 7 + _numberOfGlobalObservables;
  DataHeap::HeapEntries messageForWorker(0,std::max(messageSize,capacity));
  messageForWorker.push_back(_minCorrectorTimeStamp);
  messageForWorker.push_back(_minCorrectorTimeStepSize);
  messageForWorker.push_back(_minPredictorTimeStamp);
  messageForWorker.push_back(_minPredictorTimeStepSize);

  messageForWorker.push_back(_maxLevel);

  messageForWorker.push_back(convertToDouble( getMeshUpdateEvent() ));

  messageForWorker.push_back(_stabilityConditionWasViolated ? 1.0 : -1.0);
  assertion2(_globalObservables.size() == _numberOfGlobalObservables,
          _globalObservables.size(),
          _numberOfGlobalObservables);

  for (const auto observable : _globalObservables) {
    messageForWorker.push_back(observable);
  }

  assertion1(messageForWorker.size()==messageSize,messageForWorker.size());
  assertion1(std::isfinite(messageForWorker[0]),messageForWorker[0]);
  assertion1(std::isfinite(messageForWorker[1]),messageForWorker[1]);
  assertion1(std::isfinite(messageForWorker[2]),messageForWorker[2]);
  assertion1(std::isfinite(messageForWorker[3]),messageForWorker[3]);

  if (_timeStepping==TimeStepping::Global) {
    assertionEquals1(_minNextTimeStepSize,std::numeric_limits<double>::max(),
                     tarch::parallel::Node::getInstance().getRank());
  }

  return messageForWorker;
=======
  DataHeap::HeapEntries message;
  message.reserve(std::max(5,capacity));

  message.push_back(_minTimeStamp);
  message.push_back(_minTimeStepSize);
  message.push_back(_estimatedTimeStepSize);
  message.push_back(convertToDouble(_meshUpdateEvent));
  message.push_back(_stabilityConditionWasViolated ? 1.0 : -1.0);

  assertion1(message.size()==5,message.size());
  return message;
>>>>>>> a6412eac
}

void exahype::solvers::ADERDGSolver::sendDataToWorker(
    const int                                    workerRank,
    const tarch::la::Vector<DIMENSIONS, double>& x,
    const int                                    level) const {
  DataHeap::HeapEntries messageForWorker = compileMessageForWorker();

  if ( tarch::parallel::Node::getInstance().isGlobalMaster() ) {
    logDebug(
        "sendDataToWorker(...)","Broadcasting time step data: " <<
        "data[0]=" << messageForWorker[0] << "," <<
        "data[1]=" << messageForWorker[1] << "," <<
        "data[2]=" << messageForWorker[2] << "," <<
        "data[3]=" << messageForWorker[3] << "," <<
        "data[4]=" << messageForWorker[4]);
  }
  
  // MPI_Send(
  //   messageForWorker.data(), messageForWorker.size(),
  //   MPI_DOUBLE,
  //   workerRank,
  //   MasterWorkerCommunicationTag,
  //   tarch::parallel::Node::getInstance().getCommunicator());

  DataHeap::getInstance().sendData(
      messageForWorker.data(), messageForWorker.size(),
      workerRank,x,level,peano::heap::MessageType::MasterWorkerCommunication);
}

void exahype::solvers::ADERDGSolver::mergeWithMasterData(const DataHeap::HeapEntries& message) {
  int index=0;
  _minTimeStamp                  = message[index++];
  _minTimeStepSize               = message[index++];
  _estimatedTimeStepSize         = message[index++];
  _meshUpdateEvent               = convertToMeshUpdateEvent(message[index++]);
  _stabilityConditionWasViolated = (message[index++] > 0.0) ? true : false;

<<<<<<< HEAD
  logDebug("mergeWithMasterData(...)",
      "_meshUpdateEvent="<<Solver::toString(getMeshUpdateEvent()));
  logDebug("mergeWithMasterData(...)",
      "_stabilityConditionWasViolated="<< _stabilityConditionWasViolated);

  for (int i = 0; i < _numberOfGlobalObservables; ++i) {
    _globalObservables[i] = message[index++];
  }
=======
  logDebug("mergeWithMasterData(...)","_meshUpdateEvent="<<Solver::toString(getMeshUpdateEvent()));
  logDebug("mergeWithMasterData(...)","_stabilityConditionWasViolated="<< _stabilityConditionWasViolated);
>>>>>>> a6412eac
}

void exahype::solvers::ADERDGSolver::mergeWithMasterData(
    const int                                    masterRank,
    const tarch::la::Vector<DIMENSIONS, double>& x,
    const int                                    level) {
<<<<<<< HEAD
  const auto messageSize = 7 + _numberOfGlobalObservables;
  DataHeap::HeapEntries messageFromMaster(messageSize);
=======
  DataHeap::HeapEntries messageFromMaster(5);
  
  // MPI_Recv(
  //     messageFromMaster.data(), messageFromMaster.size(),
  //     MPI_DOUBLE,
  //     masterRank,
  //     MasterWorkerCommunicationTag,
  //     tarch::parallel::Node::getInstance().getCommunicator(),MPI_STATUS_IGNORE);

>>>>>>> a6412eac
  DataHeap::getInstance().receiveData(
      messageFromMaster.data(), messageFromMaster.size(),
      masterRank,x,level,peano::heap::MessageType::MasterWorkerCommunication);

<<<<<<< HEAD
  assertion1(messageFromMaster.size()==messageSize,messageFromMaster.size());
=======
  assertion1(messageFromMaster.size()==5,messageFromMaster.size());
>>>>>>> a6412eac
  mergeWithMasterData(messageFromMaster);

  if ( !tarch::parallel::Node::getInstance().isGlobalMaster() ) {
    logDebug(
        "mergeWithMasterData(...)","Received message from master: " <<
        "data[0]=" << messageFromMaster[0] << "," <<
        "data[1]=" << messageFromMaster[1] << "," <<
        "data[2]=" << messageFromMaster[2] << "," <<
        "data[3]=" << messageFromMaster[3] << "," <<
        "data[4]=" << messageFromMaster[4]);
  }
}
#endif

std::string exahype::solvers::ADERDGSolver::toString() const {
  std::ostringstream stringstr;
  toString(stringstr);
  return stringstr.str();
}

void exahype::solvers::ADERDGSolver::toString (std::ostream& out) const {
  out << "(";
  out << "_identifier:"                   << _identifier;
  out << "_type:"                         << Solver::toString(_type) << ",";
  out << "_numberOfVariables:"            << _numberOfVariables << ",";
  out << "_numberOfParameters:"           << _numberOfParameters << ",";
  out << "_nodesPerCoordinateAxis:"       << _nodesPerCoordinateAxis << ",";
  out << "_maximumMeshSize:"              << _maximumMeshSize << ",";
  out << "_timeStepping:"                 << Solver::toString(_timeStepping) << ",";
  out << "_unknownsPerFace:"              << getUnknownsPerFace() << ",";
  out << "_unknownsPerCellBoundary:"      << getUnknownsPerCellBoundary() << ",";
  out << "_unknownsPerCell:"              << getUnknownsPerCell() << ",";
  out << "_fluxUnknownsPerCell:"          << getFluxUnknownsPerCell() << ",";
  out << "_spaceTimeUnknownsPerCell:"     << getSpaceTimeUnknownsPerCell() << ",";
  out << "_spaceTimeFluxUnknownsPerCell:" << getSpaceTimeFluxUnknownsPerCell() << ",";
  out << "_previousMinTimeStamp:"         << _previousMinTimeStamp << ",";
  out << "_previousMinTimeStepSize:"      << _previousMinTimeStepSize << ",";
  out << "_minTimeStamp:"                 << _minTimeStamp << ",";
  out << "_minTimeStepSize:"              << _minTimeStepSize << ",";
  out << "_estimatedTimeStepSize:"        << _estimatedTimeStepSize << ",";
  out <<  ")";
}

exahype::solvers::ADERDGSolver::CompressionJob::CompressionJob(
  const ADERDGSolver& solver,
  CellDescription&    cellDescription,
  const bool          isSkeletonJob):
  tarch::multicore::jobs::Job(Solver::getTaskType(isSkeletonJob),0),
  _solver(solver),
  _cellDescription(cellDescription),
  _isSkeletonJob(isSkeletonJob) {
  if (_isSkeletonJob) {
    NumberOfSkeletonJobs.fetch_add(1);
  } else {
    NumberOfEnclaveJobs.fetch_add(1);
  }
}


bool exahype::solvers::ADERDGSolver::CompressionJob::run() {
  _solver.determineUnknownAverages(_cellDescription);
  _solver.computeHierarchicalTransform(_cellDescription,-1.0);
  _solver.putUnknownsIntoByteStream(_cellDescription);

  if (_isSkeletonJob) {
    NumberOfSkeletonJobs.fetch_sub(1);
    assertion( NumberOfSkeletonJobs.load()>=0 );
  } else {
    NumberOfEnclaveJobs.fetch_sub(1);
    assertion( NumberOfEnclaveJobs.load()>=0 );
  }
  return false;
}


void exahype::solvers::ADERDGSolver::compress( CellDescription& cellDescription, const bool isSkeletonCell ) const {
  assertion1( cellDescription.getCompressionState() ==  CellDescription::Uncompressed, cellDescription.toString() );
  if (CompressionAccuracy>0.0) {
    if ( SpawnCompressionAsBackgroundJob ) {
      cellDescription.setCompressionState(CellDescription::CurrentlyProcessed);
      CompressionJob compressionJob( *this, cellDescription, isSkeletonCell );
      assertionMsg( false, "this call is invalid" );
/*
      if ( isSkeletonCell ) {
        peano::datatraversal::TaskSet spawnedSet( compressionJob, peano::datatraversal::TaskSet::TaskType::IsTaskAndRunAsSoonAsPossible  );
      } else {
        peano::datatraversal::TaskSet spawnedSet( compressionJob, peano::datatraversal::TaskSet::TaskType::Background  );
      }
*/
    }
    else {
      determineUnknownAverages(cellDescription);
      computeHierarchicalTransform(cellDescription,-1.0);
      putUnknownsIntoByteStream(cellDescription);
      cellDescription.setCompressionState(CellDescription::Compressed);
    }
  }
}


void exahype::solvers::ADERDGSolver::uncompress(CellDescription& cellDescription) const {
  #ifdef SharedMemoryParallelisation
  bool madeDecision = CompressionAccuracy<=0.0;
  bool uncompress   = false;

  while (!madeDecision) {
    peano::datatraversal::TaskSet::finishToProcessBackgroundJobs();

    tarch::multicore::Lock lock(exahype::ReductionSemaphore);
    madeDecision = cellDescription.getCompressionState() != CellDescription::CurrentlyProcessed;
    uncompress   = cellDescription.getCompressionState() == CellDescription::Compressed;
    if (uncompress) {
      cellDescription.setCompressionState( CellDescription::CurrentlyProcessed );
    }
    lock.free();
  }
  #else
  bool uncompress = CompressionAccuracy>0.0
      && cellDescription.getCompressionState() == CellDescription::Compressed;
  #endif

  if (uncompress) {
    pullUnknownsFromByteStream(cellDescription);
    computeHierarchicalTransform(cellDescription,1.0);

    tarch::multicore::Lock lock(exahype::ReductionSemaphore);
      cellDescription.setCompressionState(CellDescription::Uncompressed);
    lock.free();
  }
}


void exahype::solvers::ADERDGSolver::determineUnknownAverages(
  CellDescription& cellDescription) const {
  assertion1( DataHeap::getInstance().isValidIndex(cellDescription.getSolutionIndex()), cellDescription.toString() );
  assertion1( DataHeap::getInstance().isValidIndex(cellDescription.getPreviousSolutionIndex()), cellDescription.toString() );
  assertion1( DataHeap::getInstance().isValidIndex(cellDescription.getUpdateIndex()), cellDescription.toString() );
  assertion1( DataHeap::getInstance().isValidIndex(cellDescription.getExtrapolatedPredictorIndex()), cellDescription.toString() );
  assertion1( DataHeap::getInstance().isValidIndex(cellDescription.getFluctuationIndex()), cellDescription.toString() );

  assertion1( DataHeap::getInstance().isValidIndex(cellDescription.getSolutionAveragesIndex()), cellDescription.toString() );
  assertion1( DataHeap::getInstance().isValidIndex(cellDescription.getPreviousSolutionAveragesIndex()), cellDescription.toString() );
  assertion1( DataHeap::getInstance().isValidIndex(cellDescription.getUpdateAveragesIndex()), cellDescription.toString() );
  assertion1( DataHeap::getInstance().isValidIndex(cellDescription.getExtrapolatedPredictorAveragesIndex()), cellDescription.toString() );
  assertion1( DataHeap::getInstance().isValidIndex(cellDescription.getFluctuationAveragesIndex()), cellDescription.toString() );

  const int dataPerNode  = getNumberOfParameters()+getNumberOfVariables();
  const int nodesPerCell = getDataPerCell()/ dataPerNode;
  const int nodesPerFace = getDataPerFace() / dataPerNode;

  double* solutionAverages              = static_cast<double*>(cellDescription.getSolutionAverages());
  double* previousSolutionAverage       = static_cast<double*>(cellDescription.getPreviousSolutionAverages());
  double* updateAverages                = static_cast<double*>(cellDescription.getUpdateAverages());
  double* extrapolatedPredictorAverages = static_cast<double*>(cellDescription.getExtrapolatedPredictorAverages());
  double* fluctuationAverages           = static_cast<double*>(cellDescription.getFluctuationAverages());

  double* solution              = static_cast<double*>(cellDescription.getSolution());
  double* previousSolution      = static_cast<double*>(cellDescription.getPreviousSolution());
  double* update                = static_cast<double*>(cellDescription.getUpdate());
  double* extrapolatedPredictor = static_cast<double*>(cellDescription.getExtrapolatedPredictor());
  double* fluctuation           = static_cast<double*>(cellDescription.getFluctuation());

  // patch data
  kernels::idx2 idx_cellData    (nodesPerCell,dataPerNode);
  kernels::idx2 idx_cellUnknowns(nodesPerCell,getNumberOfVariables());
  for (int i=0; i<nodesPerCell; i++) {
    for (int variableNumber=0; variableNumber<dataPerNode; variableNumber++) { // variables+parameters
      solutionAverages[variableNumber]        += solution        [idx_cellData(i,variableNumber)];
      previousSolutionAverage[variableNumber] += previousSolution[idx_cellData(i,variableNumber)];
    }
    for (int variableNumber=0; variableNumber<getNumberOfVariables(); variableNumber++) { // variables
      updateAverages[variableNumber]          += update[idx_cellUnknowns(i,variableNumber)];
    }
  }
  for (int variableNumber=0; variableNumber<dataPerNode; variableNumber++) { // variables+parameters
    solutionAverages[variableNumber]        = solutionAverages[variableNumber]        / (double) nodesPerCell;
    previousSolutionAverage[variableNumber] = previousSolutionAverage[variableNumber] / (double) nodesPerCell;
  }
  for (int variableNumber=0; variableNumber<getNumberOfVariables(); variableNumber++) { // variables
    updateAverages[variableNumber]          = updateAverages[variableNumber]          / (double) nodesPerCell;
  }

  // face data
  kernels::idx2 idx_faceDataAvg    (DIMENSIONS_TIMES_TWO,dataPerNode);
  kernels::idx2 idx_faceUnknownsAvg(DIMENSIONS_TIMES_TWO,getNumberOfVariables());
  kernels::idx3 idx_faceData       (DIMENSIONS_TIMES_TWO,nodesPerFace,dataPerNode);
  kernels::idx3 idx_faceUnknowns   (DIMENSIONS_TIMES_TWO,nodesPerFace,getNumberOfVariables());
  for (int face=0; face<2*DIMENSIONS; face++) {
    for (int i=0; i<nodesPerFace; i++) {
      for (int variableNumber=0; variableNumber<dataPerNode; variableNumber++) { // variables+parameters
        extrapolatedPredictorAverages[idx_faceDataAvg(face,variableNumber)] +=
            extrapolatedPredictor[idx_faceData(face,i,variableNumber)];
      }
      for (int variableNumber=0; variableNumber<getNumberOfVariables(); variableNumber++) { // variables
        fluctuationAverages[idx_faceUnknownsAvg(face,variableNumber)] +=
            fluctuation[idx_faceUnknowns(face,i,variableNumber)];
      }
    }
    for (int variableNumber=0; variableNumber<dataPerNode; variableNumber++) { // variables+parameters
      extrapolatedPredictorAverages[idx_faceDataAvg(face,variableNumber)] =
          extrapolatedPredictorAverages[idx_faceDataAvg(face,variableNumber)] / (double) nodesPerFace;
    }
    for (int variableNumber=0; variableNumber<getNumberOfVariables(); variableNumber++) { // variables
      fluctuationAverages[idx_faceUnknownsAvg(face,variableNumber)] =
          fluctuationAverages[idx_faceUnknownsAvg(face,variableNumber)]       / (double) nodesPerFace;
    }
  }
}


void exahype::solvers::ADERDGSolver::computeHierarchicalTransform(
    CellDescription& cellDescription, double sign) const {
  const int dataPerNode  = getNumberOfParameters()+getNumberOfVariables();
  const int nodesPerCell = getDataPerCell()/ dataPerNode;
  const int nodesPerFace = getDataPerFace() / dataPerNode;

  double* solutionAverages              = static_cast<double*>(cellDescription.getSolutionAverages());
  double* previousSolutionAverage       = static_cast<double*>(cellDescription.getPreviousSolutionAverages());
  double* updateAverages                = static_cast<double*>(cellDescription.getUpdateAverages());
  double* extrapolatedPredictorAverages = static_cast<double*>(cellDescription.getExtrapolatedPredictorAverages());
  double* fluctuationAverages           = static_cast<double*>(cellDescription.getFluctuationAverages());

  double* solution              = static_cast<double*>(cellDescription.getSolution());
  double* previousSolution      = static_cast<double*>(cellDescription.getPreviousSolution());
  double* update                = static_cast<double*>(cellDescription.getUpdate());
  double* extrapolatedPredictor = static_cast<double*>(cellDescription.getExtrapolatedPredictor());
  double* fluctuation           = static_cast<double*>(cellDescription.getFluctuation());

  // patch data
  kernels::idx2 idx_cellData    (nodesPerCell,dataPerNode);
  kernels::idx2 idx_cellUnknowns(nodesPerCell,getNumberOfVariables());
  for (int i=0; i<nodesPerCell; i++) {
    for (int variableNumber=0; variableNumber<dataPerNode; variableNumber++) { // variables+parameters
      solution        [idx_cellData(i,variableNumber)] += sign * solutionAverages[variableNumber];
      previousSolution[idx_cellData(i,variableNumber)] += sign * previousSolutionAverage[variableNumber];
    }
    for (int variableNumber=0; variableNumber<getNumberOfVariables(); variableNumber++) { // variables
      update[idx_cellUnknowns(i,variableNumber)] += sign * updateAverages[variableNumber];
    }
  }

  // face data
  kernels::idx2 idx_faceDataAvg    (DIMENSIONS_TIMES_TWO,dataPerNode);
  kernels::idx2 idx_faceUnknownsAvg(DIMENSIONS_TIMES_TWO,getNumberOfVariables());
  kernels::idx3 idx_faceData       (DIMENSIONS_TIMES_TWO,nodesPerFace,dataPerNode);
  kernels::idx3 idx_faceUnknowns   (DIMENSIONS_TIMES_TWO,nodesPerFace,getNumberOfVariables());
  for (int face=0; face<DIMENSIONS_TIMES_TWO; face++) {
    for (int i=0; i<nodesPerFace; i++) {
      for (int variableNumber=0; variableNumber<dataPerNode; variableNumber++) {  // variables+parameters
        extrapolatedPredictor[idx_faceData(face,i,variableNumber)] +=
            sign * extrapolatedPredictorAverages[idx_faceDataAvg(face,variableNumber)];
      }
      for (int variableNumber=0; variableNumber<getNumberOfVariables(); variableNumber++) {  // variables
        fluctuation[idx_faceUnknowns(face,i,variableNumber)] +=
            sign * fluctuationAverages[idx_faceUnknownsAvg(face,variableNumber)];
      }
    }
  }
}

void exahype::solvers::ADERDGSolver::putUnknownsIntoByteStream(
    CellDescription& cellDescription) const {
  assertion(CompressionAccuracy>0.0);

  assertion( cellDescription.getPreviousSolutionCompressedIndex()==-1 );
  assertion( cellDescription.getSolutionCompressedIndex()==-1 );
  assertion( cellDescription.getUpdateCompressedIndex()==-1 );
  assertion( cellDescription.getExtrapolatedPredictorCompressedIndex()==-1 );
  assertion( cellDescription.getFluctuationCompressedIndex()==-1 );

  int compressionOfPreviousSolution;
  int compressionOfSolution;
  int compressionOfUpdate;
  int compressionOfExtrapolatedPredictor;
  int compressionOfFluctuation;

  assertion( DataHeap::getInstance().isValidIndex( cellDescription.getSolutionIndex() ));
  assertion( DataHeap::getInstance().isValidIndex( cellDescription.getPreviousSolutionIndex() ));
  assertion( DataHeap::getInstance().isValidIndex( cellDescription.getUpdateIndex() ));
  assertion( DataHeap::getInstance().isValidIndex( cellDescription.getExtrapolatedPredictorIndex() ));
  assertion( DataHeap::getInstance().isValidIndex( cellDescription.getFluctuationIndex() ));

  peano::datatraversal::TaskSet compressionFactorIdentification(
    [&]() -> bool { compressionOfPreviousSolution = peano::heap::findMostAgressiveCompression(
      static_cast<double*>(cellDescription.getPreviousSolution()),
      getDataPerCell(),
      CompressionAccuracy,true
      );
      return false;
      },
    [&] () -> bool  { compressionOfSolution = peano::heap::findMostAgressiveCompression(
      static_cast<double*>(cellDescription.getSolution()),
      getDataPerCell(),
      CompressionAccuracy,true
      );
      return false;
      },
    [&]() -> bool  { compressionOfUpdate = peano::heap::findMostAgressiveCompression(
      static_cast<double*>(cellDescription.getUpdate()),
      getUnknownsPerCell(),
      CompressionAccuracy,true
      );
      return false;
      },
    [&]() -> bool  { compressionOfExtrapolatedPredictor = peano::heap::findMostAgressiveCompression(
      static_cast<double*>(cellDescription.getExtrapolatedPredictor()),
      getDataPerCellBoundary(),
      CompressionAccuracy,true
      );
      return false;
      },
    [&]() -> bool  { compressionOfFluctuation = peano::heap::findMostAgressiveCompression(
      static_cast<double*>(cellDescription.getFluctuation()),
      getUnknownsPerCellBoundary(),
      CompressionAccuracy,true
      );
      return false;
      },
	peano::datatraversal::TaskSet::TaskType::IsTaskAndRunAsSoonAsPossible,
	peano::datatraversal::TaskSet::TaskType::IsTaskAndRunAsSoonAsPossible,
	peano::datatraversal::TaskSet::TaskType::IsTaskAndRunAsSoonAsPossible,
	peano::datatraversal::TaskSet::TaskType::IsTaskAndRunAsSoonAsPossible,
	peano::datatraversal::TaskSet::TaskType::IsTaskAndRunAsSoonAsPossible,
    true
  );

  assertion(1<=compressionOfPreviousSolution);
  assertion(1<=compressionOfSolution);
  assertion(1<=compressionOfUpdate);
  assertion(1<=compressionOfExtrapolatedPredictor);
  assertion(1<=compressionOfFluctuation);

  assertion(compressionOfPreviousSolution<=7);
  assertion(compressionOfSolution<=7);
  assertion(compressionOfUpdate<=7);
  assertion(compressionOfExtrapolatedPredictor<=7);
  assertion(compressionOfFluctuation<=7);

  peano::datatraversal::TaskSet runParallelTasks(
    [&]() -> bool {
      cellDescription.setBytesPerDoFInPreviousSolution(compressionOfPreviousSolution);
      if (compressionOfPreviousSolution<7) {
        tarch::multicore::Lock lock(exahype::ReductionSemaphore);
          cellDescription.setPreviousSolutionCompressedIndex( CompressedDataHeap::getInstance().createData(0,0) );
          assertion( cellDescription.getPreviousSolutionCompressedIndex()>=0 );
          cellDescription.setPreviousSolutionCompressed( static_cast<void*>(CompressedDataHeap::getInstance().getData(cellDescription.getPreviousSolutionCompressedIndex()).data() ) );
        lock.free();

        const int numberOfEntries = getDataPerCell();
        tearApart(numberOfEntries, cellDescription.getPreviousSolutionIndex(), cellDescription.getPreviousSolutionCompressedIndex(), compressionOfPreviousSolution);

        #if defined(TrackGridStatistics)
        lock.lock();
          PipedUncompressedBytes += getDataHeapEntries(cellDescription.getPreviousSolutionIndex()).size() * 8.0;
          PipedCompressedBytes   += CompressedDataHeap::getInstance().getData( cellDescription.getPreviousSolutionCompressedIndex() ).size();
        lock.free();
        #endif

        #if !defined(ValidateCompressedVsUncompressedData)
        lock.lock();
          DataHeap::getInstance().deleteData( cellDescription.getPreviousSolutionIndex(), true );
          cellDescription.setPreviousSolutionIndex(-1);
          cellDescription.setPreviousSolution(nullptr);
        lock.free();
        #endif
      }
      else {
        #if defined(TrackGridStatistics)
        tarch::multicore::Lock lock(exahype::ReductionSemaphore);
          PipedUncompressedBytes += getDataHeapEntries(cellDescription.getPreviousSolutionIndex()).size() * 8.0;
          PipedCompressedBytes   += getDataHeapEntries(cellDescription.getPreviousSolutionIndex()).size() * 8.0;
        lock.free();
        #endif
      }
      return false;
    },
    [&]() -> bool {
      cellDescription.setBytesPerDoFInSolution(compressionOfSolution);
      if (compressionOfSolution<7) {
        tarch::multicore::Lock lock(exahype::ReductionSemaphore);
          cellDescription.setSolutionCompressedIndex(CompressedDataHeap::getInstance().createData(0,0));
          assertion1( cellDescription.getSolutionCompressedIndex()>=0, cellDescription.getSolutionCompressedIndex() );
          cellDescription.setSolutionCompressed( static_cast<void*>(CompressedDataHeap::getInstance().getData(cellDescription.getSolutionCompressedIndex()).data() ) );
        lock.free();

        const int numberOfEntries = getDataPerCell();

        tearApart(numberOfEntries, cellDescription.getSolutionIndex(), cellDescription.getSolutionCompressedIndex(), compressionOfSolution);

        #if defined(TrackGridStatistics)
        lock.lock();
          PipedUncompressedBytes += getDataHeapEntries(cellDescription.getSolutionIndex()).size() * 8.0;
          PipedCompressedBytes   += CompressedDataHeap::getInstance().getData( cellDescription.getSolutionCompressedIndex() ).size();
        lock.free();
        #endif

        #if !defined(ValidateCompressedVsUncompressedData)
        lock.lock();
          DataHeap::getInstance().deleteData( cellDescription.getSolutionIndex(), true );
          cellDescription.setSolutionIndex(-1);
          cellDescription.setSolution(nullptr);
        lock.free();
        #endif
      }
      else {
        #if defined(TrackGridStatistics)
        tarch::multicore::Lock lock(exahype::ReductionSemaphore);
          PipedUncompressedBytes += getDataHeapEntries(cellDescription.getSolutionIndex()).size() * 8.0;
          PipedCompressedBytes   += getDataHeapEntries(cellDescription.getSolutionIndex()).size() * 8.0;
        lock.free();
        #endif
      }
      return false;
    },
    [&]() -> bool {
      cellDescription.setBytesPerDoFInUpdate(compressionOfUpdate);
      if (compressionOfUpdate<7) {
        tarch::multicore::Lock lock(exahype::ReductionSemaphore);
          cellDescription.setUpdateCompressedIndex( CompressedDataHeap::getInstance().createData(0,0) );
          assertion( cellDescription.getUpdateCompressedIndex()>=0 );
          cellDescription.setUpdateCompressed( static_cast<void*>(CompressedDataHeap::getInstance().getData(cellDescription.getUpdateCompressedIndex()).data() ) );
        lock.free();

        const int numberOfEntries = getUnknownsPerCell();
        tearApart(numberOfEntries, cellDescription.getUpdateIndex(), cellDescription.getUpdateCompressedIndex(), compressionOfUpdate);

        #if defined(TrackGridStatistics)
        lock.lock();
          PipedUncompressedBytes += getDataHeapEntries(cellDescription.getUpdateIndex()).size() * 8.0;
          PipedCompressedBytes   += CompressedDataHeap::getInstance().getData( cellDescription.getUpdateCompressedIndex() ).size();
        lock.free();
        #endif

        #if !defined(ValidateCompressedVsUncompressedData)
        lock.lock();
          DataHeap::getInstance().deleteData( cellDescription.getUpdateIndex(), true );
          cellDescription.setUpdateIndex(-1);
          cellDescription.setUpdate(nullptr);
        lock.free();
        #endif
      }
      else {
        #if defined(TrackGridStatistics)
        tarch::multicore::Lock lock(exahype::ReductionSemaphore);
          PipedUncompressedBytes += getDataHeapEntries(cellDescription.getUpdateIndex()).size() * 8.0;
          PipedCompressedBytes   += getDataHeapEntries(cellDescription.getUpdateIndex()).size() * 8.0;
        lock.free();
        #endif
      }
      return false;
    },
    [&]() -> bool {
      cellDescription.setBytesPerDoFInExtrapolatedPredictor(compressionOfExtrapolatedPredictor);
      if (compressionOfExtrapolatedPredictor<7) {
        tarch::multicore::Lock lock(exahype::ReductionSemaphore);
          cellDescription.setExtrapolatedPredictorCompressedIndex( CompressedDataHeap::getInstance().createData(0,0) );
          assertion( cellDescription.getExtrapolatedPredictorCompressedIndex()>=0 );
          cellDescription.setExtrapolatedPredictorCompressed( static_cast<void*>(CompressedDataHeap::getInstance().getData(cellDescription.getExtrapolatedPredictorCompressedIndex()).data() ) );
        lock.free();

        const int numberOfEntries = getDataPerCellBoundary();
        tearApart(numberOfEntries, cellDescription.getExtrapolatedPredictorIndex(), cellDescription.getExtrapolatedPredictorCompressedIndex(), compressionOfExtrapolatedPredictor);

        #if defined(TrackGridStatistics)
        lock.lock();
          PipedUncompressedBytes += getDataHeapEntries(cellDescription.getExtrapolatedPredictorIndex()).size() * 8.0;
          PipedCompressedBytes   += CompressedDataHeap::getInstance().getData( cellDescription.getExtrapolatedPredictorCompressedIndex() ).size();
        lock.free();
        #endif

        #if !defined(ValidateCompressedVsUncompressedData)
        lock.lock();
          DataHeap::getInstance().deleteData( cellDescription.getExtrapolatedPredictorIndex(), true );
          cellDescription.setExtrapolatedPredictorIndex(-1);
          cellDescription.setExtrapolatedPredictor(nullptr);
        lock.free();
        #endif
      }
      else {
        #if defined(TrackGridStatistics)
        tarch::multicore::Lock lock(exahype::ReductionSemaphore);
          PipedUncompressedBytes += getDataHeapEntries(cellDescription.getExtrapolatedPredictorIndex()).size() * 8.0;
          PipedCompressedBytes   += getDataHeapEntries(cellDescription.getExtrapolatedPredictorIndex()).size() * 8.0;
        lock.free();
        #endif
      }
      return false;
    },
    [&]() -> bool {
      cellDescription.setBytesPerDoFInFluctuation(compressionOfFluctuation);
      if (compressionOfFluctuation<7) {
        tarch::multicore::Lock lock(exahype::ReductionSemaphore);
          cellDescription.setFluctuationCompressedIndex( CompressedDataHeap::getInstance().createData(0,0) );
          assertion( cellDescription.getFluctuationCompressedIndex()>=0 );
          cellDescription.setFluctuationCompressed( static_cast<void*>(CompressedDataHeap::getInstance().getData(cellDescription.getFluctuationCompressedIndex()).data() ) );
        lock.free();

        const int numberOfEntries = getUnknownsPerCellBoundary();
        tearApart(numberOfEntries, cellDescription.getFluctuationIndex(), cellDescription.getFluctuationCompressedIndex(), compressionOfFluctuation);

        #if defined(TrackGridStatistics)
        lock.lock();
          PipedUncompressedBytes += getDataHeapEntries(cellDescription.getFluctuationIndex()).size() * 8.0;
          PipedCompressedBytes   += CompressedDataHeap::getInstance().getData( cellDescription.getFluctuationCompressedIndex() ).size();
        lock.free();
        #endif

        #if !defined(ValidateCompressedVsUncompressedData)
        lock.lock();
          DataHeap::getInstance().deleteData( cellDescription.getFluctuationIndex(), true );
          cellDescription.setFluctuationIndex(-1);
          cellDescription.setFluctuation(nullptr);
        lock.free();
        #endif
      }
      else {
        #if defined(TrackGridStatistics)
        tarch::multicore::Lock lock(exahype::ReductionSemaphore);
          PipedUncompressedBytes += getDataHeapEntries(cellDescription.getFluctuationIndex()).size() * 8.0;
          PipedCompressedBytes   += getDataHeapEntries(cellDescription.getFluctuationIndex()).size() * 8.0;
        lock.free();
        #endif
      }
      return false;
    },
	peano::datatraversal::TaskSet::TaskType::IsTaskAndRunAsSoonAsPossible,
	peano::datatraversal::TaskSet::TaskType::IsTaskAndRunAsSoonAsPossible,
	peano::datatraversal::TaskSet::TaskType::IsTaskAndRunAsSoonAsPossible,
	peano::datatraversal::TaskSet::TaskType::IsTaskAndRunAsSoonAsPossible,
	peano::datatraversal::TaskSet::TaskType::IsTaskAndRunAsSoonAsPossible,
    true
  );
}


void exahype::solvers::ADERDGSolver::pullUnknownsFromByteStream(
    CellDescription& cellDescription) const {
  assertion(CompressionAccuracy>0.0);

  #if !defined(ValidateCompressedVsUncompressedData)
  const int dataPointsPerCell       = getDataPerCell();
  const int unknownsPerCellBoundary = getUnknownsPerCellBoundary();

  {
    tarch::multicore::Lock lock(exahype::ReductionSemaphore);
      cellDescription.setPreviousSolutionIndex( DataHeap::getInstance().createData( dataPointsPerCell, dataPointsPerCell ) );
      cellDescription.setSolutionIndex( DataHeap::getInstance().createData(         dataPointsPerCell, dataPointsPerCell ) );
      cellDescription.setUpdateIndex( DataHeap::getInstance().createData(           getUpdateSize(),   getUpdateSize() ) );

      cellDescription.setExtrapolatedPredictorIndex( DataHeap::getInstance().createData( unknownsPerCellBoundary, unknownsPerCellBoundary ) );
      cellDescription.setFluctuationIndex( DataHeap::getInstance().createData(           unknownsPerCellBoundary, unknownsPerCellBoundary ) );
    lock.free();

    if (cellDescription.getPreviousSolutionIndex()==-1) {
      ensureAllJobsHaveTerminated(JobType::SkeletonJob);
      ensureAllJobsHaveTerminated(JobType::EnclaveJob);
      lock.lock();
        cellDescription.setPreviousSolutionIndex( DataHeap::getInstance().createData( dataPointsPerCell, dataPointsPerCell ) );
      lock.free();
    }
    if (cellDescription.getSolutionIndex()==-1) {
      ensureAllJobsHaveTerminated(JobType::SkeletonJob);
      ensureAllJobsHaveTerminated(JobType::EnclaveJob);
      lock.lock();
        cellDescription.setSolutionIndex( DataHeap::getInstance().createData( dataPointsPerCell, dataPointsPerCell ) );
      lock.free();
    }
    if (cellDescription.getUpdateIndex()==-1) {
      ensureAllJobsHaveTerminated(JobType::SkeletonJob);
      ensureAllJobsHaveTerminated(JobType::EnclaveJob);
      lock.lock();
        cellDescription.setUpdateIndex( DataHeap::getInstance().createData( getUpdateSize(), getUpdateSize() ) );
      lock.free();
    }
    if (cellDescription.getExtrapolatedPredictorIndex()==-1) {
      ensureAllJobsHaveTerminated(JobType::SkeletonJob);
      ensureAllJobsHaveTerminated(JobType::EnclaveJob);
      lock.lock();
        cellDescription.setExtrapolatedPredictorIndex( DataHeap::getInstance().createData(unknownsPerCellBoundary ) );
      lock.free();
    }
    if (cellDescription.getFluctuationIndex()==-1) {
      ensureAllJobsHaveTerminated(JobType::SkeletonJob);
      ensureAllJobsHaveTerminated(JobType::EnclaveJob);
      lock.lock();
        cellDescription.setFluctuationIndex( DataHeap::getInstance().createData( unknownsPerCellBoundary, unknownsPerCellBoundary ) );
      lock.free();
    }

    cellDescription.setPreviousSolution     ( static_cast<void*>(CompressedDataHeap::getInstance().getData(cellDescription.getPreviousSolutionIndex()).data() ) );
    cellDescription.setSolution             ( static_cast<void*>(CompressedDataHeap::getInstance().getData(cellDescription.getSolutionIndex()).data() ) );
    cellDescription.setExtrapolatedPredictor( static_cast<void*>(CompressedDataHeap::getInstance().getData(cellDescription.getExtrapolatedPredictorIndex()).data() ) );

  }
  #else
  assertion( DataHeap::getInstance().isValidIndex( cellDescription.getPreviousSolution() ));
  assertion( DataHeap::getInstance().isValidIndex( cellDescription.getSolution() ));
  assertion( DataHeap::getInstance().isValidIndex( cellDescription.getUpdate() ));
  assertion( DataHeap::getInstance().isValidIndex( cellDescription.getExtrapolatedPredictor() ));
  assertion( DataHeap::getInstance().isValidIndex( cellDescription.getFluctuation() ));
  #endif

  assertion1(
      CompressedDataHeap::getInstance().isValidIndex( cellDescription.getPreviousSolutionCompressedIndex() ),
      cellDescription.getPreviousSolutionCompressedIndex()
    );
  assertion1(
    CompressedDataHeap::getInstance().isValidIndex( cellDescription.getSolutionCompressedIndex() ),
    cellDescription.getSolutionCompressedIndex()
  );
  assertion1(
    CompressedDataHeap::getInstance().isValidIndex( cellDescription.getUpdateCompressedIndex() ),
    cellDescription.getUpdateCompressedIndex()
  );
  assertion1(
    CompressedDataHeap::getInstance().isValidIndex( cellDescription.getExtrapolatedPredictorCompressedIndex() ),
    cellDescription.getExtrapolatedPredictorCompressedIndex()
  );
  assertion1(
    CompressedDataHeap::getInstance().isValidIndex( cellDescription.getFluctuationCompressedIndex() ),
    cellDescription.getFluctuationCompressedIndex()
  );

  peano::datatraversal::TaskSet glueTasks(
    [&]() -> bool {
      if (cellDescription.getBytesPerDoFInPreviousSolution()<7) {
        assertion1( DataHeap::getInstance().isValidIndex( cellDescription.getPreviousSolutionIndex() ), cellDescription.getPreviousSolutionIndex());
        assertion( CompressedDataHeap::getInstance().isValidIndex( cellDescription.getPreviousSolutionCompressedIndex() ));
        const int numberOfEntries = getDataPerCell();
        glueTogether(numberOfEntries, cellDescription.getPreviousSolutionIndex(), cellDescription.getPreviousSolutionCompressedIndex(), cellDescription.getBytesPerDoFInPreviousSolution());
        tarch::multicore::Lock lock(exahype::ReductionSemaphore);
          CompressedDataHeap::getInstance().deleteData( cellDescription.getPreviousSolutionCompressedIndex(), true );
          cellDescription.setPreviousSolutionCompressedIndex(-1);
          cellDescription.setPreviousSolutionCompressed(nullptr);
        lock.free();
      }
      return false;
    },
    [&]() -> bool {
      if (cellDescription.getBytesPerDoFInSolution()<7) {
        assertion1( DataHeap::getInstance().isValidIndex( cellDescription.getSolutionIndex() ), cellDescription.getSolutionIndex() );
        assertion( CompressedDataHeap::getInstance().isValidIndex( cellDescription.getSolutionCompressedIndex() ));
        const int numberOfEntries = getDataPerCell();
        glueTogether(numberOfEntries, cellDescription.getSolutionIndex(), cellDescription.getSolutionCompressedIndex(), cellDescription.getBytesPerDoFInSolution());
        tarch::multicore::Lock lock(exahype::ReductionSemaphore);
          CompressedDataHeap::getInstance().deleteData( cellDescription.getSolutionCompressedIndex(), true );
          cellDescription.setSolutionCompressedIndex(-1);
          cellDescription.setSolutionCompressed(nullptr);
        lock.free();
      }
      return false;
    },
    [&]() -> bool {
      if (cellDescription.getBytesPerDoFInUpdate()<7) {
        assertion1( DataHeap::getInstance().isValidIndex( cellDescription.getUpdateIndex() ), cellDescription.getUpdateIndex());
        assertion( CompressedDataHeap::getInstance().isValidIndex( cellDescription.getUpdateCompressedIndex() ));
        const int numberOfEntries = getUnknownsPerCell();
        glueTogether(numberOfEntries, cellDescription.getUpdateIndex(), cellDescription.getUpdateCompressedIndex(), cellDescription.getBytesPerDoFInUpdate());
        tarch::multicore::Lock lock(exahype::ReductionSemaphore);
          CompressedDataHeap::getInstance().deleteData( cellDescription.getUpdateCompressedIndex(), true );
          cellDescription.setUpdateCompressedIndex(-1);
          cellDescription.setUpdateCompressed(nullptr);
        lock.free();
      }
      return false;
    },
    [&]() -> bool {
      if (cellDescription.getBytesPerDoFInExtrapolatedPredictor()<7) {
        assertion1( DataHeap::getInstance().isValidIndex( cellDescription.getExtrapolatedPredictorIndex() ), cellDescription.getExtrapolatedPredictorIndex());
        assertion( CompressedDataHeap::getInstance().isValidIndex( cellDescription.getExtrapolatedPredictorCompressedIndex() ));
        const int numberOfEntries = getDataPerCellBoundary();
        glueTogether(numberOfEntries, cellDescription.getExtrapolatedPredictorIndex(), cellDescription.getExtrapolatedPredictorCompressedIndex(), cellDescription.getBytesPerDoFInExtrapolatedPredictor());
        tarch::multicore::Lock lock(exahype::ReductionSemaphore);
          CompressedDataHeap::getInstance().deleteData( cellDescription.getExtrapolatedPredictorCompressedIndex(), true );
          cellDescription.setExtrapolatedPredictorCompressedIndex(-1);
          cellDescription.setExtrapolatedPredictorCompressed(nullptr);
        lock.free();
      }
      return false;
    },
    [&]() -> bool {
      if (cellDescription.getBytesPerDoFInFluctuation()<7) {
        assertion1( DataHeap::getInstance().isValidIndex( cellDescription.getFluctuationIndex() ), cellDescription.getFluctuationIndex());
        assertion( CompressedDataHeap::getInstance().isValidIndex( cellDescription.getFluctuationCompressedIndex() ));
        const int numberOfEntries = getUnknownsPerCellBoundary();
        glueTogether(numberOfEntries, cellDescription.getFluctuationIndex(), cellDescription.getFluctuationCompressedIndex(), cellDescription.getBytesPerDoFInFluctuation());
        tarch::multicore::Lock lock(exahype::ReductionSemaphore);
          CompressedDataHeap::getInstance().deleteData( cellDescription.getFluctuationCompressedIndex(), true );
          cellDescription.setFluctuationCompressedIndex(-1);
          cellDescription.setFluctuationCompressed(nullptr);
        lock.free();
      }
      return false;
    },
    peano::datatraversal::TaskSet::TaskType::IsTaskAndRunAsSoonAsPossible,
    peano::datatraversal::TaskSet::TaskType::IsTaskAndRunAsSoonAsPossible,
    peano::datatraversal::TaskSet::TaskType::IsTaskAndRunAsSoonAsPossible,
    peano::datatraversal::TaskSet::TaskType::IsTaskAndRunAsSoonAsPossible,
    peano::datatraversal::TaskSet::TaskType::IsTaskAndRunAsSoonAsPossible,
    true
  );
}

void exahype::solvers::ADERDGSolver::reduceGlobalObservables(
        std::vector<double>& globalObservables,
        CellInfo cellInfo, int solverNumber) const {
  const auto element = cellInfo.indexOfADERDGCellDescription(solverNumber);
  if (element != NotFound ) {
    CellDescription& cellDescription = cellInfo._ADERDGCellDescriptions[element];
    if (cellDescription.getType() != CellDescription::Type::Cell) {
      return;
    }
    assert(cellDescription.getType()==CellDescription::Type::Cell);
    double* luh  = static_cast<double*>(cellDescription.getSolution());
    const auto& dx = cellDescription.getSize();
    const auto curGlobalObservables = mapGlobalObservables(luh, dx);
    reduceGlobalObservables(globalObservables, curGlobalObservables);
  }
}

///////////////////////
// PROFILING
///////////////////////

exahype::solvers::Solver::CellProcessingTimes exahype::solvers::ADERDGSolver::measureCellProcessingTimes(const int numberOfRuns) {
  // Setup
  const int cellDescriptionsIndex = ADERDGSolver::Heap::getInstance().createData(0,1);

  Solver::CellInfo cellInfo(cellDescriptionsIndex);
  addNewCellDescription(
      0,cellInfo,CellDescription::Type::Cell,CellDescription::RefinementEvent::None,
      getMaximumAdaptiveMeshLevel(), /* needs to be on the fine grid for the limiter cells */-1,
      getCoarsestMeshSize(),
      _domainOffset);

  CellDescription& cellDescription   = cellInfo._ADERDGCellDescriptions[0];

  ensureNecessaryMemoryIsAllocated(cellDescription);

  adjustSolutionDuringMeshRefinementBody(cellDescription,true);
  cellDescription.setRefinementEvent(CellDescription::RefinementEvent::None);
  updateTimeStepSize(0,cellInfo);

  // ADER-DG specific setup ( all Riemanns have been performed, cell is surrounded by other Cell type cells )
  cellDescription.setNeighbourMergePerformed(true);
  cellDescription.setAugmentationStatus(0);
  cellDescription.setFacewiseAugmentationStatus(0);
  cellDescription.setCommunicationStatus(ADERDGSolver::CellCommunicationStatus);
  cellDescription.setFacewiseCommunicationStatus(ADERDGSolver::CellCommunicationStatus);

  // MEASUREMENTS
  CellProcessingTimes result;

  // measure ADERDG STP
  {
    const std::chrono::high_resolution_clock::time_point timeStart = std::chrono::high_resolution_clock::now();
    int numberOfPicardIterations = std::numeric_limits<int>::max();
    for (int it=0; it<numberOfRuns; it++) {
      numberOfPicardIterations = predictionAndVolumeIntegralBody(cellDescription,cellDescription.getTimeStamp(),cellDescription.getTimeStepSize(),false,true,true);
    }
    const double time_sec = std::chrono::duration_cast<std::chrono::nanoseconds>(std::chrono::high_resolution_clock::now()-timeStart).count() * 1e-9;
    result._minTimePredictor = time_sec / numberOfRuns / numberOfPicardIterations;
    result._maxTimePredictor = result._minTimePredictor * getNodesPerCoordinateAxis(); // * (order+1)
  }

  // measure ADER-DG cells
  cellDescription.setRefinementStatus(_refineOrKeepOnFineGrid);
  cellDescription.setFacewiseRefinementStatus(_refineOrKeepOnFineGrid);
  {
    const std::chrono::high_resolution_clock::time_point timeStart = std::chrono::high_resolution_clock::now();
    for (int it=0; it<numberOfRuns; it++) {
      updateBody(cellDescription,cellInfo,cellDescription.getNeighbourMergePerformed(),true);

      swapSolutionAndPreviousSolution(cellDescription); // assumed to be very cheap
      rollbackToPreviousTimeStep(cellDescription);
    }
    const double time_sec = std::chrono::duration_cast<std::chrono::nanoseconds>(std::chrono::high_resolution_clock::now()-timeStart).count() * 1e-9;
    result._timeADERDGUpdate = time_sec / numberOfRuns;
  }

  // Clean up
  cellDescription.setType(CellDescription::Type::Erased);
  ensureNoUnnecessaryMemoryIsAllocated(cellDescription);

  DataHeap::getInstance().deleteAllData();
  ADERDGSolver::Heap::getInstance().deleteAllData();
  FiniteVolumesSolver::Heap::getInstance().deleteAllData();

  return result;
}<|MERGE_RESOLUTION|>--- conflicted
+++ resolved
@@ -607,15 +607,7 @@
      _DMPObservables(DMPObservables),
      _minRefinementStatusForTroubledCell(_refineOrKeepOnFineGrid+3),
      _checkForNaNs(true),
-<<<<<<< HEAD
-     _meshUpdateEvent(MeshUpdateEvent::None),
-     _nextMeshUpdateEvent(MeshUpdateEvent::None)
- {
-
-=======
-     _meshUpdateEvent(MeshUpdateEvent::None)
-{
->>>>>>> a6412eac
+      _meshUpdateEvent(MeshUpdateEvent::None) {
   // register tags with profiler
   for (const char* tag : tags) {
     _profiler->registerTag(tag);
@@ -757,16 +749,6 @@
       p.setTimeStamp(_minTimeStamp);
       p.setTimeStepSize(_minTimeStepSize);
   }
-<<<<<<< HEAD
-
-  _maxLevel     = _nextMaxLevel;
-  _nextMaxLevel = -std::numeric_limits<int>::max(); // "-", min
-
-  _globalObservables = std::move(_nextGlobalObservables);
-  _nextGlobalObservables = resetGlobalObservables();
-
-=======
->>>>>>> a6412eac
 }
 
 void exahype::solvers::ADERDGSolver::kickOffTimeStep(const bool isFirstTimeStepOfBatchOrNoBatch) {
@@ -776,17 +758,10 @@
     _stabilityConditionWasViolated = false;
   }
 
-<<<<<<< HEAD
-    _maxLevel     = _nextMaxLevel;
-    _nextMaxLevel = -std::numeric_limits<int>::max(); // "-", min
-
-    _globalObservables = std::move(_nextGlobalObservables);
-    _nextGlobalObservables = resetGlobalObservables();
-  }
-=======
   // call user code
   beginTimeStep(_minTimeStamp,isFirstTimeStepOfBatchOrNoBatch);
->>>>>>> a6412eac
+  // TODO(Lukas) Maybe move to beginTimeStep?
+  _globalObservables = resetGlobalObservables();
 }
 
 void exahype::solvers::ADERDGSolver::wrapUpTimeStep(const bool isFirstTimeStepOfBatchOrNoBatch,const bool isLastTimeStepOfBatchOrNoBatch) {
@@ -806,105 +781,6 @@
         if ( _estimatedTimeStepSize > _admissibleTimeStepSize ) { // rerun
           _minTimeStepSize       = FusedTimeSteppingRerunFactor * _admissibleTimeStepSize;
           _estimatedTimeStepSize = _minTimeStepSize;
-
-<<<<<<< HEAD
-  _maxLevel     = _nextMaxLevel;
-  _nextMaxLevel = -std::numeric_limits<int>::max(); // "-", min
-
-  _globalObservables = std::move(_nextGlobalObservables);
-  _nextGlobalObservables = resetGlobalObservables();
-}
-
-void exahype::solvers::ADERDGSolver::updateTimeStepSizes() {
-  switch (_timeStepping) {
-    case TimeStepping::Global:
-      _minCorrectorTimeStepSize = _minNextTimeStepSize;
-      _minPredictorTimeStepSize = _minNextTimeStepSize;
-
-      _minPredictorTimeStamp    =  _minCorrectorTimeStamp;
-
-      _minNextTimeStepSize = std::numeric_limits<double>::max();
-      break;
-    case TimeStepping::GlobalFixed:
-      _minCorrectorTimeStepSize = _minNextTimeStepSize;
-      _minPredictorTimeStepSize = _minNextTimeStepSize;
-
-      _minPredictorTimeStamp =  _minCorrectorTimeStamp;
-      break;
-  }
-
-  _maxLevel     = _nextMaxLevel;
-  _nextMaxLevel = -std::numeric_limits<int>::max(); // "-", min
-
-  _globalObservables = std::move(_nextGlobalObservables);
-  _nextGlobalObservables = resetGlobalObservables();
-}
-
-void exahype::solvers::ADERDGSolver::rollbackToPreviousTimeStep() {
-  switch (_timeStepping) {
-    case TimeStepping::Global:
-      _minNextTimeStepSize                     = std::numeric_limits<double>::max();
-
-      _minPredictorTimeStamp                    = _previousMinCorrectorTimeStamp;
-      _minPredictorTimeStepSize                 = _previousMinCorrectorTimeStepSize;
-
-      _minCorrectorTimeStamp                    = _previousMinCorrectorTimeStamp;
-      _minCorrectorTimeStepSize                 = _previousMinCorrectorTimeStepSize;
-
-      _previousMinCorrectorTimeStamp            = std::numeric_limits<double>::max();
-      _previousMinCorrectorTimeStepSize         = std::numeric_limits<double>::max();
-      break;
-    case TimeStepping::GlobalFixed:
-      _minPredictorTimeStamp                    = _previousMinCorrectorTimeStamp;
-      _minPredictorTimeStepSize                 = _previousMinCorrectorTimeStepSize;
-
-      _minCorrectorTimeStamp                    = _previousMinCorrectorTimeStamp;
-      _minCorrectorTimeStepSize                 = _previousMinCorrectorTimeStepSize;
-
-      _previousMinCorrectorTimeStamp            = std::numeric_limits<double>::max();
-      _previousMinCorrectorTimeStepSize         = std::numeric_limits<double>::max();
-      break;
-  }
-
-  _maxLevel     = _nextMaxLevel;
-  _nextMaxLevel = -std::numeric_limits<int>::max(); // "-", min
-
-  _globalObservables = std::move(_nextGlobalObservables);
-  _nextGlobalObservables = resetGlobalObservables();
-}
-
-void exahype::solvers::ADERDGSolver::rollbackToPreviousTimeStepFused() {
-  switch (_timeStepping) {
-    case TimeStepping::Global:
-      _minNextTimeStepSize                      = std::numeric_limits<double>::max();
-
-      _minPredictorTimeStamp                    = _previousMinCorrectorTimeStamp+_previousMinCorrectorTimeStepSize;
-      _minPredictorTimeStepSize                 = _minCorrectorTimeStepSize;
-
-      _minCorrectorTimeStamp                    = _previousMinCorrectorTimeStamp;
-      _minCorrectorTimeStepSize                 = _previousMinCorrectorTimeStepSize;
-
-      _previousMinCorrectorTimeStamp            = std::numeric_limits<double>::max();
-      _previousMinCorrectorTimeStepSize         = std::numeric_limits<double>::max();
-      break;
-    case TimeStepping::GlobalFixed:
-      _minPredictorTimeStamp                    = _previousMinCorrectorTimeStamp+_previousMinCorrectorTimeStepSize;
-      _minPredictorTimeStepSize                 = _minCorrectorTimeStepSize;
-
-      _minCorrectorTimeStamp                    = _previousMinCorrectorTimeStamp;
-      _minCorrectorTimeStepSize                 = _previousMinCorrectorTimeStepSize;
-
-      _previousMinCorrectorTimeStamp            = std::numeric_limits<double>::max();
-      _previousMinCorrectorTimeStepSize         = std::numeric_limits<double>::max();
-      break;
-  }
-
-  _maxLevel     = _nextMaxLevel;
-  _nextMaxLevel = -std::numeric_limits<int>::max(); // "-", min
-
-  _globalObservables = std::move(_nextGlobalObservables);
-  _nextGlobalObservables = resetGlobalObservables();
-=======
           _stabilityConditionWasViolated = true;
         } else {
           _minTimeStepSize       = _estimatedTimeStepSize; // as we have computed the predictor with an estimate, we have to use the estimated time step size to perform the face integral
@@ -920,7 +796,6 @@
 
   // call user code
   endTimeStep(_minTimeStamp,isLastTimeStepOfBatchOrNoBatch);
->>>>>>> a6412eac
 }
 
 void exahype::solvers::ADERDGSolver::updateTimeStepSize() {
@@ -940,6 +815,8 @@
 
   _previousMinTimeStamp    = std::numeric_limits<double>::infinity();
   _previousMinTimeStepSize = std::numeric_limits<double>::infinity();
+
+  // TODO(Lukas) Maybe also rollback global observables?
 }
 
 double exahype::solvers::ADERDGSolver::getMinTimeStamp() const {
@@ -1007,7 +884,6 @@
 
 
   _globalObservables = resetGlobalObservables();
-  _nextGlobalObservables = resetGlobalObservables();
 
   init(cmdlineargs,parserView); // call user define initalisiation
 }
@@ -2364,24 +2240,18 @@
   counter++;
   #endif
 
-  const auto correctorTimeStamp = cellDescription.getCorrectorTimeStamp();
-  const auto correctorTimeStepSize = cellDescription.getCorrectorTimeStepSize();
+  // TODO(Lukas) Is this really the corrector timestamp?
+  const auto correctorTimeStamp = cellDescription.getTimeStamp();
+  const auto correctorTimeStepSize = cellDescription.getTimeStepSize();
 
   const int numberOfPicardIterations = fusedSpaceTimePredictorVolumeIntegral(
       lduh,lQhbnd,lGradQhbnd,lFhbnd,
       luh,
       cellDescription.getOffset()+0.5*cellDescription.getSize(),
       cellDescription.getSize(),
-<<<<<<< HEAD
-      //predictorTimeStamp,
-      correctorTimeStamp,
-      //correctorTimeStepSize);
-      predictorTimeStepSize);
-=======
       predictorTimeStamp,
       predictorTimeStepSize,
       addVolumeIntegralResultToUpdate); // TODO(Dominic): fix 'false' case
->>>>>>> a6412eac
 
   compress(cellDescription,isSkeletonCell);
 
@@ -4209,14 +4079,8 @@
 
     riemannSolver(
         FL, FR, QL, QR,
-<<<<<<< HEAD
-        cellDescription.getCorrectorTimeStamp(), cellDescription.getCorrectorTimeStepSize(),
-	cellDescription.getSize(), face._direction, false, face._faceIndex);
-=======
-        cellDescription.getTimeStamp(),
-        cellDescription.getTimeStepSize(),face._direction,false,face._faceIndex);
-    
->>>>>>> a6412eac
+	cellDescription.getTimeStamp(), cellDescription.getTimeStepSize(),
+	cellDescription.getSize(), face._direction,false,face._faceIndex);
     #ifdef Asserts
     if ( _checkForNaNs ) {
       for (int ii = 0; ii<dofsPerFace; ii++) {
@@ -4284,70 +4148,18 @@
 ///////////////////////////////////
 // WORKER->MASTER
 ///////////////////////////////////
-<<<<<<< HEAD
-exahype::DataHeap::HeapEntries
-exahype::solvers::ADERDGSolver::compileMessageForMaster(const int capacity) const {
-  DataHeap::HeapEntries messageForMaster(0,std::max(3+_numberOfGlobalObservables,capacity));
-  messageForMaster.push_back(_minPredictorTimeStepSize);
-  messageForMaster.push_back(_maxLevel);
-  messageForMaster.push_back(convertToDouble(getMeshUpdateEvent()));
-  assertion2(_globalObservables.size() == _numberOfGlobalObservables,
-          _globalObservables.size(),
-          _numberOfGlobalObservables);
-
-  for (const auto observable : _globalObservables) {
-    messageForMaster.push_back(observable);
-  }
-
-  return messageForMaster;
-}
-
-/*
- * At the time of sending data to the master,
- * we have already performed a time step update locally
- * on the rank. We thus need to communicate the
- * current min predictor time step size to the master.
- * The next min predictor time step size is
- * already reset locally to the maximum double value.
- *
- * However on the master's side, we need to
- * merge the received time step size with
- * the next min predictor time step size since
- * the master has not yet performed a time step update
- * (i.e. called TimeStepSizeComputation::endIteration()).
- */
-=======
->>>>>>> a6412eac
 void exahype::solvers::ADERDGSolver::sendDataToMaster(
     const int                                    masterRank,
     const tarch::la::Vector<DIMENSIONS, double>& x,
     const int                                    level) const {
   DataHeap::HeapEntries messageForMaster = compileMessageForMaster();
 
-<<<<<<< HEAD
-  assertion1(messageForMaster.size()==3+_numberOfGlobalObservables,messageForMaster.size());
-  assertion1(std::isfinite(messageForMaster[0]),messageForMaster[0]);
-  if (_timeStepping==TimeStepping::Global) {
-    assertionNumericalEquals1(_minNextTimeStepSize,std::numeric_limits<double>::max(),
-                                tarch::parallel::Node::getInstance().getRank());
-  }
-
-  if (tarch::parallel::Node::getInstance().getRank()!=
-      tarch::parallel::Node::getInstance().getGlobalMasterRank()) {
-    logDebug("sendDataToMaster(...)","Sending time step data: " <<
-             "data[0]=" << messageForMaster[0] <<
-             ",data[1]=" << messageForMaster[1] <<
-             ",data[2]=" << messageForMaster[2] <<
-             " to rank " << masterRank <<
-             ", message size="<<messageForMaster.size()
-=======
   if ( !tarch::parallel::Node::getInstance().isGlobalMaster() ) {
     logDebug("sendDataToMaster(...)","Sending data to master: " <<
         "data[0]=" << messageForMaster[0] << "," <<
         "data[1]=" << messageForMaster[1] << "," <<
         "to rank " << masterRank <<
         ", message size="<<messageForMaster.size()
->>>>>>> a6412eac
     );
   }
 
@@ -4365,13 +4177,13 @@
 
 exahype::DataHeap::HeapEntries
 exahype::solvers::ADERDGSolver::compileMessageForMaster(const int capacity) const {
+  const auto messageSize = 2 + _numberOfGlobalObservables;
   DataHeap::HeapEntries message;
-  message.reserve(std::max(2,capacity));
+  message.reserve(std::max(messageSize,capacity));
 
   message.push_back(_admissibleTimeStepSize);
   message.push_back(convertToDouble(_meshUpdateEvent));
 
-<<<<<<< HEAD
   auto observablesFromWorker = std::vector<double>(_numberOfGlobalObservables);
   for (int i = 0; i < _numberOfGlobalObservables; ++i) {
     observablesFromWorker[i] = message[index++];
@@ -4379,22 +4191,9 @@
 
   reduceGlobalObservables(_nextGlobalObservables, observablesFromWorker);
 
-  if (tarch::parallel::Node::getInstance().getRank()==
-      tarch::parallel::Node::getInstance().getGlobalMasterRank()) {
-    logDebug("mergeWithWorkerData(...)","[post] Receiving time step data: " <<
-        "data[0]=" << message[0] <<
-        ",data[1]=" << message[1] <<
-        ",data[2]=" << message[2] );
-    logDebug("mergeWithWorkerData(...)","[post] Updated time step fields: " <<
-        ",_minNextPredictorTimeStepSize=" << _minNextTimeStepSize <<
-        ",_nextMeshUpdateEvent=" << Solver::toString(_nextMeshUpdateEvent) <<
-        ",_nextMaxLevel=" << _nextMaxLevel);
-  }
-=======
-  assertion1(message.size()==2,message.size());
+  assertion1(message.size()==messageSize,message.size());
   assertion1(std::isfinite(message[0]),message[0]);
   return message;
->>>>>>> a6412eac
 }
 
 /**
@@ -4408,12 +4207,8 @@
     const int                                    workerRank,
     const tarch::la::Vector<DIMENSIONS, double>& x,
     const int                                    level) {
-<<<<<<< HEAD
-  const auto messageSize = 3 + _numberOfGlobalObservables;
+  const auto messageSize = 2 + _numberOfGlobalObservables;
   DataHeap::HeapEntries messageFromWorker(messageSize);
-=======
-  DataHeap::HeapEntries messageFromWorker(2);
->>>>>>> a6412eac
 
   //  MPI_Recv(
   //    messageFromWorker.data(), messageFromWorker.size(),
@@ -4424,12 +4219,6 @@
   //    MPI_STATUS_IGNORE);
 
   DataHeap::getInstance().receiveData(
-<<<<<<< HEAD
-      messageFromWorker.data(),messageFromWorker.size(),workerRank, x, level,
-      peano::heap::MessageType::MasterWorkerCommunication);
-
-  assertion1(messageFromWorker.size()==messageSize,messageFromWorker.size());
-=======
       messageFromWorker.data(), messageFromWorker.size(),
       workerRank,x,level,peano::heap::MessageType::MasterWorkerCommunication);
 
@@ -4442,7 +4231,6 @@
    }
 
   assertion1(messageFromWorker.size()==2,messageFromWorker.size());
->>>>>>> a6412eac
   mergeWithWorkerData(messageFromWorker);
 
   if ( tarch::parallel::Node::getInstance().isGlobalMaster() ) {
@@ -4463,40 +4251,7 @@
 ///////////////////////////////////
 exahype::DataHeap::HeapEntries
 exahype::solvers::ADERDGSolver::compileMessageForWorker(const int capacity) const {
-<<<<<<< HEAD
-  const auto messageSize = 7 + _numberOfGlobalObservables;
-  DataHeap::HeapEntries messageForWorker(0,std::max(messageSize,capacity));
-  messageForWorker.push_back(_minCorrectorTimeStamp);
-  messageForWorker.push_back(_minCorrectorTimeStepSize);
-  messageForWorker.push_back(_minPredictorTimeStamp);
-  messageForWorker.push_back(_minPredictorTimeStepSize);
-
-  messageForWorker.push_back(_maxLevel);
-
-  messageForWorker.push_back(convertToDouble( getMeshUpdateEvent() ));
-
-  messageForWorker.push_back(_stabilityConditionWasViolated ? 1.0 : -1.0);
-  assertion2(_globalObservables.size() == _numberOfGlobalObservables,
-          _globalObservables.size(),
-          _numberOfGlobalObservables);
-
-  for (const auto observable : _globalObservables) {
-    messageForWorker.push_back(observable);
-  }
-
-  assertion1(messageForWorker.size()==messageSize,messageForWorker.size());
-  assertion1(std::isfinite(messageForWorker[0]),messageForWorker[0]);
-  assertion1(std::isfinite(messageForWorker[1]),messageForWorker[1]);
-  assertion1(std::isfinite(messageForWorker[2]),messageForWorker[2]);
-  assertion1(std::isfinite(messageForWorker[3]),messageForWorker[3]);
-
-  if (_timeStepping==TimeStepping::Global) {
-    assertionEquals1(_minNextTimeStepSize,std::numeric_limits<double>::max(),
-                     tarch::parallel::Node::getInstance().getRank());
-  }
-
-  return messageForWorker;
-=======
+  const auto messageSize = 5 + _numberOfGlobalObservables;
   DataHeap::HeapEntries message;
   message.reserve(std::max(5,capacity));
 
@@ -4506,9 +4261,12 @@
   message.push_back(convertToDouble(_meshUpdateEvent));
   message.push_back(_stabilityConditionWasViolated ? 1.0 : -1.0);
 
-  assertion1(message.size()==5,message.size());
+  for (const auto observable : _globalObservables) {
+    messageForWorker.push_back(observable);
+  }
+
+  assertion1(message.size()==messageSize,message.size());
   return message;
->>>>>>> a6412eac
 }
 
 void exahype::solvers::ADERDGSolver::sendDataToWorker(
@@ -4547,31 +4305,19 @@
   _meshUpdateEvent               = convertToMeshUpdateEvent(message[index++]);
   _stabilityConditionWasViolated = (message[index++] > 0.0) ? true : false;
 
-<<<<<<< HEAD
-  logDebug("mergeWithMasterData(...)",
-      "_meshUpdateEvent="<<Solver::toString(getMeshUpdateEvent()));
-  logDebug("mergeWithMasterData(...)",
-      "_stabilityConditionWasViolated="<< _stabilityConditionWasViolated);
-
   for (int i = 0; i < _numberOfGlobalObservables; ++i) {
     _globalObservables[i] = message[index++];
   }
-=======
-  logDebug("mergeWithMasterData(...)","_meshUpdateEvent="<<Solver::toString(getMeshUpdateEvent()));
-  logDebug("mergeWithMasterData(...)","_stabilityConditionWasViolated="<< _stabilityConditionWasViolated);
->>>>>>> a6412eac
 }
 
 void exahype::solvers::ADERDGSolver::mergeWithMasterData(
     const int                                    masterRank,
     const tarch::la::Vector<DIMENSIONS, double>& x,
     const int                                    level) {
-<<<<<<< HEAD
-  const auto messageSize = 7 + _numberOfGlobalObservables;
+  //const auto messageSize = 7 + _numberOfGlobalObservables;
+  // TODO(Lukas) Used to be 7+...
+  const auto messageSize = 5 + _numberOfGlobalObservables;
   DataHeap::HeapEntries messageFromMaster(messageSize);
-=======
-  DataHeap::HeapEntries messageFromMaster(5);
-  
   // MPI_Recv(
   //     messageFromMaster.data(), messageFromMaster.size(),
   //     MPI_DOUBLE,
@@ -4579,16 +4325,11 @@
   //     MasterWorkerCommunicationTag,
   //     tarch::parallel::Node::getInstance().getCommunicator(),MPI_STATUS_IGNORE);
 
->>>>>>> a6412eac
   DataHeap::getInstance().receiveData(
       messageFromMaster.data(), messageFromMaster.size(),
       masterRank,x,level,peano::heap::MessageType::MasterWorkerCommunication);
 
-<<<<<<< HEAD
   assertion1(messageFromMaster.size()==messageSize,messageFromMaster.size());
-=======
-  assertion1(messageFromMaster.size()==5,messageFromMaster.size());
->>>>>>> a6412eac
   mergeWithMasterData(messageFromMaster);
 
   if ( !tarch::parallel::Node::getInstance().isGlobalMaster() ) {
@@ -5295,6 +5036,7 @@
 void exahype::solvers::ADERDGSolver::reduceGlobalObservables(
         std::vector<double>& globalObservables,
         CellInfo cellInfo, int solverNumber) const {
+  tarch::multicore::Lock lock(ReductionSemaphore);
   const auto element = cellInfo.indexOfADERDGCellDescription(solverNumber);
   if (element != NotFound ) {
     CellDescription& cellDescription = cellInfo._ADERDGCellDescriptions[element];
@@ -5307,6 +5049,7 @@
     const auto curGlobalObservables = mapGlobalObservables(luh, dx);
     reduceGlobalObservables(globalObservables, curGlobalObservables);
   }
+  lock.free();
 }
 
 ///////////////////////
