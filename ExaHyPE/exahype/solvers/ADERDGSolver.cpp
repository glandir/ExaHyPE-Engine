--- conflicted
+++ resolved
@@ -3966,7 +3966,6 @@
     const int                                     level) const {
   assertion(tarch::la::countEqualEntries(src,dest)==(DIMENSIONS-1));
 
-<<<<<<< HEAD
   const int element = indexOfCellDescription(cellInfo._ADERDGCellDescriptions,solverNumber);
 
   if ( element != Solver::NotFound ) {
@@ -3978,52 +3977,25 @@
         cellDescription.getCommunicationStatus()>=MinimumCommunicationStatusForNeighbourCommunication &&
         cellDescription.getAugmentationStatus() < MaximumAugmentationStatus // excludes Ancestors
     ) {
-      assertion(DataHeap::getInstance().isValidIndex(cellDescription.getExtrapolatedPredictor()));
-      assertion(DataHeap::getInstance().isValidIndex(cellDescription.getFluctuation()));
-
-      const int dofPerFace  = getBndFluxSize();
+      assertion(DataHeap::getInstance().isValidIndex(cellDescription.getExtrapolatedPredictorIndex()));
+      assertion(DataHeap::getInstance().isValidIndex(cellDescription.getFluctuationIndex()));
+
+      const int dofsPerFace = getBndFluxSize();
       const int dataPerFace = getBndFaceSize();
 
-      const double* lQhbnd = getDataHeapArrayFacePart(cellDescription.getExtrapolatedPredictor(), dataPerFace,face._faceIndex);
-      const double* lFhbnd = getDataHeapArrayFacePart(cellDescription.getFluctuation(),           dofPerFace, face._faceIndex);
-=======
-  CellDescription& cellDescription = Heap::getInstance().getData(cellDescriptionsIndex)[element];
-  if (
-      cellDescription.getCommunicationStatus()>=MinimumCommunicationStatusForNeighbourCommunication &&
-      cellDescription.getAugmentationStatus() < MaximumAugmentationStatus // excludes Ancestors
-  ) {
-    assertion(DataHeap::getInstance().isValidIndex(cellDescription.getExtrapolatedPredictorIndex()));
-    assertion(DataHeap::getInstance().isValidIndex(cellDescription.getFluctuationIndex()));
-
-    const int dofsPerFace = getBndFluxSize();
-    const int dataPerFace = getBndFaceSize();
-
-    const double* lQhbnd = static_cast<double*>(cellDescription.getExtrapolatedPredictor()) + dataPerFace * face._faceIndex;
-    const double* lFhbnd = static_cast<double*>(cellDescription.getFluctuation())           + dofsPerFace * face._faceIndex;
->>>>>>> d4ec780e
+      const double* lQhbnd = static_cast<double*>(cellDescription.getExtrapolatedPredictor()) + dataPerFace * face._faceIndex;
+      const double* lFhbnd = static_cast<double*>(cellDescription.getFluctuation())           + dofsPerFace * face._faceIndex;
 
       waitUntilCompletedTimeStep<CellDescription>(cellDescription,true,true);
 
-<<<<<<< HEAD
       // Send order: lQhbnd,lFhbnd,observablesMin,observablesMax
       // Receive order: observablesMax,observablesMin,lFhbnd,lQhbnd
       DataHeap::getInstance().sendData(
           lQhbnd, dataPerFace, toRank, x, level,
           peano::heap::MessageType::NeighbourCommunication);
       DataHeap::getInstance().sendData(
-          lFhbnd, dofPerFace, toRank, x, level,
+          lFhbnd, dofsPerFace, toRank, x, level,
           peano::heap::MessageType::NeighbourCommunication);
-=======
-    // Send order: lQhbnd,lFhbnd,observablesMin,observablesMax
-    // Receive order: observablesMax,observablesMin,lFhbnd,lQhbnd
-    DataHeap::getInstance().sendData(
-        lQhbnd, dataPerFace, toRank, x, level,
-        peano::heap::MessageType::NeighbourCommunication);
-    DataHeap::getInstance().sendData(
-        lFhbnd, dofsPerFace, toRank, x, level,
-        peano::heap::MessageType::NeighbourCommunication);
->>>>>>> d4ec780e
-
       // TODO(Dominic): If anarchic time stepping send the time step over too.
     } else {
       sendEmptyDataToNeighbour(toRank,x,level);
@@ -4041,7 +4013,7 @@
   // Receive order: observablesMax,observablesMin,lFhbnd,lQhbnd
   // TODO(WORKAROUND)
   #if defined(UsePeanosSymmetricBoundaryExchanger)
-  const int dofsPerFace  = getBndFluxSize();
+  const int dofsPerFace = getBndFluxSize();
   const int dataPerFace = getBndFaceSize();
   DataHeap::getInstance().sendData(
       _invalidExtrapolatedPredictor.data(), dataPerFace, toRank, x, level,
@@ -4081,56 +4053,29 @@
       ||
       (cellDescription.getFacewiseCommunicationStatus(face._faceIndex)==CellCommunicationStatus &&
       cellDescription.getCommunicationStatus()                        >=MinimumCommunicationStatusForNeighbourCommunication &&
-<<<<<<< HEAD
       cellDescription.getAugmentationStatus()                         < MaximumAugmentationStatus))
     ) {
       // Send order: lQhbnd,lFhbnd
       // Receive order: lFhbnd,lQhbnd
       // TODO(Dominic): If anarchic time stepping, receive the time step too.
-      const int dofPerFace  = getBndFluxSize();
-      const int dataPerFace = getBndFaceSize();
-      DataHeap::getInstance().receiveData(
-          const_cast<double*>(_receivedFluctuations.data()),dofPerFace, // TODO const-correct peano
-          fromRank, x, level,peano::heap::MessageType::NeighbourCommunication);
-      DataHeap::getInstance().receiveData(                              // TODO const-correct peano
-          const_cast<double*>(_receivedExtrapolatedPredictor.data()),dataPerFace,
-          fromRank, x, level, peano::heap::MessageType::NeighbourCommunication);
-
-      solveRiemannProblemAtInterface(
-          cellDescription, face,
-          _receivedExtrapolatedPredictor.data(),
-          _receivedFluctuations.data(),
-          fromRank);
-
+       const int dofsPerFace  = getBndFluxSize();
+       const int dataPerFace = getBndFaceSize();
+       DataHeap::getInstance().receiveData(
+           const_cast<double*>(_receivedFluctuations.data()),dofsPerFace, // TODO const-correct peano
+           fromRank, x, level,peano::heap::MessageType::NeighbourCommunication);
+       DataHeap::getInstance().receiveData(                              // TODO const-correct peano
+           const_cast<double*>(_receivedExtrapolatedPredictor.data()),dataPerFace,
+           fromRank, x, level, peano::heap::MessageType::NeighbourCommunication);
+
+       solveRiemannProblemAtInterface(
+           cellDescription, face,
+           _receivedExtrapolatedPredictor.data(),
+           _receivedFluctuations.data(),
+           fromRank);
     } else  {
       dropNeighbourData(fromRank,src,dest,x,level);
     }
   } else {
-=======
-      cellDescription.getAugmentationStatus()                         < MaximumAugmentationStatus)
-  ){
-    assertion3(cellDescription.getNeighbourMergePerformed(face._faceIndex),face._faceIndex,
-               cellDescriptionsIndex,cellDescription.toString());
-
-    // Send order: lQhbnd,lFhbnd
-    // Receive order: lFhbnd,lQhbnd
-    // TODO(Dominic): If anarchic time stepping, receive the time step too.
-    const int dofsPerFace  = getBndFluxSize();
-    const int dataPerFace = getBndFaceSize();
-    DataHeap::getInstance().receiveData(
-        const_cast<double*>(_receivedFluctuations.data()),dofsPerFace, // TODO const-correct peano
-        fromRank, x, level,peano::heap::MessageType::NeighbourCommunication);
-    DataHeap::getInstance().receiveData(                              // TODO const-correct peano
-        const_cast<double*>(_receivedExtrapolatedPredictor.data()),dataPerFace,
-        fromRank, x, level, peano::heap::MessageType::NeighbourCommunication);
-
-    solveRiemannProblemAtInterface(
-        cellDescription, face,
-        _receivedExtrapolatedPredictor.data(),
-        _receivedFluctuations.data(),
-        fromRank);
-  } else  {
->>>>>>> d4ec780e
     dropNeighbourData(fromRank,src,dest,x,level);
   }
 }
