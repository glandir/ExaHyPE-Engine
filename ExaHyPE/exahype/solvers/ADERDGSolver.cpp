/**
 * This file is part of the ExaHyPE project.
 * Copyright (c) 2016  http://exahype.eu
 * All rights reserved.
 *
 * The project has received funding from the European Union's Horizon
 * 2020 research and innovation programme under grant agreement
 * No 671698. For copyrights and licensing, please consult the webpage.
 *
 * Released under the BSD 3 Open Source License.
 * For the full license text, see LICENSE.txt
 *
 * \author Dominic E. Charrier, Tobias Weinzierl, Jean-Matthieu Gallard, Fabian Gra, Leonhard Rannabauer
 **/
#include "exahype/solvers/ADERDGSolver.h"

#include <limits>
#include <iomanip>
#include <chrono>
#include <algorithm> // copy_n

#include "exahype/Cell.h"
#include "exahype/Vertex.h"
#include "exahype/VertexOperations.h"

#include "tarch/la/VectorVectorOperations.h"
#include "tarch/multicore/Lock.h"

#include "multiscalelinkedcell/HangingVertexBookkeeper.h"

#include "exahype/amr/AdaptiveMeshRefinement.h"

#include "peano/heap/CompressedFloatingPointNumbers.h"
#include "peano/datatraversal/TaskSet.h"

#include "peano/grid/aspects/VertexStateAnalysis.h"

#include "exahype/solvers/LimitingADERDGSolver.h"

#include "kernels/KernelUtils.h"

#include "tarch/multicore/Jobs.h"
#include "tarch/la/Vector.h"

#if defined(SharedTBB) && !defined(noTBBPrefetchesJobData)
#include <immintrin.h>
#endif



namespace {
  constexpr const char* tags[]{"solutionUpdate",
                             "volumeIntegral",
                             "surfaceIntegral",
                             "riemannSolver",
                             "spaceTimePredictor",
                             "stableTimeStepSize",
                             "solutionAdjustment",
                             "faceUnknownsProlongation",
                             "faceUnknownsRestriction",
                             "volumeUnknownsProlongation",
                             "volumeUnknownsRestriction",
                             "boundaryConditions",
                             "deltaDistribution"
                             };
}

tarch::logging::Log exahype::solvers::ADERDGSolver::_log( "exahype::solvers::ADERDGSolver");

// communication status
int exahype::solvers::ADERDGSolver::CellCommunicationStatus                             = 2;
int exahype::solvers::ADERDGSolver::MinimumCommunicationStatusForNeighbourCommunication = 1;
// augmentation status
// On-the fly erasing seems to work with those values
int exahype::solvers::ADERDGSolver::MaximumAugmentationStatus                   = 4;
int exahype::solvers::ADERDGSolver::MinimumAugmentationStatusForVirtualRefining = 3;
int exahype::solvers::ADERDGSolver::MinimumAugmentationStatusForRefining        = 3;

/**
 * static constexpr need to declared again when following a
 * C++ standard before C++17.
 */
constexpr int exahype::solvers::ADERDGSolver::BoundaryStatus;
constexpr int exahype::solvers::ADERDGSolver::Pending;
constexpr int exahype::solvers::ADERDGSolver::Erase; 
constexpr int exahype::solvers::ADERDGSolver::Keep;

tarch::multicore::BooleanSemaphore exahype::solvers::ADERDGSolver::RestrictionSemaphore;

tarch::multicore::BooleanSemaphore exahype::solvers::ADERDGSolver::CoarseGridSemaphore;

int exahype::solvers::ADERDGSolver::computeWeight(const int cellDescriptionsIndex) {
  if ( ADERDGSolver::isValidCellDescriptionIndex(cellDescriptionsIndex) ) {
    int result = 0;
    for ( CellDescription& cellDescription : getCellDescriptions(cellDescriptionsIndex) ) {
      result += ( cellDescription.getType()==CellDescription::Type::Cell ) ?  1 : 0;
    }
    return result;
  }
  else return 0;
}

void exahype::solvers::ADERDGSolver::addNewCellDescription(
    const int                                    solverNumber,
    CellInfo&                                    cellInfo,
    const CellDescription::Type                  cellType,
    const CellDescription::RefinementEvent       refinementEvent,
    const int                                    level,
    const int                                    parentIndex,
    const tarch::la::Vector<DIMENSIONS, double>& cellSize,
    const tarch::la::Vector<DIMENSIONS, double>& cellOffset) {
  assertion2(parentIndex == -1 || parentIndex != cellInfo._cellDescriptionsIndex, parentIndex, cellInfo._cellDescriptionsIndex);
  assertion2(parentIndex != cellInfo._cellDescriptionsIndex, parentIndex, cellInfo._cellDescriptionsIndex);
  logDebug("addNewCellDescription(...)","Add cell description: index="<<cellInfo._cellDescriptionsIndex<<",type="<<CellDescription::toString(cellType)<<",level="<<level<<",parentIndex="<<parentIndex << ",solver=" <<solverNumber);

  assertion2(static_cast<unsigned int>(solverNumber) < solvers::RegisteredSolvers.size(),solverNumber,exahype::solvers::RegisteredSolvers.size());

  CellDescription newCellDescription;
  newCellDescription.setSolverNumber(solverNumber);

  // Background job completion monitoring (must be initialised with true)
  newCellDescription.setHasCompletedLastStep(true);

  // Default AMR settings
  newCellDescription.setType(cellType);
  newCellDescription.setParentIndex(parentIndex);
  newCellDescription.setLevel(level);
  newCellDescription.setRefinementEvent(refinementEvent);

  newCellDescription.setHasVirtualChildren(false);
  newCellDescription.setAugmentationStatus(0);
  newCellDescription.setFacewiseAugmentationStatus(0); // implicit conversion
  newCellDescription.setCommunicationStatus(0);
  newCellDescription.setFacewiseCommunicationStatus(0); // implicit conversion
  if (cellType==CellDescription::Type::Cell) {
    newCellDescription.setCommunicationStatus(CellCommunicationStatus);
    newCellDescription.setFacewiseCommunicationStatus(CellCommunicationStatus); // implicit conversion
    // TODO(Dominic): Make sure prolongation and restriction considers this.
  }
  newCellDescription.setNeighbourMergePerformed((signed char) 0/*implicit conversion*/);

  // Pass geometry information to the cellDescription description
  newCellDescription.setSize(cellSize);
  newCellDescription.setOffset(cellOffset);

  // Default field data indices
  newCellDescription.setSolutionIndex(-1);
  newCellDescription.setSolution(nullptr);
  newCellDescription.setPreviousSolutionIndex(-1);
  newCellDescription.setPreviousSolution(nullptr);
  newCellDescription.setUpdateIndex(-1);
  newCellDescription.setUpdate(nullptr);
  newCellDescription.setExtrapolatedPredictorIndex(-1);
  newCellDescription.setExtrapolatedPredictor(nullptr);
  newCellDescription.setFluctuationIndex(-1);
  newCellDescription.setFluctuation(nullptr);

  newCellDescription.setVetoErasingChildren(false);
  // Halo/Limiter meta data (oscillations identificator)
  newCellDescription.setRefinementFlag(false);
  newCellDescription.setRefinementStatus(Pending);
  newCellDescription.setPreviousRefinementStatus(Pending); 
  newCellDescription.setFacewiseRefinementStatus(Pending);  // implicit conversion
  newCellDescription.setSolutionMinIndex(-1);
  newCellDescription.setSolutionMin(0);
  newCellDescription.setSolutionMaxIndex(-1);
  newCellDescription.setSolutionMax(0);
  newCellDescription.setIterationsToCureTroubledCell(0);

  // Compression
  newCellDescription.setCompressionState(CellDescription::CompressionState::Uncompressed);
  newCellDescription.setSolutionAveragesIndex(-1);
  newCellDescription.setSolutionAverages(nullptr);
  newCellDescription.setPreviousSolutionAveragesIndex(-1);
  newCellDescription.setPreviousSolutionAverages(nullptr);
  newCellDescription.setUpdateAveragesIndex(-1);
  newCellDescription.setUpdateAverages(nullptr);
  newCellDescription.setExtrapolatedPredictorAveragesIndex(-1);
  newCellDescription.setExtrapolatedPredictorAverages(nullptr);
  newCellDescription.setFluctuationAveragesIndex(-1);
  newCellDescription.setFluctuationAverages(nullptr);

  newCellDescription.setSolutionCompressedIndex(-1);
  newCellDescription.setSolutionCompressed(nullptr);
  newCellDescription.setPreviousSolutionAveragesIndex(-1);
  newCellDescription.setPreviousSolutionAverages(nullptr);
  newCellDescription.setUpdateCompressedIndex(-1);
  newCellDescription.setUpdateCompressed(nullptr);
  newCellDescription.setExtrapolatedPredictorCompressedIndex(-1);
  newCellDescription.setExtrapolatedPredictorCompressed(nullptr);
  newCellDescription.setFluctuationCompressedIndex(-1);
  newCellDescription.setFluctuationCompressed(nullptr);

  newCellDescription.setBytesPerDoFInExtrapolatedPredictor(-1);
  newCellDescription.setBytesPerDoFInFluctuation(-1);
  newCellDescription.setBytesPerDoFInPreviousSolution(-1);
  newCellDescription.setBytesPerDoFInSolution(-1);
  newCellDescription.setBytesPerDoFInUpdate(-1);

  #ifdef Asserts
  newCellDescription.setCreation(CellDescription::Creation::NotSpecified);
  #endif

  tarch::multicore::Lock lock(exahype::HeapSemaphore);
  cellInfo._ADERDGCellDescriptions.push_back(newCellDescription);
  lock.free();
}

/**
 * Returns the ADERDGCellDescription heap vector
 * at address \p cellDescriptionsIndex.
 */
exahype::solvers::ADERDGSolver::Heap::HeapEntries& exahype::solvers::ADERDGSolver::getCellDescriptions(
    const int cellDescriptionsIndex) {
  assertion1(Heap::getInstance().isValidIndex(cellDescriptionsIndex),cellDescriptionsIndex);

  return Heap::getInstance().getData(cellDescriptionsIndex);
}

/**
 * Returns the ADERDGCellDescription with index \p element
 * in the heap vector at address \p cellDescriptionsIndex.
 */
exahype::solvers::ADERDGSolver::CellDescription& exahype::solvers::ADERDGSolver::getCellDescription(
    const int cellDescriptionsIndex,
    const int element) {
  assertion2(Heap::getInstance().isValidIndex(cellDescriptionsIndex),cellDescriptionsIndex,element);
  assertion2(element>=0,cellDescriptionsIndex,element);
  assertion2(static_cast<unsigned int>(element)<Heap::getInstance().getData(cellDescriptionsIndex).size(),cellDescriptionsIndex,element);

  return Heap::getInstance().getData(cellDescriptionsIndex)[element];
}


bool exahype::solvers::ADERDGSolver::holdsFaceData(const CellDescription& cellDescription) {
  return cellDescription.getType() != CellDescription::Type::Ancestor &&
         cellDescription.getCommunicationStatus()>=MinimumCommunicationStatusForNeighbourCommunication;
}

bool exahype::solvers::ADERDGSolver::communicateWithNeighbour(const CellDescription& cellDescription,const int faceIndex) {
  assertion1(cellDescription.getType()!=CellDescription::Type::Cell ||
            cellDescription.getCommunicationStatus()==CellCommunicationStatus,cellDescription.toString());
  return
      (cellDescription.getCommunicationStatus()                  == CellCommunicationStatus &&
      cellDescription.getFacewiseCommunicationStatus(faceIndex)  >= MinimumCommunicationStatusForNeighbourCommunication &&
      cellDescription.getFacewiseAugmentationStatus(faceIndex)   <  MaximumAugmentationStatus)
      ||
      (cellDescription.getFacewiseCommunicationStatus(faceIndex) == CellCommunicationStatus &&
      cellDescription.getCommunicationStatus()                   >= MinimumCommunicationStatusForNeighbourCommunication &&
      cellDescription.getAugmentationStatus()                    <  MaximumAugmentationStatus);
}

void exahype::solvers::ADERDGSolver::prefetchFaceData(CellDescription& cellDescription,const int faceIndex) {
  #if defined(SharedTBB) && !defined(noTBBPrefetchesJobData)
  auto* solver = solvers::RegisteredSolvers[cellDescription.getSolverNumber()];
  int dataPerFace = 0;
  int dofPerFace  = 0;
  switch (solver->getType()) {
    case Solver::Type::ADERDG:
      dataPerFace = static_cast<ADERDGSolver*>(solver)->getBndFaceSize();
      dofPerFace  = static_cast<ADERDGSolver*>(solver)->getBndFluxSize();
      break;
    case Solver::Type::LimitingADERDG:
      dataPerFace = static_cast<LimitingADERDGSolver*>(solver)->getSolver()->getBndFaceSize();
      dofPerFace  = static_cast<LimitingADERDGSolver*>(solver)->getSolver()->getBndFluxSize();
      break;
    default:
      break;
  }

  double* lQhbnd = static_cast<double*>(cellDescription.getExtrapolatedPredictor()) + faceIndex * dataPerFace;
  double* lFhbnd = static_cast<double*>(cellDescription.getFluctuation())           + faceIndex * dofPerFace;

  _mm_prefetch(lQhbnd, _MM_HINT_NTA);
  _mm_prefetch(lFhbnd, _MM_HINT_NTA);
  #endif
}

void exahype::solvers::ADERDGSolver::ensureNoUnnecessaryMemoryIsAllocated(
    CellDescription& cellDescription) const {

  if (
      cellDescription.getType()!=CellDescription::Type::Cell &&
      DataHeap::getInstance().isValidIndex(cellDescription.getSolutionIndex())
  ) {
    tarch::multicore::Lock lock(exahype::HeapSemaphore);

    assertion(DataHeap::getInstance().isValidIndex(cellDescription.getSolutionIndex()));
    assertion(DataHeap::getInstance().isValidIndex(cellDescription.getPreviousSolutionIndex()));

    if ( cellDescription.getSolutionIndex()>=0 ) {
      DataHeap::getInstance().deleteData(cellDescription.getSolutionIndex());
      assertion(cellDescription.getSolutionCompressedIndex()==-1);
    }
    else {
      assertion(CompressionAccuracy>0.0);
      assertion(cellDescription.getSolutionIndex()==-1);
      CompressedDataHeap::getInstance().deleteData(cellDescription.getSolutionCompressedIndex());
    }

    DataHeap::getInstance().deleteData(cellDescription.getSolutionAveragesIndex());
    DataHeap::getInstance().deleteData(cellDescription.getPreviousSolutionAveragesIndex());

    cellDescription.setPreviousSolutionIndex(-1);
    cellDescription.setPreviousSolution(nullptr);
    cellDescription.setSolutionIndex(-1);
    cellDescription.setSolution(nullptr);

    cellDescription.setPreviousSolutionAveragesIndex(-1);
    cellDescription.setPreviousSolutionAverages(nullptr);
    cellDescription.setSolutionAveragesIndex(-1);
    cellDescription.setSolutionAverages(nullptr);

    cellDescription.setPreviousSolutionCompressedIndex(-1);
    cellDescription.setPreviousSolutionCompressed(nullptr);
    cellDescription.setSolutionCompressedIndex(-1);
    cellDescription.setSolutionCompressed(nullptr);

    lock.free();
  }

  // deallocate update and boundary arrays
  if (
      !holdsFaceData(cellDescription) &&
      DataHeap::getInstance().isValidIndex(cellDescription.getUpdateIndex())
  ) {
    // update
    assertion(DataHeap::getInstance().isValidIndex(cellDescription.getUpdateIndex()));
    if ( cellDescription.getUpdateIndex()>=0 ) {
      assertion(cellDescription.getUpdateCompressedIndex()==-1);

      DataHeap::getInstance().deleteData(cellDescription.getUpdateIndex());
      cellDescription.setUpdateIndex(-1);
      cellDescription.setUpdate(nullptr);
    }
    else {
      assertion(CompressionAccuracy>0.0);
      assertion(cellDescription.getUpdateIndex()==-1);

      CompressedDataHeap::getInstance().deleteData(cellDescription.getUpdateCompressedIndex());
      cellDescription.setUpdateCompressedIndex(-1);
      cellDescription.setUpdateCompressed(nullptr);
    }
    DataHeap::getInstance().deleteData(cellDescription.getUpdateAveragesIndex());
    cellDescription.setUpdateAveragesIndex(-1);
    cellDescription.setUpdateAverages(nullptr);

    // extrapolated predictor
    tarch::multicore::Lock lock(exahype::HeapSemaphore);
    if ( cellDescription.getExtrapolatedPredictorIndex()>=0 ) {
      assertion(DataHeap::getInstance().isValidIndex(cellDescription.getExtrapolatedPredictorIndex()));
      assertion(cellDescription.getExtrapolatedPredictorCompressedIndex()==-1);

      DataHeap::getInstance().deleteData(cellDescription.getExtrapolatedPredictorIndex());
      cellDescription.setExtrapolatedPredictorIndex(-1);
      cellDescription.setExtrapolatedPredictor(nullptr);
    }
    else {
      assertion(CompressionAccuracy>0.0);
      assertion(cellDescription.getExtrapolatedPredictorIndex()==-1);

      CompressedDataHeap::getInstance().deleteData(cellDescription.getExtrapolatedPredictorCompressedIndex());
      cellDescription.setExtrapolatedPredictorCompressedIndex(-1);
      cellDescription.setExtrapolatedPredictorCompressed(nullptr);
    }
    DataHeap::getInstance().deleteData(cellDescription.getExtrapolatedPredictorAveragesIndex());
    cellDescription.setExtrapolatedPredictorAveragesIndex(-1);
    cellDescription.setExtrapolatedPredictorAverages(nullptr);

    // gradient of extrapolated predictor
    if (cellDescription.getExtrapolatedPredictorGradientIndex() >= 0) {
      assertion(DataHeap::getInstance().isValidIndex(cellDescription.getExtrapolatedPredictorGradientIndex()));

      DataHeap::getInstance().deleteData(cellDescription.getExtrapolatedPredictorGradientIndex());
      cellDescription.setExtrapolatedPredictorGradientIndex(-1);
      cellDescription.setExtrapolatedPredictorGradient(nullptr);
    }

    // fluctuations
    if ( cellDescription.getFluctuationIndex()>=0 ) {
      assertion(DataHeap::getInstance().isValidIndex(cellDescription.getFluctuationIndex()));
      assertion(cellDescription.getFluctuationCompressedIndex()==-1);

      DataHeap::getInstance().deleteData(cellDescription.getFluctuationIndex());
      cellDescription.setFluctuationIndex(-1);
      cellDescription.setFluctuation(nullptr);
    }
    else {
      assertion(CompressionAccuracy>0.0);
      assertion(cellDescription.getFluctuationIndex()==-1);

      CompressedDataHeap::getInstance().deleteData(cellDescription.getFluctuationCompressedIndex());
      cellDescription.setFluctuationCompressedIndex(-1);
      cellDescription.setFluctuationCompressed(nullptr);
    }
    DataHeap::getInstance().deleteData(cellDescription.getFluctuationAveragesIndex());
    cellDescription.setFluctuationAveragesIndex(-1);
    cellDescription.setFluctuationAverages(nullptr);

    if ( getDMPObservables()>0 ) {
      assertion(DataHeap::getInstance().isValidIndex(cellDescription.getSolutionMinIndex()));
      assertion(DataHeap::getInstance().isValidIndex(cellDescription.getSolutionMaxIndex()));
      DataHeap::getInstance().deleteData(cellDescription.getSolutionMinIndex());
      DataHeap::getInstance().deleteData(cellDescription.getSolutionMaxIndex());

      cellDescription.setSolutionMinIndex(-1);
      cellDescription.setSolutionMin(nullptr);
      cellDescription.setSolutionMaxIndex(-1);
      cellDescription.setSolutionMax(nullptr);
    }

    lock.free();
  }
}

void exahype::solvers::ADERDGSolver::checkDataHeapIndex(const CellDescription& cellDescription, const int arrayIndex,const std::string arrayName) {
  assertion1(DataHeap::getInstance().isValidIndex(arrayIndex),cellDescription.toString());
  if ( arrayIndex < 0 ) {
    logError("checkDataHeapIndex(...)","The data heap array 'cellDescription."<<arrayName<<"' could not be allocated! Likely reason: Not enough memory available." <<
             " CellDescription="<<cellDescription.toString());
    std::abort();
  }
}

void exahype::solvers::ADERDGSolver::ensureNecessaryMemoryIsAllocated(
    CellDescription& cellDescription) const {
  // allocate solution
  if (
      cellDescription.getType()==CellDescription::Type::Cell &&
      !DataHeap::getInstance().isValidIndex(cellDescription.getSolutionIndex())
  ) {
    assertion(!DataHeap::getInstance().isValidIndex(cellDescription.getPreviousSolutionIndex()));

    tarch::multicore::Lock lock(exahype::HeapSemaphore);
    // Allocate volume DoF
    const int dataPerCell = getDataPerCell(); // Only the solution and previousSolution store material parameters
    cellDescription.setPreviousSolutionIndex( DataHeap::getInstance().createData( dataPerCell, dataPerCell ) );
    cellDescription.setSolutionIndex        ( DataHeap::getInstance().createData( dataPerCell, dataPerCell ) );
    checkDataHeapIndex(cellDescription,cellDescription.getPreviousSolutionIndex(),"getPreviousSolutionIndex()");
    checkDataHeapIndex(cellDescription,cellDescription.getSolutionIndex(),"getSolutionIndex()");
    cellDescription.setPreviousSolution( getDataHeapEntries(cellDescription.getPreviousSolutionIndex()).data() ) ;
    cellDescription.setSolution        ( getDataHeapEntries(cellDescription.getSolutionIndex()).data() );
    std::fill_n(static_cast<double*>(cellDescription.getPreviousSolution()),getDataPerCell(),std::numeric_limits<double>::quiet_NaN());
    std::fill_n(static_cast<double*>(cellDescription.getSolution()),getDataPerCell(),std::numeric_limits<double>::quiet_NaN());
    
    cellDescription.setSolutionCompressedIndex(-1);
    cellDescription.setSolutionCompressed(nullptr);
    cellDescription.setPreviousSolutionCompressedIndex(-1);
    cellDescription.setPreviousSolutionCompressed(nullptr);

    const int dataPerNode = getNumberOfVariables()+getNumberOfParameters();
    cellDescription.setPreviousSolutionAveragesIndex( DataHeap::getInstance().createData( dataPerNode, dataPerNode ) );
    cellDescription.setSolutionAveragesIndex(         DataHeap::getInstance().createData( dataPerNode, dataPerNode ) );
    checkDataHeapIndex(cellDescription,cellDescription.getPreviousSolutionAveragesIndex(),"getPreviousSolutionAveragesIndex()");
    checkDataHeapIndex(cellDescription,cellDescription.getSolutionAveragesIndex(),"getSolutionAveragesIndex()");
    cellDescription.setPreviousSolutionAverages( getDataHeapEntries(cellDescription.getPreviousSolutionAveragesIndex()).data() ) ;
    cellDescription.setSolutionAverages        ( getDataHeapEntries(cellDescription.getSolutionAveragesIndex()).data() ) ;
    std::fill_n(static_cast<double*>(cellDescription.getPreviousSolutionAverages()),dataPerNode,std::numeric_limits<double>::quiet_NaN());
    std::fill_n(static_cast<double*>(cellDescription.getSolutionAverages()),dataPerNode,std::numeric_limits<double>::quiet_NaN());

    cellDescription.setCompressionState(CellDescription::Uncompressed);

    lock.free();
  }

  // allocate update and boundary arrays
  if (
      holdsFaceData(cellDescription) &&
      !DataHeap::getInstance().isValidIndex(cellDescription.getExtrapolatedPredictorIndex())
  ) {
    assertion(!DataHeap::getInstance().isValidIndex(cellDescription.getFluctuationIndex()));

    tarch::multicore::Lock lock(exahype::HeapSemaphore);

    // allocate update dof
    cellDescription.setUpdateIndex        ( DataHeap::getInstance().createData( getUpdateSize(), getUpdateSize() ) );
    cellDescription.setUpdateAveragesIndex( DataHeap::getInstance().createData( getNumberOfVariables(), getNumberOfVariables() ) );
    cellDescription.setUpdateCompressedIndex(-1);
    cellDescription.setUpdateCompressed(nullptr);
    checkDataHeapIndex(cellDescription,cellDescription.getUpdateIndex(),"getUpdate()");
    checkDataHeapIndex(cellDescription,cellDescription.getUpdateAveragesIndex(),"getUpdateAverages()");
    cellDescription.setUpdate        ( getDataHeapEntries(cellDescription.getUpdateIndex()).data() ) ;
    cellDescription.setUpdateAverages( getDataHeapEntries(cellDescription.getUpdateAveragesIndex()).data() ) ;
    // touch the memory
    std::fill_n(static_cast<double*>(cellDescription.getUpdate()),getUpdateSize(),std::numeric_limits<double>::quiet_NaN());
    std::fill_n(static_cast<double*>(cellDescription.getUpdateAverages()),getNumberOfVariables(),std::numeric_limits<double>::quiet_NaN());

    // extrapolated predictor
    const int dataPerBnd = getBndTotalSize();
    cellDescription.setExtrapolatedPredictorIndex( DataHeap::getInstance().createData(dataPerBnd, dataPerBnd) );
    cellDescription.setExtrapolatedPredictorCompressedIndex(-1);
    cellDescription.setExtrapolatedPredictorCompressed(nullptr);
    const int boundaryData = (getNumberOfParameters()+getNumberOfVariables()) * DIMENSIONS_TIMES_TWO; //TODO JMG / Dominic adapt for padding with optimized kernels //TODO Tobias: Does it make sense to pad these arrays.
    cellDescription.setExtrapolatedPredictorAveragesIndex( DataHeap::getInstance().createData( boundaryData,  boundaryData  ) );
    checkDataHeapIndex(cellDescription,cellDescription.getExtrapolatedPredictorIndex(),"getExtrapolatedPredictor()");
    checkDataHeapIndex(cellDescription,cellDescription.getExtrapolatedPredictorAveragesIndex(),"getExtrapolatedPredictorAverages()");
    cellDescription.setExtrapolatedPredictor        ( getDataHeapEntries(cellDescription.getExtrapolatedPredictorIndex()).data() ) ;
    cellDescription.setExtrapolatedPredictorAverages( getDataHeapEntries(cellDescription.getExtrapolatedPredictorAveragesIndex()).data() ) ;
    // touch the memory
    std::fill_n(static_cast<double*>(cellDescription.getExtrapolatedPredictor()),dataPerBnd,std::numeric_limits<double>::quiet_NaN());
    std::fill_n(static_cast<double*>(cellDescription.getExtrapolatedPredictorAverages()),boundaryData,std::numeric_limits<double>::quiet_NaN());

    // gradients of extrapolated predictor
    const int gradientSizePerBnd = _numberOfVariables * power(_nodesPerCoordinateAxis, DIMENSIONS - 1) * DIMENSIONS_TIMES_TWO * DIMENSIONS;
    cellDescription.setExtrapolatedPredictorGradientIndex( DataHeap::getInstance().createData(gradientSizePerBnd, gradientSizePerBnd) );
    cellDescription.setExtrapolatedPredictorGradient( getDataHeapEntries(cellDescription.getExtrapolatedPredictorGradientIndex()).data() ) ;
       // touch the memory
    std::fill_n(static_cast<double*>(cellDescription.getExtrapolatedPredictorGradient()),gradientSizePerBnd,std::numeric_limits<double>::quiet_NaN());

    //
    // fluctuations
    //
    const int dofPerBnd  = getBndFluxTotalSize();
    cellDescription.setFluctuationIndex( DataHeap::getInstance().createData(dofPerBnd,  dofPerBnd) );
    cellDescription.setFluctuationCompressedIndex(-1);
    cellDescription.setFluctuationCompressed(nullptr);
    const int boundaryUnknowns = getNumberOfVariables() * DIMENSIONS_TIMES_TWO;     //TODO JMG / Dominic adapt for padding with optimized kernels //TODO Tobias: Does it make sense to pad these arrays.
    cellDescription.setFluctuationAveragesIndex( DataHeap::getInstance().createData( boundaryUnknowns, boundaryUnknowns ) );
    checkDataHeapIndex(cellDescription,cellDescription.getFluctuationIndex(),"getFluctuation()");
    checkDataHeapIndex(cellDescription,cellDescription.getFluctuationAveragesIndex(),"getFluctuationAverages()");
    cellDescription.setFluctuation        ( getDataHeapEntries(cellDescription.getFluctuationIndex()).data() ) ;
    cellDescription.setFluctuationAverages( getDataHeapEntries(cellDescription.getFluctuationAveragesIndex()).data() ) ;
    // touch the memory
    std::fill_n(static_cast<double*>(cellDescription.getFluctuation()),dofPerBnd,std::numeric_limits<double>::quiet_NaN());
    std::fill_n(static_cast<double*>(cellDescription.getFluctuationAverages()),boundaryUnknowns,std::numeric_limits<double>::quiet_NaN());

    // Allocate volume DoF for limiter (we need for every of the 2*DIMENSIONS faces an array of min values
    // and array of max values of the neighbour at this face).
    const int numberOfObservables = getDMPObservables();
    if ( numberOfObservables>0 ) {
      cellDescription.setSolutionMinIndex(DataHeap::getInstance().createData(
          numberOfObservables * DIMENSIONS_TIMES_TWO, numberOfObservables * DIMENSIONS_TIMES_TWO ));
      cellDescription.setSolutionMaxIndex(DataHeap::getInstance().createData(
          numberOfObservables * DIMENSIONS_TIMES_TWO, numberOfObservables * DIMENSIONS_TIMES_TWO ));
      checkDataHeapIndex(cellDescription,cellDescription.getSolutionMinIndex(),"getSolutionMinIndex()");
      checkDataHeapIndex(cellDescription,cellDescription.getSolutionMaxIndex(),"getSolutionMaxIndex()");
      cellDescription.setSolutionMin( getDataHeapEntries(cellDescription.getSolutionMinIndex()).data() ) ;
      cellDescription.setSolutionMax( getDataHeapEntries(cellDescription.getSolutionMaxIndex()).data() ) ;
      // touch the memory
      std::fill_n(static_cast<double*>(cellDescription.getSolutionMin()),numberOfObservables * DIMENSIONS_TIMES_TWO,std::numeric_limits<double>::quiet_NaN());
      std::fill_n(static_cast<double*>(cellDescription.getSolutionMax()),numberOfObservables * DIMENSIONS_TIMES_TWO,std::numeric_limits<double>::quiet_NaN());
    }

    lock.free();
  }
}

void exahype::solvers::ADERDGSolver::eraseCellDescriptions(
    const int cellDescriptionsIndex) {
  assertion(Heap::getInstance().isValidIndex(cellDescriptionsIndex));
  for (auto& p : Heap::getInstance().getData(cellDescriptionsIndex)) {
    auto *solver = exahype::solvers::RegisteredSolvers[p.getSolverNumber()];

    ADERDGSolver* aderdgSolver = nullptr;
    if (solver->getType()==Solver::Type::ADERDG) {
      aderdgSolver = static_cast<ADERDGSolver*>(solver);
    }
    else if (solver->getType()==Solver::Type::LimitingADERDG) {
      aderdgSolver =
          static_cast<LimitingADERDGSolver*>(solver)->getSolver().get();
    }
    assertion(aderdgSolver!=nullptr);

    p.setType(CellDescription::Type::Erased);
    aderdgSolver->ensureNoUnnecessaryMemoryIsAllocated(p);
  }

  Heap::getInstance().getData(cellDescriptionsIndex).clear();
}

exahype::solvers::ADERDGSolver::ADERDGSolver(
    const std::string& identifier,
    const int numberOfVariables,
    const int numberOfParameters,
    const int numberOfGlobalObservables,
    const int basisSize,
    const double maximumMeshSize,
    const int maximumAdaptiveMeshDepth,
    const int haloCells,
    const int regularisedFineGridLevels,
    const exahype::solvers::Solver::TimeStepping timeStepping,
    const int limiterHelperLayers,
    const int DMPObservables,
    std::unique_ptr<profilers::Profiler> profiler)
    : Solver(identifier, Solver::Type::ADERDG, numberOfVariables,
             numberOfParameters, numberOfGlobalObservables, basisSize,
             maximumMeshSize, maximumAdaptiveMeshDepth,
             timeStepping, std::move(profiler)),
     _previousMinCorrectorTimeStamp( std::numeric_limits<double>::max() ),
     _previousMinCorrectorTimeStepSize( std::numeric_limits<double>::max() ),
     _minCorrectorTimeStamp( std::numeric_limits<double>::max() ),
     _minCorrectorTimeStepSize( std::numeric_limits<double>::max() ),
     _minPredictorTimeStamp( std::numeric_limits<double>::max() ),
     _minPredictorTimeStepSize( std::numeric_limits<double>::max() ),
     _minNextTimeStepSize( std::numeric_limits<double>::max() ),
     _stabilityConditionWasViolated( false ),
     _refineOrKeepOnFineGrid(1+haloCells),
     _limiterHelperLayers(limiterHelperLayers),
     _DMPObservables(DMPObservables),
     _minRefinementStatusForSeparationCell(_refineOrKeepOnFineGrid+1),
     _minRefinementStatusForBufferCell    (_minRefinementStatusForSeparationCell+2),
     _minRefinementStatusForTroubledCell  (limiterHelperLayers+_minRefinementStatusForBufferCell),
     _checkForNaNs(true),
     _meshUpdateEvent(MeshUpdateEvent::None),
     _nextMeshUpdateEvent(MeshUpdateEvent::None)
 {

  // register tags with profiler
  for (const char* tag : tags) {
    _profiler->registerTag(tag);
  }

//  logInfo("ADERDSolver(...)", // TODO remove
//      "_minRefinementStatusForSeparationCell="<<_minRefinementStatusForSeparationCell<<
//      ",_minRefinementStatusForBufferCell    ="<<_minRefinementStatusForBufferCell    <<
//      ",_minRefinementStatusForTroubledCell  ="<<_minRefinementStatusForTroubledCell);

  #ifdef Parallel
  _invalidExtrapolatedPredictor.resize(getBndFaceSize());
  _invalidFluctuations.resize(getBndFluxSize());
  std::fill_n(_invalidExtrapolatedPredictor.data(),_invalidExtrapolatedPredictor.size(),-1);
  std::fill_n(_invalidFluctuations.data(),_invalidFluctuations.size(),-1);

  _receivedExtrapolatedPredictor.resize(getBndFaceSize());
  _receivedFluctuations.resize(getBndFluxSize());

  _receivedUpdate.reserve(getUpdateSize());
  #endif
}

int exahype::solvers::ADERDGSolver::getUnknownsPerFace() const {
  return _numberOfVariables * power(_nodesPerCoordinateAxis, DIMENSIONS - 1);
}

int exahype::solvers::ADERDGSolver::getUnknownsPerCellBoundary() const {
  return DIMENSIONS_TIMES_TWO * getUnknownsPerFace();
}

int exahype::solvers::ADERDGSolver::getUnknownsPerCell() const {
  return _numberOfVariables * power(_nodesPerCoordinateAxis, DIMENSIONS + 0);
}

int exahype::solvers::ADERDGSolver::getFluxUnknownsPerCell() const {
  return (DIMENSIONS + 1) * getUnknownsPerCell(); // +1 for sources
}

int exahype::solvers::ADERDGSolver::getSpaceTimeUnknownsPerCell() const {
  return _numberOfVariables * power(_nodesPerCoordinateAxis, DIMENSIONS + 1);
}

int exahype::solvers::ADERDGSolver::getSpaceTimeFluxUnknownsPerCell() const {
  return (DIMENSIONS + 1) * getSpaceTimeUnknownsPerCell();  // +1 for sources
}

int exahype::solvers::ADERDGSolver::getDataPerFace() const {
  return (_numberOfVariables+_numberOfParameters) * power(_nodesPerCoordinateAxis, DIMENSIONS - 1);
}

int exahype::solvers::ADERDGSolver::getDataPerCellBoundary() const {
  return (_numberOfVariables+_numberOfParameters) * power(_nodesPerCoordinateAxis, DIMENSIONS - 1) * DIMENSIONS_TIMES_TWO;
}

int exahype::solvers::ADERDGSolver::getDataPerCell() const {
  return (_numberOfVariables+_numberOfParameters) * power(_nodesPerCoordinateAxis, DIMENSIONS + 0);
}

int exahype::solvers::ADERDGSolver::getSpaceTimeDataPerCell() const {
  return (_numberOfVariables+_numberOfParameters) * power(_nodesPerCoordinateAxis, DIMENSIONS + 1);
}

int exahype::solvers::ADERDGSolver::getDMPObservables() const {
  return _DMPObservables;
}

int exahype::solvers::ADERDGSolver::getMinRefinementStatusForSeparationCell() const {
  return _minRefinementStatusForSeparationCell;
}

int exahype::solvers::ADERDGSolver::getMinRefinementStatusForBufferCell() const {
  return _minRefinementStatusForBufferCell;
}

int exahype::solvers::ADERDGSolver::getMinRefinementStatusForTroubledCell() const {
  return _minRefinementStatusForTroubledCell;
}

exahype::solvers::Solver::MeshUpdateEvent
exahype::solvers::ADERDGSolver::getNextMeshUpdateEvent() const {
  return _nextMeshUpdateEvent;
}

void exahype::solvers::ADERDGSolver::setNextMeshUpdateEvent() {
  _meshUpdateEvent         = _nextMeshUpdateEvent;
  _nextMeshUpdateEvent     = MeshUpdateEvent::None;
}

void exahype::solvers::ADERDGSolver::updateNextMeshUpdateEvent(
    exahype::solvers::Solver::MeshUpdateEvent meshUpdateEvent) {
  _nextMeshUpdateEvent = mergeMeshUpdateEvents(_nextMeshUpdateEvent,meshUpdateEvent);
}

exahype::solvers::ADERDGSolver::MeshUpdateEvent
exahype::solvers::ADERDGSolver::getMeshUpdateEvent() const {
  return _meshUpdateEvent;
}

void exahype::solvers::ADERDGSolver::overwriteMeshUpdateEvent(MeshUpdateEvent newMeshUpdateEvent) {
   _meshUpdateEvent = newMeshUpdateEvent;
}

std::tuple<double,double> exahype::solvers::ADERDGSolver::getRiemannSolverTimeStepData(
    const CellDescription& cellDescription1,
    const CellDescription& cellDescription2) const {
  auto result  = std::make_tuple<double,double>(0.0,0.0);
  switch (_timeStepping) {
    case TimeStepping::Global:
    case TimeStepping::GlobalFixed:
      std::get<0>(result) = _minCorrectorTimeStamp;
      std::get<1>(result) = _minCorrectorTimeStepSize;
      break;
    default:
//      std::get<0>(result) = std::max(cellDescription1.getCorrectorTimeStamp(),cellDescription2.getCorrectorTimeStamp());
//      std::get<1>(result) = std::min(cellDescription1.getCorrectorTimeStepSize(),cellDescription2.getCorrectorTimeStepSize());
      logError("getRiemannSolverTimeStepData(...)","Unknown time stepping scheme.")
      std::abort();
  }
  return result;
}

void exahype::solvers::ADERDGSolver::synchroniseTimeStepping(
    CellDescription& p) const {
  switch (_timeStepping) {
    case TimeStepping::Global:
      p.setPreviousCorrectorTimeStamp(_previousMinCorrectorTimeStamp);
      p.setPreviousCorrectorTimeStepSize(_previousMinCorrectorTimeStepSize);

      p.setCorrectorTimeStamp(_minCorrectorTimeStamp);
      p.setCorrectorTimeStepSize(_minCorrectorTimeStepSize);

      p.setPredictorTimeStamp(_minPredictorTimeStamp);
      p.setPredictorTimeStepSize(_minPredictorTimeStepSize);
      break;
    case TimeStepping::GlobalFixed:
      p.setPreviousCorrectorTimeStamp(_previousMinCorrectorTimeStamp);
      p.setPreviousCorrectorTimeStepSize(_previousMinCorrectorTimeStepSize);

      p.setCorrectorTimeStamp(_minCorrectorTimeStamp);
      p.setCorrectorTimeStepSize(_minCorrectorTimeStepSize);

      p.setPredictorTimeStamp(_minPredictorTimeStamp);
      p.setPredictorTimeStepSize(_minPredictorTimeStepSize);
      break;
  }
}

void exahype::solvers::ADERDGSolver::startNewTimeStep() {
  switch (_timeStepping) {
    case TimeStepping::Global:
      // n-1
      _previousMinCorrectorTimeStamp    = _minCorrectorTimeStamp;
      _previousMinCorrectorTimeStepSize = _minCorrectorTimeStepSize;
      // n
      _minCorrectorTimeStepSize = _minNextTimeStepSize;
      _minCorrectorTimeStamp    = _minCorrectorTimeStamp+_minCorrectorTimeStepSize;

      _minPredictorTimeStepSize = _minCorrectorTimeStepSize;
      _minPredictorTimeStamp    = _minCorrectorTimeStamp;

      _minNextTimeStepSize = std::numeric_limits<double>::max();
      break;
    case TimeStepping::GlobalFixed:
      // n-1
      _previousMinCorrectorTimeStamp    = _minCorrectorTimeStamp;
      _previousMinCorrectorTimeStepSize = _minCorrectorTimeStepSize;
      // n
      _minCorrectorTimeStepSize = _minNextTimeStepSize;
      _minCorrectorTimeStamp    = _minCorrectorTimeStamp+_minNextTimeStepSize;

      _minPredictorTimeStepSize = _minCorrectorTimeStepSize;
      _minPredictorTimeStamp    = _minCorrectorTimeStamp;
      break;
  }

  _maxLevel     = _nextMaxLevel;
  _nextMaxLevel = -std::numeric_limits<int>::max(); // "-", min

  _globalObservables = std::move(_nextGlobalObservables);
  _nextGlobalObservables = resetGlobalObservables();

}

void exahype::solvers::ADERDGSolver::startNewTimeStepFused(
    const bool isFirstTimeStepOfBatch,
    const bool isLastTimeStepOfBatch) {
  // n-1
  if ( isFirstTimeStepOfBatch ) {
    _previousMinCorrectorTimeStamp    = _minCorrectorTimeStamp;
    _previousMinCorrectorTimeStepSize = _minCorrectorTimeStepSize;
  }
  // n
  _minCorrectorTimeStamp    = _minPredictorTimeStamp;
  _minCorrectorTimeStepSize = _minPredictorTimeStepSize;
  // n+1
  _minPredictorTimeStamp    = _minPredictorTimeStamp + _minPredictorTimeStepSize;
  if ( isLastTimeStepOfBatch ) {
    // TODO(Dominic): Add to docu. We minimise the time step size over all batch iterations
    // Otherwise, we freeze (do not overwrite) the minPredictorTimeStepSize
    switch (_timeStepping) {
      case TimeStepping::Global:
        _minPredictorTimeStepSize     = _minNextTimeStepSize;
        _minNextTimeStepSize = std::numeric_limits<double>::max();
        break;
      case TimeStepping::GlobalFixed:
        _minPredictorTimeStepSize = _minNextTimeStepSize;
        break;
    }

    _maxLevel     = _nextMaxLevel;
    _nextMaxLevel = -std::numeric_limits<int>::max(); // "-", min

    _globalObservables = std::move(_nextGlobalObservables);
    _nextGlobalObservables = resetGlobalObservables();
  }
}

void exahype::solvers::ADERDGSolver::updateTimeStepSizesFused() {
  switch (_timeStepping) {
  case TimeStepping::Global:
    _minCorrectorTimeStepSize = _minNextTimeStepSize;
    _minPredictorTimeStepSize = _minNextTimeStepSize;

    _minPredictorTimeStamp    =  _minCorrectorTimeStamp+_minNextTimeStepSize;

    _minNextTimeStepSize = std::numeric_limits<double>::max();
    break;
  case TimeStepping::GlobalFixed:
    _minCorrectorTimeStepSize = _minNextTimeStepSize;
    _minPredictorTimeStepSize = _minNextTimeStepSize;

    _minPredictorTimeStamp =  _minCorrectorTimeStamp+_minNextTimeStepSize;
    break;
  }

  _stabilityConditionWasViolated = false;

  _maxLevel     = _nextMaxLevel;
  _nextMaxLevel = -std::numeric_limits<int>::max(); // "-", min

  _globalObservables = std::move(_nextGlobalObservables);
  _nextGlobalObservables = resetGlobalObservables();
}

void exahype::solvers::ADERDGSolver::updateTimeStepSizes() {
  switch (_timeStepping) {
    case TimeStepping::Global:
      _minCorrectorTimeStepSize = _minNextTimeStepSize;
      _minPredictorTimeStepSize = _minNextTimeStepSize;

      _minPredictorTimeStamp    =  _minCorrectorTimeStamp;

      _minNextTimeStepSize = std::numeric_limits<double>::max();
      break;
    case TimeStepping::GlobalFixed:
      _minCorrectorTimeStepSize = _minNextTimeStepSize;
      _minPredictorTimeStepSize = _minNextTimeStepSize;

      _minPredictorTimeStamp =  _minCorrectorTimeStamp;
      break;
  }

  _maxLevel     = _nextMaxLevel;
  _nextMaxLevel = -std::numeric_limits<int>::max(); // "-", min

  _globalObservables = std::move(_nextGlobalObservables);
  _nextGlobalObservables = resetGlobalObservables();
}

void exahype::solvers::ADERDGSolver::rollbackToPreviousTimeStep() {
  switch (_timeStepping) {
    case TimeStepping::Global:
      _minNextTimeStepSize                     = std::numeric_limits<double>::max();

      _minPredictorTimeStamp                    = _previousMinCorrectorTimeStamp;
      _minPredictorTimeStepSize                 = _previousMinCorrectorTimeStepSize;

      _minCorrectorTimeStamp                    = _previousMinCorrectorTimeStamp;
      _minCorrectorTimeStepSize                 = _previousMinCorrectorTimeStepSize;

      _previousMinCorrectorTimeStamp            = std::numeric_limits<double>::max();
      _previousMinCorrectorTimeStepSize         = std::numeric_limits<double>::max();
      break;
    case TimeStepping::GlobalFixed:
      _minPredictorTimeStamp                    = _previousMinCorrectorTimeStamp;
      _minPredictorTimeStepSize                 = _previousMinCorrectorTimeStepSize;

      _minCorrectorTimeStamp                    = _previousMinCorrectorTimeStamp;
      _minCorrectorTimeStepSize                 = _previousMinCorrectorTimeStepSize;

      _previousMinCorrectorTimeStamp            = std::numeric_limits<double>::max();
      _previousMinCorrectorTimeStepSize         = std::numeric_limits<double>::max();
      break;
  }

  _maxLevel     = _nextMaxLevel;
  _nextMaxLevel = -std::numeric_limits<int>::max(); // "-", min

  _globalObservables = std::move(_nextGlobalObservables);
  _nextGlobalObservables = resetGlobalObservables();
}

void exahype::solvers::ADERDGSolver::rollbackToPreviousTimeStepFused() {
  switch (_timeStepping) {
    case TimeStepping::Global:
      _minNextTimeStepSize                      = std::numeric_limits<double>::max();

      _minPredictorTimeStamp                    = _previousMinCorrectorTimeStamp+_previousMinCorrectorTimeStepSize;
      _minPredictorTimeStepSize                 = _minCorrectorTimeStepSize;

      _minCorrectorTimeStamp                    = _previousMinCorrectorTimeStamp;
      _minCorrectorTimeStepSize                 = _previousMinCorrectorTimeStepSize;

      _previousMinCorrectorTimeStamp            = std::numeric_limits<double>::max();
      _previousMinCorrectorTimeStepSize         = std::numeric_limits<double>::max();
      break;
    case TimeStepping::GlobalFixed:
      _minPredictorTimeStamp                    = _previousMinCorrectorTimeStamp+_previousMinCorrectorTimeStepSize;
      _minPredictorTimeStepSize                 = _minCorrectorTimeStepSize;

      _minCorrectorTimeStamp                    = _previousMinCorrectorTimeStamp;
      _minCorrectorTimeStepSize                 = _previousMinCorrectorTimeStepSize;

      _previousMinCorrectorTimeStamp            = std::numeric_limits<double>::max();
      _previousMinCorrectorTimeStepSize         = std::numeric_limits<double>::max();
      break;
  }

  _maxLevel     = _nextMaxLevel;
  _nextMaxLevel = -std::numeric_limits<int>::max(); // "-", min

  _globalObservables = std::move(_nextGlobalObservables);
  _nextGlobalObservables = resetGlobalObservables();
}

void exahype::solvers::ADERDGSolver::updateMinNextPredictorTimeStepSize(
    const double& minNextPredictorTimeStepSize) {
  switch (_timeStepping) {
    case TimeStepping::Global:
      _minNextTimeStepSize =
          std::min(_minNextTimeStepSize, minNextPredictorTimeStepSize);
      break;
    case TimeStepping::GlobalFixed: // TODO(Dominic): Problematic in MPI where we merge with the worker first
      _minNextTimeStepSize =
          _minPredictorTimeStamp == _minCorrectorTimeStamp
              ? std::min(_minNextTimeStepSize,
                         minNextPredictorTimeStepSize)
              : _minNextTimeStepSize;
      break;
  }
}

double exahype::solvers::ADERDGSolver::getMinNextPredictorTimeStepSize() const {
  return _minNextTimeStepSize;
}

double exahype::solvers::ADERDGSolver::getMinCorrectorTimeStamp() const {
  return _minCorrectorTimeStamp;
}

double exahype::solvers::ADERDGSolver::getMinPredictorTimeStamp() const {
  return _minPredictorTimeStamp;
}

double exahype::solvers::ADERDGSolver::getMinCorrectorTimeStepSize() const {
  return _minCorrectorTimeStepSize;
}

double exahype::solvers::ADERDGSolver::getMinPredictorTimeStepSize() const {
  return _minPredictorTimeStepSize;
}

void exahype::solvers::ADERDGSolver::setMinPredictorTimeStepSize(const double value) {
  _minPredictorTimeStepSize = value;
}

double exahype::solvers::ADERDGSolver::getPreviousMinCorrectorTimeStepSize() const {
  return _previousMinCorrectorTimeStepSize;
}

double exahype::solvers::ADERDGSolver::getPreviousMinCorrectorTimeStamp() const {
  return _previousMinCorrectorTimeStamp;
}

double exahype::solvers::ADERDGSolver::getMinTimeStamp() const {
  return getMinCorrectorTimeStamp();
}

double exahype::solvers::ADERDGSolver::getMinTimeStepSize() const {
  return getMinCorrectorTimeStepSize();
}

double exahype::solvers::ADERDGSolver::getMinNextTimeStepSize() const {
  return getMinNextPredictorTimeStepSize();
}

void exahype::solvers::ADERDGSolver::updateMinNextTimeStepSize( double value ) {
  updateMinNextPredictorTimeStepSize(value);
}

void exahype::solvers::ADERDGSolver::initSolver(
    const double timeStamp,
    const tarch::la::Vector<DIMENSIONS,double>& domainOffset,
    const tarch::la::Vector<DIMENSIONS,double>& domainSize,
    const tarch::la::Vector<DIMENSIONS,double>& boundingBoxSize,
    const std::vector<std::string>& cmdlineargs,
    const exahype::parser::ParserView& parserView
) {
  _domainOffset=domainOffset;
  _domainSize=domainSize;
  std::pair<double,int> coarsestMeshInfo =
      exahype::solvers::Solver::computeCoarsestMeshSizeAndLevel(_maximumMeshSize,boundingBoxSize[0]);
  _coarsestMeshSize  = coarsestMeshInfo.first;
  _coarsestMeshLevel = coarsestMeshInfo.second;

  _previousMinCorrectorTimeStepSize = 0.0;
  _minCorrectorTimeStepSize = 0.0;
  _minPredictorTimeStepSize = 0.0;

  _previousMinCorrectorTimeStamp = timeStamp;
  _minCorrectorTimeStamp         = timeStamp;
  _minPredictorTimeStamp         = timeStamp;

  overwriteMeshUpdateEvent(MeshUpdateEvent::InitialRefinementRequested);

  _globalObservables = resetGlobalObservables();
  _nextGlobalObservables = resetGlobalObservables();

  init(cmdlineargs,parserView); // call user define initalisiation
}

bool exahype::solvers::ADERDGSolver::isPerformingPrediction(
    const exahype::State::AlgorithmSection& section) const {
  bool isPerformingPrediction = false;

  switch (section) {
    case exahype::State::AlgorithmSection::TimeStepping:
      isPerformingPrediction = true;
      break;
    case exahype::State::AlgorithmSection::PredictionRerunAllSend:
      isPerformingPrediction = !hasRequestedMeshRefinement() &&
                               getStabilityConditionWasViolated();
      break;
    case exahype::State::AlgorithmSection::PredictionOrLocalRecomputationAllSend:
      isPerformingPrediction = hasRequestedMeshRefinement();
      break;
    default:
      break;
  }

  return isPerformingPrediction;
}

bool exahype::solvers::ADERDGSolver::isMergingMetadata(
    const exahype::State::AlgorithmSection& section) const {
  return ( exahype::State::AlgorithmSection::MeshRefinement==section ) &&
         hasRequestedMeshRefinement();
}

void exahype::solvers::ADERDGSolver::setStabilityConditionWasViolated(bool state) {
  _stabilityConditionWasViolated = state;
}

bool exahype::solvers::ADERDGSolver::getStabilityConditionWasViolated() const {
  return _stabilityConditionWasViolated;
}

bool exahype::solvers::ADERDGSolver::isValidCellDescriptionIndex(
    const int cellDescriptionsIndex) {
  bool result = cellDescriptionsIndex>=0;
  assertion1(!result || Heap::getInstance().isValidIndex(cellDescriptionsIndex),cellDescriptionsIndex);
  return result;
}

int exahype::solvers::ADERDGSolver::tryGetElement(
    const int cellDescriptionsIndex,
    const int solverNumber) const {
  if ( isValidCellDescriptionIndex(cellDescriptionsIndex) ) {
    int element=0;
    for (auto& p : Heap::getInstance().getData(cellDescriptionsIndex)) {
      if (p.getSolverNumber()==solverNumber) {
        return element;
      }
      ++element;
    }
  }
  return NotFound;
}

///////////////////////////////////
// CELL-LOCAL MESH REFINEMENT
///////////////////////////////////
bool exahype::solvers::ADERDGSolver::progressMeshRefinementInEnterCell(
    exahype::Cell& fineGridCell,
    exahype::Vertex* const fineGridVertices,
    const peano::grid::VertexEnumerator& fineGridVerticesEnumerator,
    exahype::Cell& coarseGridCell,
    const peano::grid::VertexEnumerator& coarseGridVerticesEnumerator,
    const int  solverNumber,
    const bool stillInRefiningMode) {
  bool newComputeCell = false;

  // Fine grid cell based uniform mesh refinement.
  const int fineGridElement =
      tryGetElement(fineGridCell.getCellDescriptionsIndex(),solverNumber);
  const int coarseGridElement =
      tryGetElement(coarseGridCell.getCellDescriptionsIndex(),solverNumber);
  if (
      fineGridElement==exahype::solvers::Solver::NotFound &&
      tarch::la::allSmallerEquals(fineGridVerticesEnumerator.getCellSize(),getMaximumMeshSize()) &&
      tarch::la::oneGreater(coarseGridVerticesEnumerator.getCellSize(),getMaximumMeshSize())
  ) {
    logDebug("progressMeshRefinementInEnterCell(...)","Add new uniform grid cell at centre="<<fineGridVerticesEnumerator.getCellCenter() <<", level="<<fineGridVerticesEnumerator.getLevel()
        << " for solver=" << solverNumber);

    addNewCell(
        fineGridCell,fineGridVerticesEnumerator,
        multiscalelinkedcell::HangingVertexBookkeeper::InvalidAdjacencyIndex,
        solverNumber);
    newComputeCell = true;
  }
  else if ( fineGridElement!=exahype::solvers::Solver::NotFound ) {
    CellDescription& fineGridCellDescription =
        getCellDescription(fineGridCell.getCellDescriptionsIndex(),fineGridElement);

    // wait for background jobs to complete
    waitUntilCompletedLastStep(fineGridCellDescription,false,false);

    #ifdef Asserts
    const tarch::la::Vector<DIMENSIONS,double> center = fineGridCellDescription.getOffset()+0.5*fineGridCellDescription.getSize();
    #endif
    assertion5(Vertex::equalUpToRelativeTolerance(fineGridVerticesEnumerator.getCellCenter(),center),
               fineGridVerticesEnumerator.getCellCenter(),center,fineGridVerticesEnumerator.getLevel(),fineGridCellDescription.getLevel(),tarch::parallel::Node::getInstance().getRank());
    assertionEquals3(fineGridVerticesEnumerator.getLevel(),fineGridCellDescription.getLevel(),fineGridVerticesEnumerator.getCellCenter(),fineGridCellDescription.getOffset()+0.5*fineGridCellDescription.getSize(),tarch::parallel::Node::getInstance().getRank());

    // Update the status flagging
    updateCommunicationStatus(fineGridCellDescription);
    ensureNecessaryMemoryIsAllocated(fineGridCellDescription);
    ensureNoUnnecessaryMemoryIsAllocated(fineGridCellDescription);

    updateAugmentationStatus(fineGridCellDescription);

    updateRefinementStatus(fineGridCellDescription,fineGridCellDescription.getNeighbourMergePerformed());
    if ( coarseGridElement != exahype::solvers::Solver::NotFound ) {
      CellDescription& coarseGridCellDescription = getCellDescription(
          coarseGridCell.getCellDescriptionsIndex(),coarseGridElement);
      updateCoarseGridAncestorRefinementStatus(fineGridCellDescription,coarseGridCellDescription);
    }

    progressCollectiveRefinementOperationsInEnterCell(fineGridCellDescription);

    decideOnRefinement(fineGridCellDescription,stillInRefiningMode);
    decideOnVirtualRefinement(fineGridCellDescription);

    ensureFineGridCoarseGridConsistency(fineGridCellDescription,coarseGridCell.getCellDescriptionsIndex()); // must come after refinement status update
  }

  // Coarse grid cell based adaptive mesh refinement operations.
  // Add new cells to the grid and veto erasing or erasing virtual children
  // requests if there are cells on the fine level.
  if (coarseGridElement!=exahype::solvers::Solver::NotFound) {
    CellDescription& coarseGridCellDescription = getCellDescription(
        coarseGridCell.getCellDescriptionsIndex(),coarseGridElement);

    alterErasingRequestsIfNecessary(
        coarseGridCellDescription,
        fineGridCell.getCellDescriptionsIndex());

    addNewDescendantIfVirtualRefiningRequested(
            fineGridCell,fineGridVertices,fineGridVerticesEnumerator,
            coarseGridCellDescription,coarseGridCell.getCellDescriptionsIndex());
    newComputeCell |=
        addNewCellIfRefinementRequested(
            fineGridCell,fineGridVertices,fineGridVerticesEnumerator,
            coarseGridCellDescription,coarseGridCell.getCellDescriptionsIndex());
  }

  return newComputeCell;
}

int exahype::solvers::ADERDGSolver::evaluateRefinementCriterion(
    const CellDescription& cellDescription, const double* const solution, const double& timeStamp) {
  assertion1(cellDescription.getType()==CellDescription::Type::Cell,cellDescription.toString());
  assertion1(
      cellDescription.getRefinementEvent()==CellDescription::RefinementEvent::None ||
      cellDescription.getRefinementEvent()==CellDescription::RefinementEvent::ErasingChildrenRequested ||
      cellDescription.getRefinementEvent()==CellDescription::RefinementEvent::ChangeChildrenToVirtualChildrenRequested,
      cellDescription.toString());

  Solver::RefinementControl refinementControl =
      refinementCriterion(
          solution,cellDescription.getOffset()+0.5*cellDescription.getSize(),
          cellDescription.getSize(),
          timeStamp, // is done after the update
          cellDescription.getLevel());

  switch ( refinementControl ) {
  case exahype::solvers::Solver::RefinementControl::Refine:
      return _refineOrKeepOnFineGrid;
  case exahype::solvers::Solver::RefinementControl::Keep:
    return ( cellDescription.getLevel()==getMaximumAdaptiveMeshLevel() ) ? _refineOrKeepOnFineGrid : Keep;
  case exahype::solvers::Solver::RefinementControl::Erase:
    return Erase;
  default:
    logError("adjustSolutionDuringMeshRefinementBody(...)",
        "unknown refinement control value=" << static_cast<int>(refinementControl) <<
        ". Please check the return values of your refinement criterion.");
    std::abort();
    return Pending-1;
  }
}

void exahype::solvers::ADERDGSolver::markForRefinement(CellDescription& cellDescription) {
  const double* const solution = static_cast<double*>(cellDescription.getSolution());
  const int refinementStatus = evaluateRefinementCriterion(
      cellDescription,solution,cellDescription.getCorrectorTimeStamp());
  if ( refinementStatus==_refineOrKeepOnFineGrid ) {
    cellDescription.setRefinementFlag(true);
  }
  cellDescription.setRefinementStatus( std::max(cellDescription.getRefinementStatus(),refinementStatus) );
}

void exahype::solvers::ADERDGSolver::decideOnRefinement(
    CellDescription& fineGridCellDescription,const bool stillInRefiningMode) {
  // top-down refining
  if (
     stillInRefiningMode &&
     fineGridCellDescription.getType()==CellDescription::Type::Cell &&
     (fineGridCellDescription.getRefinementEvent()==CellDescription::RefinementEvent::None ||
     fineGridCellDescription.getRefinementEvent()==CellDescription::RefinementEvent::VirtualRefiningRequested)
     && fineGridCellDescription.getLevel()<getMaximumAdaptiveMeshLevel()
     && fineGridCellDescription.getRefinementStatus() > 0
  ) {
    fineGridCellDescription.setRefinementEvent(CellDescription::RefiningRequested);
  }
  // bottom-up refining (halo refinement)
  else if (
      stillInRefiningMode &&
      fineGridCellDescription.getType()==CellDescription::Type::Descendant &&
      fineGridCellDescription.getLevel()==getMaximumAdaptiveMeshLevel() &&
      (fineGridCellDescription.getRefinementStatus()>0 ||
      fineGridCellDescription.getPreviousRefinementStatus() > 0)
  ) {
    Solver::SubcellPosition subcellPosition = amr::computeSubcellPositionOfDescendant<CellDescription,Heap>(fineGridCellDescription);
    CellDescription& topMostParent =
      getCellDescription(subcellPosition.parentCellDescriptionsIndex,subcellPosition.parentElement);
    tarch::multicore::Lock lock(ADERDGSolver::CoarseGridSemaphore);
    if ( topMostParent.getType()==CellDescription::Type::Cell ) {
      topMostParent.setRefinementStatus(_refineOrKeepOnFineGrid);
    }
    lock.free();
  }
}

void exahype::solvers::ADERDGSolver::decideOnVirtualRefinement(
    CellDescription& fineGridCellDescription) {
  // TODO(Dominic): We will balance in the decideOnRefinement (vetoErasingRequests)
  // routines based on the augmentation status flag

  // 1. Check if we can request augmenting or erasing virtual children request.
  bool idleCellOrDescendant =
      (fineGridCellDescription.getType()==CellDescription::Type::Cell ||
      fineGridCellDescription.getType()==CellDescription::Type::Descendant) &&
      fineGridCellDescription.getRefinementEvent()==CellDescription::None;

  if (
      idleCellOrDescendant &&
      fineGridCellDescription.getHasVirtualChildren() &&
      fineGridCellDescription.getAugmentationStatus()<MinimumAugmentationStatusForVirtualRefining
  ) {
    fineGridCellDescription.setRefinementEvent( CellDescription::RefinementEvent::ErasingVirtualChildrenRequested );
  }
  else if (
      idleCellOrDescendant &&
      !fineGridCellDescription.getHasVirtualChildren() &&
      fineGridCellDescription.getAugmentationStatus()>=MinimumAugmentationStatusForVirtualRefining
  ) {
    fineGridCellDescription.setRefinementEvent(CellDescription::VirtualRefiningRequested);
  }

  // 2. Check if we must veto the erasing virtual children request of the parent.
  if (
      fineGridCellDescription.getHasVirtualChildren() ||
      fineGridCellDescription.getAugmentationStatus()>0 // TODO(Dominic): Still necessary?
  ) {
    const int coarseGridCellElement = tryGetElement(fineGridCellDescription.getParentIndex(),
                                              fineGridCellDescription.getSolverNumber());
    if (coarseGridCellElement!=exahype::solvers::Solver::NotFound) {
      auto& coarseGridCellDescription = getCellDescription(fineGridCellDescription.getParentIndex(),
                                                           coarseGridCellElement);
      tarch::multicore::Lock lock(CoarseGridSemaphore);
      if ( coarseGridCellDescription.getRefinementEvent()==CellDescription::RefinementEvent::ErasingVirtualChildrenRequested ) {
        coarseGridCellDescription.setRefinementEvent(CellDescription::None);

        assertion1(fineGridCellDescription.getType()==CellDescription::Type::Descendant,
                   fineGridCellDescription.toString());
        assertion1(coarseGridCellDescription.getType()==CellDescription::Type::Cell ||
                   coarseGridCellDescription.getType()==CellDescription::Type::Descendant,
                   coarseGridCellDescription.toString());
      }
      lock.free();
    }
  }
}

void exahype::solvers::ADERDGSolver::alterErasingRequestsIfNecessary(
    CellDescription& coarseGridCellDescription,
    const int fineGridCellDescriptionsIndex) const {
  const int fineGridElement = tryGetElement(
      fineGridCellDescriptionsIndex,coarseGridCellDescription.getSolverNumber());
  if ( fineGridElement!=exahype::solvers::Solver::NotFound ) {
    CellDescription& fineGridCellDescription =
       getCellDescription(fineGridCellDescriptionsIndex,fineGridElement);
    if (
        fineGridCellDescription.getHasVirtualChildren()
        || fineGridCellDescription.getRefinementEvent()==CellDescription::RefinementEvent::VirtualRefining
        || fineGridCellDescription.getRefinementEvent()==CellDescription::RefinementEvent::VirtualRefiningRequested
    ) {
      tarch::multicore::Lock lock(CoarseGridSemaphore);
      switch (coarseGridCellDescription.getRefinementEvent()) {
        case CellDescription::RefinementEvent::ErasingVirtualChildrenRequested: {
          assertion1(coarseGridCellDescription.getType()==CellDescription::Type::Cell ||
                     coarseGridCellDescription.getType()==CellDescription::Type::Descendant,
                     coarseGridCellDescription.toString());

          coarseGridCellDescription.setRefinementEvent(CellDescription::None);
        }  break;
        case CellDescription::RefinementEvent::ErasingChildrenRequested: {
          assertion1(coarseGridCellDescription.getType()==CellDescription::Type::Cell,
              coarseGridCellDescription.toString());

          coarseGridCellDescription.setRefinementEvent(
              CellDescription::RefinementEvent::ChangeChildrenToVirtualChildrenRequested);
        } break;
        default:
          break;
      }
      lock.free();
    }
  }
}

void exahype::solvers::ADERDGSolver::addNewCell(
    exahype::Cell& fineGridCell,
    const peano::grid::VertexEnumerator& fineGridVerticesEnumerator,
    const int coarseGridCellDescriptionsIndex,
    const int solverNumber) {
  logDebug("addNewCell(...)","Add new grid cell with center "<<fineGridVerticesEnumerator.getCellCenter() <<
              " at level "<<fineGridVerticesEnumerator.getLevel());

  CellInfo cellInfo = fineGridCell.addNewCellDescription(
      solverNumber,
      CellDescription::Type::Cell,
      CellDescription::None,
      fineGridVerticesEnumerator.getLevel(),
      coarseGridCellDescriptionsIndex,
      fineGridVerticesEnumerator.getCellSize(),
      fineGridVerticesEnumerator.getVertexPosition());

  const int fineGridElement = cellInfo.indexOfADERDGCellDescription(solverNumber);
  CellDescription& fineGridCellDescription = cellInfo._ADERDGCellDescriptions[fineGridElement]; //TODO(Dominic): Multi-solvers: Might need to lock this?
  if ( !exahype::solvers::Solver::SpawnAMRBackgroundJobs ) {
    ensureNecessaryMemoryIsAllocated(fineGridCellDescription);
  }

  fineGridCellDescription.setPreviousRefinementStatus(Erase); // reasonable state after rollback 
  fineGridCellDescription.setRefinementStatus(Pending); 

  #ifdef Asserts
  fineGridCellDescription.setCreation(CellDescription::Creation::UniformRefinement);
  #endif
}

void exahype::solvers::ADERDGSolver::addNewDescendantIfVirtualRefiningRequested(
     exahype::Cell& fineGridCell,
     exahype::Vertex* const fineGridVertices,
     const peano::grid::VertexEnumerator& fineGridVerticesEnumerator,
     CellDescription& coarseGridCellDescription,
     const int coarseGridCellDescriptionsIndex) {
  const int fineGridElement = tryGetElement(
      fineGridCell.getCellDescriptionsIndex(),coarseGridCellDescription.getSolverNumber());

  // read and modify coarse grid
  tarch::multicore::Lock lock(CoarseGridSemaphore);
  const bool virtualRefiningRequested =
      coarseGridCellDescription.getRefinementEvent()==CellDescription::VirtualRefiningRequested;
  const bool virtualRefining =
      coarseGridCellDescription.getRefinementEvent()==CellDescription::VirtualRefining;

  if ( virtualRefining || virtualRefiningRequested ) {
    assertion1(coarseGridCellDescription.getType()==CellDescription::Type::Cell ||
               coarseGridCellDescription.getType()==CellDescription::Type::Descendant,
               coarseGridCellDescription.toString());
    coarseGridCellDescription.setRefinementEvent(CellDescription::None);
    if ( fineGridElement==exahype::solvers::Solver::NotFound ) {
      coarseGridCellDescription.setRefinementEvent(CellDescription::VirtualRefining);
    } else if ( virtualRefiningRequested ) {
      coarseGridCellDescription.setRefinementEvent(CellDescription::None);

      #ifdef Asserts
      CellDescription& fineGridCellDescription =
          getCellDescription(fineGridCell.getCellDescriptionsIndex(),fineGridElement);
      #endif
      assertion1(fineGridCellDescription.getType()==CellDescription::Type::Descendant,
                 fineGridCellDescription.toString());
    }
  }
  lock.free();

  // work on fine grid
  if (
      (virtualRefiningRequested || virtualRefining) &&
      fineGridElement==exahype::solvers::Solver::NotFound
  ) {
    fineGridCell.addNewCellDescription( // (EmptyDescendant),None
        coarseGridCellDescription.getSolverNumber(),
        CellDescription::Type::Descendant,
        CellDescription::None, // This should be removed from the signature and defaulted to none
        fineGridVerticesEnumerator.getLevel(),
        coarseGridCellDescriptionsIndex,
        fineGridVerticesEnumerator.getCellSize(),
        fineGridVerticesEnumerator.getVertexPosition());

    #ifdef Asserts
    const int fineGridElement = tryGetElement(
        fineGridCell.getCellDescriptionsIndex(),coarseGridCellDescription.getSolverNumber());
    #endif
    assertion(fineGridElement!=exahype::solvers::Solver::NotFound);
  }
}

// TODO(Dominic): Cannot be called multiple times. Need extra state?
bool exahype::solvers::ADERDGSolver::addNewCellIfRefinementRequested(
    exahype::Cell& fineGridCell,
    exahype::Vertex* const fineGridVertices,
    const peano::grid::VertexEnumerator& fineGridVerticesEnumerator,
    CellDescription& coarseGridCellDescription,
    const int coarseGridCellDescriptionsIndex) {
  // read and modify coarse grid
  tarch::multicore::Lock lock(CoarseGridSemaphore);
  bool refiningOrRefiningRequested =
      coarseGridCellDescription.getRefinementEvent()==CellDescription::RefinementEvent::RefiningRequested ||
      coarseGridCellDescription.getRefinementEvent()==CellDescription::RefinementEvent::Refining;
  if ( refiningOrRefiningRequested ) {
    assertion1(coarseGridCellDescription.getType()==CellDescription::Type::Cell,
               coarseGridCellDescription.toString());
    coarseGridCellDescription.setRefinementEvent(CellDescription::RefinementEvent::Refining);
  }
  lock.free();

  // work on fine grid
  if ( refiningOrRefiningRequested ) {
    const int fineGridElement = tryGetElement(
        fineGridCell.getCellDescriptionsIndex(),coarseGridCellDescription.getSolverNumber());

    if ( fineGridElement==exahype::solvers::Solver::NotFound ) {
      addNewCell(fineGridCell,fineGridVerticesEnumerator,
                 coarseGridCellDescriptionsIndex,
                 coarseGridCellDescription.getSolverNumber());
      CellDescription& fineGridCellDescription =
          getCellDescriptions(fineGridCell.getCellDescriptionsIndex()).back();
      fineGridCellDescription.setRefinementEvent(CellDescription::Prolongating);
      #ifdef Asserts
      fineGridCellDescription.setCreation(CellDescription::Creation::AdaptiveRefinement);
      #endif
    } else {
      CellDescription& fineGridCellDescription = getCellDescription(fineGridCell.getCellDescriptionsIndex(),fineGridElement);
      #ifdef Parallel
      assertion4(fineGridCellDescription.getType()==CellDescription::Type::Descendant ||
                 fineGridCellDescription.getType()==CellDescription::Type::Cell,
                 fineGridCellDescription.toString(),coarseGridCellDescription.toString(),
                 coarseGridCellDescriptionsIndex,
                 tarch::parallel::Node::getInstance().getRank());
      #else  
      assertion2(fineGridCellDescription.getType()==CellDescription::Type::Descendant,
                 fineGridCellDescription.toString(),coarseGridCellDescription.toString());
      #endif 
      assertion2(fineGridCellDescription.getParentIndex()==coarseGridCellDescriptionsIndex,
                 fineGridCellDescription.toString(),coarseGridCellDescriptionsIndex);

      fineGridCellDescription.setType(CellDescription::Type::Cell);
      fineGridCellDescription.setRefinementEvent(CellDescription::RefinementEvent::Prolongating);
      fineGridCellDescription.setCommunicationStatus(CellCommunicationStatus);
      fineGridCellDescription.setFacewiseCommunicationStatus(0); // implicit conversion
      ensureNecessaryMemoryIsAllocated(fineGridCellDescription);
      #ifdef Asserts
      fineGridCellDescription.setCreation(CellDescription::Creation::AdaptiveRefinement);
      #endif
      fineGridCellDescription.setPreviousRefinementStatus(Erase); // reasonable state after rollback 
      fineGridCellDescription.setRefinementStatus(Pending);
    }
    return true;
  }
  return false;
}

void exahype::solvers::ADERDGSolver::prolongateVolumeData(
    CellDescription&       fineGridCellDescription,
    const bool initialGrid) {
  const int coarseGridElement =
      tryGetElement(fineGridCellDescription.getParentIndex(),fineGridCellDescription.getSolverNumber());
  assertion1(coarseGridElement!=exahype::solvers::Solver::NotFound,fineGridCellDescription.toString());
  CellDescription& coarseGridCellDescription =
      getCellDescription(fineGridCellDescription.getParentIndex(),coarseGridElement);

  tarch::la::Vector<DIMENSIONS,int> subcellIndex =
      exahype::amr::computeSubcellIndex(
          fineGridCellDescription.getOffset(),
          fineGridCellDescription.getSize(),coarseGridCellDescription.getOffset());

  const int levelFine = fineGridCellDescription.getLevel();
  const int levelCoarse = coarseGridCellDescription.getLevel();
  assertion(levelCoarse < levelFine);

  // current solution
  double* solutionFine   = static_cast<double*>(fineGridCellDescription.getSolution());
  double* solutionCoarse = static_cast<double*>(coarseGridCellDescription.getSolution());
  volumeUnknownsProlongation(
      solutionFine,solutionCoarse,
      levelCoarse,levelFine,
      subcellIndex);

  // previous solution
  assertion(DataHeap::getInstance().isValidIndex(fineGridCellDescription.getPreviousSolutionIndex()));
  double* previousSolutionFine   = static_cast<double*>(fineGridCellDescription.getPreviousSolution());
  double* previousSolutionCoarse = static_cast<double*>(coarseGridCellDescription.getPreviousSolution());
  volumeUnknownsProlongation(
      previousSolutionFine,previousSolutionCoarse,
      levelCoarse,levelFine,
      subcellIndex);

  fineGridCellDescription.setCorrectorTimeStamp(coarseGridCellDescription.getCorrectorTimeStamp());
  fineGridCellDescription.setPredictorTimeStamp(coarseGridCellDescription.getPredictorTimeStamp());
  fineGridCellDescription.setCorrectorTimeStepSize(coarseGridCellDescription.getCorrectorTimeStepSize());
  fineGridCellDescription.setPredictorTimeStepSize(coarseGridCellDescription.getPredictorTimeStepSize());

  // TODO Dominic: This is a little inconsistent since I orignially tried to hide
  // the limiting from the pure ADER-DG scheme
  fineGridCellDescription.setPreviousRefinementStatus(Erase); // TODO(Dominic): NEW CELLS
  fineGridCellDescription.setRefinementStatus(Pending);

  // TODO Dominic:
  // During the inital mesh build where we only refine
  // according to the PAD, we don't want to have a too broad refined area.
  // We thus do not flag children with troubled
  if (
      !initialGrid &&
      coarseGridCellDescription.getRefinementStatus()>=_minRefinementStatusForTroubledCell
  ) {
    fineGridCellDescription.setRefinementStatus(_minRefinementStatusForTroubledCell);
    fineGridCellDescription.setIterationsToCureTroubledCell(coarseGridCellDescription.getIterationsToCureTroubledCell());
  }
  fineGridCellDescription.setFacewiseRefinementStatus(Pending);
}

bool exahype::solvers::ADERDGSolver::attainedStableState(
        exahype::Cell& fineGridCell,
        exahype::Vertex* const fineGridVertices,
        const peano::grid::VertexEnumerator& fineGridVerticesEnumerator,
        const int solverNumber) const {
  const int element = tryGetElement(fineGridCell.getCellDescriptionsIndex(),solverNumber);
  if ( element!=exahype::solvers::Solver::NotFound ) {
    CellDescription& cellDescription = getCellDescription(fineGridCell.getCellDescriptionsIndex(),element);
    // compute flagging gradients in inside cells
    bool flaggingHasConverged = true;
    if ( !peano::grid::aspects::VertexStateAnalysis::isOneVertexBoundary(fineGridVertices,fineGridVerticesEnumerator) ) { // no check on boundary
      if ( cellDescription.getType()==CellDescription::Type::Cell || cellDescription.getType()==CellDescription::Type::Ancestor ) {
        for (int d=0; d<DIMENSIONS; d++) {
          flaggingHasConverged &=
              std::abs(cellDescription.getFacewiseAugmentationStatus(2*d+1)  - cellDescription.getFacewiseAugmentationStatus(2*d+0)) <= 2;
          flaggingHasConverged &=
              std::abs(cellDescription.getFacewiseCommunicationStatus(2*d+1) - cellDescription.getFacewiseCommunicationStatus(2*d+0)) <= 2;
        }
      }
      // refinement status is only spread on finest level
      if (
          cellDescription.getType()  == CellDescription::Type::Cell &&
          cellDescription.getLevel() == getMaximumAdaptiveMeshLevel()
      ) {
        for (int d=0; d<DIMENSIONS; d++) {
          flaggingHasConverged &=
              std::abs(cellDescription.getFacewiseRefinementStatus(2*d+1) - cellDescription.getFacewiseRefinementStatus(2*d+0)) <= 2;
        }
      }
    }
 
    // TODO(Dominic): Debugging
    bool stable =
      flaggingHasConverged
      &&
      cellDescription.getRefinementEvent()==CellDescription::RefinementEvent::None
      &&
      (cellDescription.getType()!=CellDescription::Cell || // cell must not have pending refinement status and must not require refinement on coarser grids
      (cellDescription.getRefinementStatus()!=Pending &&
      (cellDescription.getLevel() == getMaximumAdaptiveMeshLevel() ||
      cellDescription.getRefinementStatus()<=0)))
      &&
      (cellDescription.getType()!=CellDescription::Descendant || // descendant must not have refinement status > 0 on finest level
      cellDescription.getLevel() != getMaximumAdaptiveMeshLevel() ||
      cellDescription.getRefinementStatus()<=0);

//    if (!stable) {
//      logInfo("attainedStableState(...)",">flaggingHasConverged="<<flaggingHasConverged);
//      logInfo("attainedStableState(...)","type="<<cellDescription.toString(cellDescription.getType()));
//      logInfo("attainedStableState(...)","x="<<cellDescription.getOffset());
//      logInfo("attainedStableState(...)","level="<<cellDescription.getLevel());
//      logInfo("attainedStableState(...)","refinementStatus="<<cellDescription.getRefinementStatus());
//      logInfo("attainedStableState(...)","getFacewiseAugmentationStatus="<<cellDescription.getFacewiseAugmentationStatus());
//      logInfo("attainedStableState(...)","getFacewiseCommunicationStatus="<<cellDescription.getFacewiseCommunicationStatus());
//      logInfo("attainedStableState(...)","getFacewiseRefinementStatus="<<cellDescription.getFacewiseRefinementStatus());
//    }

    return stable;
  } else {
    return true;
  }
}

bool exahype::solvers::ADERDGSolver::progressMeshRefinementInLeaveCell(
    exahype::Cell& fineGridCell,
    exahype::Vertex* const fineGridVertices,
    const peano::grid::VertexEnumerator& fineGridVerticesEnumerator,
    exahype::Cell& coarseGridCell,
    const tarch::la::Vector<DIMENSIONS, int>& fineGridPositionOfCell,
    const int solverNumber,
    const bool stillInRefiningMode) {
  bool newComputeCell = false;

  const int fineGridElement =
      tryGetElement(fineGridCell.getCellDescriptionsIndex(),solverNumber);
  if ( fineGridElement!=exahype::solvers::Solver::NotFound ) {
    CellDescription& fineGridCellDescription = getCellDescription(
        fineGridCell.getCellDescriptionsIndex(),fineGridElement);

    // start or finish collective operations
    progressCollectiveRefinementOperationsInLeaveCell(fineGridCellDescription,stillInRefiningMode);

    // skip remainder if the refinement criterion has not been evaluated yet for a Cell
    // Reading the refinement request might result into data race but this is accepted at this point
    // as we only read and not write
    const int coarseGridElement =
        tryGetElement(coarseGridCell.getCellDescriptionsIndex(),solverNumber);
    if ( coarseGridElement!=exahype::solvers::Solver::NotFound ) {
      assertion3(fineGridCellDescription.getParentIndex()==coarseGridCell.getCellDescriptionsIndex(),
                 fineGridCellDescription.toString(),fineGridCell.toString(),
                 coarseGridCell.toString()); // see mergeCellDescriptionsWithRemoteData.

      CellDescription& coarseGridCellDescription = getCellDescription(
          fineGridCellDescription.getParentIndex(),coarseGridElement);
      assertion1(fineGridCellDescription.getSolverNumber()==
          coarseGridCellDescription.getSolverNumber(),
                     fineGridCellDescription.toString());

      restrictVolumeDataIfErasingRequested(
          fineGridCellDescription,coarseGridCellDescription);

      eraseCellDescriptionIfNecessary(
              fineGridCell.getCellDescriptionsIndex(),
              fineGridElement,
              coarseGridCellDescription);
    }
  }
  return newComputeCell;
}

exahype::solvers::Solver::RefinementControl
exahype::solvers::ADERDGSolver::eraseOrRefineAdjacentVertices(
    const int cellDescriptionsIndex,
    const int solverNumber,
    const tarch::la::Vector<DIMENSIONS, double>& cellOffset,
    const tarch::la::Vector<DIMENSIONS, double>& cellSize,
    const bool checkThoroughly) const {
  if ( tarch::la::oneGreater(cellSize,_maximumMeshSize) ) {
     return RefinementControl::Refine;
  } else {
    const int isValidIndex =
        cellDescriptionsIndex > 0 &&
        (!checkThoroughly ||
        Heap::getInstance().getInstance().isValidIndex(cellDescriptionsIndex));

    if ( isValidIndex ) {
      const int element = tryGetElement(cellDescriptionsIndex,solverNumber);
      if (element!=NotFound) {
        CellDescription& cellDescription = getCellDescription(
            cellDescriptionsIndex,element);

        if (
            !checkThoroughly ||
            Vertex::equalUpToRelativeTolerance(cellDescription.getOffset(), cellOffset)
        ) {
          bool refineAdjacentVertices =
              cellDescription.getType()==CellDescription::Type::Ancestor ||
              cellDescription.getHasVirtualChildren() ||
              cellDescription.getRefinementEvent()==CellDescription::RefinementEvent::ChangeChildrenToVirtualChildrenRequested ||
              cellDescription.getRefinementEvent()==CellDescription::RefinementEvent::ChangeChildrenToVirtualChildren ||
              cellDescription.getRefinementEvent()==CellDescription::RefinementEvent::VirtualRefiningRequested ||
              cellDescription.getRefinementEvent()==CellDescription::RefinementEvent::RefiningRequested ||
              cellDescription.getRefinementEvent()==CellDescription::RefinementEvent::Refining ||
              cellDescription.getRefinementEvent()==CellDescription::RefinementEvent::VirtualRefining;

          #ifdef Asserts
          assertion1(
              cellDescription.getRefinementEvent()!=CellDescription::RefinementEvent::RefiningRequested ||
              cellDescription.getType()==CellDescription::Type::Cell,
              cellDescription.toString());
          assertion1(
              cellDescription.getRefinementEvent()!=CellDescription::RefinementEvent::VirtualRefiningRequested ||
              cellDescription.getType()==CellDescription::Type::Cell ||
              cellDescription.getType()==CellDescription::Type::Descendant,
              cellDescription.toString());
          #endif

          bool eraseAdjacentVertices =
              (cellDescription.getType()==CellDescription::Type::Cell ||
                  cellDescription.getType()==CellDescription::Type::Descendant)
                  &&
                  cellDescription.getRefinementEvent()==CellDescription::RefinementEvent::None
                  &&
                  !cellDescription.getHasVirtualChildren()
                  &&
                  cellDescription.getAugmentationStatus()==0 // TODO(Dominic): Probably can tune here. This is chosen to large
                  &&
                  cellDescription.getRefinementStatus()==0;

          if (refineAdjacentVertices) {
            return RefinementControl::Refine;
          } else if (eraseAdjacentVertices) {
            return RefinementControl::Erase;
          } else {
            return RefinementControl::Keep;
          }
        } else {
          return RefinementControl::Keep; // ?
        }
      } else {
        return RefinementControl::Erase;
      }
    } else {
      return RefinementControl::Erase;
    }
  }
}

void exahype::solvers::ADERDGSolver::prepareVolumeDataRestriction(
    CellDescription& cellDescription) const {
  double* solution =
      static_cast<double*>(cellDescription.getSolution());
  std::fill_n(solution,getDataPerCell(),0.0);
  double* previousSolution =
      static_cast<double*>(cellDescription.getPreviousSolution());
  std::fill_n(previousSolution,getDataPerCell(),0.0);
}

void exahype::solvers::ADERDGSolver::changeCellToAncestor(CellDescription& cellDescription) {
  assertion1(cellDescription.getType()==CellDescription::Type::Cell,
             cellDescription.toString());
  cellDescription.setType(CellDescription::Type::Ancestor);
  cellDescription.setAugmentationStatus(MaximumAugmentationStatus);
  cellDescription.setHasVirtualChildren(false); // since we might replace descendants with cells
  cellDescription.setRefinementStatus(Keep);
  cellDescription.setCommunicationStatus(0);
  cellDescription.setFacewiseAugmentationStatus(0); // implicit conversion
  cellDescription.setFacewiseRefinementStatus(Pending);
  cellDescription.setFacewiseCommunicationStatus(0); // implicit conversion
  ensureNoUnnecessaryMemoryIsAllocated(cellDescription);
  cellDescription.setRefinementEvent(CellDescription::None);
}

void exahype::solvers::ADERDGSolver::progressCollectiveRefinementOperationsInEnterCell(
     CellDescription& fineGridCellDescription) {
  fineGridCellDescription.setVetoErasingChildren(false);

  switch (fineGridCellDescription.getRefinementEvent()) {
    case CellDescription::Refining:
      changeCellToAncestor(fineGridCellDescription);
      break;
    case CellDescription::VirtualRefining:
      fineGridCellDescription.setHasVirtualChildren(true);
      fineGridCellDescription.setRefinementEvent(CellDescription::None);
      break;
    default:
      break;
  }
}

bool exahype::solvers::ADERDGSolver::markPreviousAncestorForRefinement(CellDescription& cellDescription) {
  assertion1(cellDescription.getType()==CellDescription::Type::Cell &&
             (cellDescription.getRefinementEvent()==CellDescription::RefinementEvent::ErasingChildrenRequested ||
             cellDescription.getRefinementEvent()==CellDescription::RefinementEvent::ChangeChildrenToVirtualChildrenRequested),
             cellDescription.toString());
    double* solution = static_cast<double*>(cellDescription.getSolution());
    adjustSolution(solution,
          cellDescription.getOffset()+0.5*cellDescription.getSize(),
          cellDescription.getSize(),
          cellDescription.getCorrectorTimeStamp(),
          cellDescription.getCorrectorTimeStepSize());

    double* previousSolution = static_cast<double*>(cellDescription.getPreviousSolution());
    adjustSolution(previousSolution,
          cellDescription.getOffset()+0.5*cellDescription.getSize(),
          cellDescription.getSize(),
          cellDescription.getPreviousCorrectorTimeStamp(),
          cellDescription.getPreviousCorrectorTimeStepSize());

    cellDescription.setRefinementStatus( evaluateRefinementCriterion(
            cellDescription,solution,cellDescription.getCorrectorTimeStamp())
    );
    cellDescription.setPreviousRefinementStatus( evaluateRefinementCriterion(
            cellDescription,previousSolution,cellDescription.getPreviousCorrectorTimeStamp())
    );

    return cellDescription.getRefinementStatus()        !=_refineOrKeepOnFineGrid &&
           cellDescription.getPreviousRefinementStatus()!=_refineOrKeepOnFineGrid;
}

void exahype::solvers::ADERDGSolver::progressCollectiveRefinementOperationsInLeaveCell(
     CellDescription& fineGridCellDescription,
     const bool stillInRefiningMode) {
  switch ( fineGridCellDescription.getRefinementEvent() ) {
    case CellDescription::RefinementEvent::ErasingChildrenRequested:
      // evaluate refinement criterion now that fine grid cells have restricted their data
      if ( markPreviousAncestorForRefinement(fineGridCellDescription) ) {
        fineGridCellDescription.setRefinementEvent(CellDescription::RefinementEvent::ErasingChildren);
      } else { // veto erasing request
        changeCellToAncestor(fineGridCellDescription);
      }
      break;
    case CellDescription::RefinementEvent::ErasingChildren:
      //logInfo("progressCollectiveRefinementOperationsInLeaveCell(...)","ErasingChildren done");
      fineGridCellDescription.setRefinementEvent(CellDescription::RefinementEvent::None);
      break;
    case CellDescription::RefinementEvent::ChangeChildrenToVirtualChildrenRequested:
      // evaluate refinement criterion now that fine grid cells have restricted their data
      if ( markPreviousAncestorForRefinement(fineGridCellDescription) ) {
        fineGridCellDescription.setRefinementEvent(CellDescription::RefinementEvent::ChangeChildrenToVirtualChildren);
      } else { // veto erasing request
        changeCellToAncestor(fineGridCellDescription);
      }
      break;
    case CellDescription::ChangeChildrenToVirtualChildren:
      fineGridCellDescription.setHasVirtualChildren(true);
      fineGridCellDescription.setRefinementEvent(CellDescription::RefinementEvent::None);
      break;
    case CellDescription::RefinementEvent::ErasingVirtualChildrenRequested:
      fineGridCellDescription.setRefinementEvent(CellDescription::RefinementEvent::ErasingVirtualChildren);
      break;
    case CellDescription::RefinementEvent::ErasingVirtualChildren:
      fineGridCellDescription.setHasVirtualChildren(false);
      fineGridCellDescription.setRefinementEvent(CellDescription::RefinementEvent::None);
      break;
    default:
      break;
  }

  if (  // The children of this cell description have all flagged themselves and their parent (this cell) with Erase
      !stillInRefiningMode &&
      fineGridCellDescription.getType()==CellDescription::Type::Ancestor &&
      fineGridCellDescription.getRefinementEvent()==CellDescription::RefinementEvent::None &&
      fineGridCellDescription.getVetoErasingChildren()==false &&
      fineGridCellDescription.getRefinementStatus()==Erase &&
      fineGridCellDescription.getPreviousRefinementStatus()==Erase
  ) {
    //logInfo("progressCollectiveRefinementOperationsInLeaveCell(...)","ErasingChildren requested: "<<fineGridCellDescription.getRefinementStatus()<< ", "<<fineGridCellDescription.getPreviousRefinementStatus());
    fineGridCellDescription.setType(CellDescription::Type::Cell);
    fineGridCellDescription.setAugmentationStatus(0);
    fineGridCellDescription.setFacewiseAugmentationStatus(0); // implicit conversion
    fineGridCellDescription.setCommunicationStatus(CellCommunicationStatus);
    fineGridCellDescription.setFacewiseCommunicationStatus(CellCommunicationStatus); // implicit conversion
    ensureNecessaryMemoryIsAllocated(fineGridCellDescription);
    prepareVolumeDataRestriction(fineGridCellDescription);
    fineGridCellDescription.setRefinementEvent(CellDescription::RefinementEvent::ErasingChildrenRequested);
  }
}

void exahype::solvers::ADERDGSolver::eraseCellDescriptionIfNecessary(
    const int cellDescriptionsIndex,
    const int fineGridElement,
    CellDescription& coarseGridCellDescription) {
  tarch::multicore::Lock lock(CoarseGridSemaphore);
  const bool erasingChildren =
      coarseGridCellDescription.getRefinementEvent()==CellDescription::RefinementEvent::ErasingChildren;
  const bool changeChildrenToDescendants =
      coarseGridCellDescription.getRefinementEvent()==CellDescription::ChangeChildrenToVirtualChildren;
  const bool deaugmentingChildren =
      coarseGridCellDescription.getRefinementEvent()==CellDescription::RefinementEvent::ErasingVirtualChildren;
  lock.free();

  if ( changeChildrenToDescendants ) {
    CellDescription& fineGridCellDescription = getCellDescription(
        cellDescriptionsIndex,fineGridElement);

    // erase cell description // or change to descendant
    fineGridCellDescription.setType(CellDescription::Type::Descendant);
    fineGridCellDescription.setCommunicationStatus(0);
    fineGridCellDescription.setFacewiseCommunicationStatus(0); // implicit conversion
    ensureNoUnnecessaryMemoryIsAllocated(fineGridCellDescription);
  }
  else if ( erasingChildren || deaugmentingChildren ) {
    CellDescription& fineGridCellDescription = getCellDescription(
          cellDescriptionsIndex,fineGridElement);

    fineGridCellDescription.setType(CellDescription::Erased);
    fineGridCellDescription.setCommunicationStatus(0);
    fineGridCellDescription.setFacewiseCommunicationStatus(0); // implicit conversion
    ensureNoUnnecessaryMemoryIsAllocated(fineGridCellDescription);

    getCellDescriptions(cellDescriptionsIndex).erase(
        getCellDescriptions(cellDescriptionsIndex).begin()+fineGridElement);
  }
}

void exahype::solvers::ADERDGSolver::restrictVolumeDataIfErasingRequested(
    const CellDescription& fineGridCellDescription,
    const CellDescription& coarseGridCellDescription) {
//  assertion1(coarseGridCellDescription.getLimiterStatus()==CellDescription::LimiterStatus::Ok,
//      coarseGridCellDescription.toString()); // TODO(Dominic): Does not always apply see veto
  tarch::multicore::Lock lock(CoarseGridSemaphore);
  const bool restrictVolumeData =
      coarseGridCellDescription.getRefinementEvent()==CellDescription::RefinementEvent::ErasingChildrenRequested ||
      coarseGridCellDescription.getRefinementEvent()==CellDescription::RefinementEvent::ChangeChildrenToVirtualChildrenRequested;
  lock.free();

  if ( restrictVolumeData ) {
    //logInfo("restrictVolumeData(..)","restricting solution");

    tarch::la::Vector<DIMENSIONS,int> subcellIndex =
        exahype::amr::computeSubcellIndex(
            fineGridCellDescription.getOffset(),
            fineGridCellDescription.getSize(),coarseGridCellDescription.getOffset());

    // restrict values.
    tarch::multicore::Lock lock(RestrictionSemaphore);
    assertion1(fineGridCellDescription.getRefinementStatus()==-1,fineGridCellDescription.toString());
    assertion1(DataHeap::getInstance().isValidIndex(fineGridCellDescription.getSolutionIndex()),fineGridCellDescription.toString());
    assertion1(DataHeap::getInstance().isValidIndex(coarseGridCellDescription.getSolutionIndex()),coarseGridCellDescription.toString());
    assertion1(DataHeap::getInstance().isValidIndex(fineGridCellDescription.getPreviousSolutionIndex()),fineGridCellDescription.toString());
    assertion1(DataHeap::getInstance().isValidIndex(coarseGridCellDescription.getPreviousSolutionIndex()),coarseGridCellDescription.toString());

    const int levelFine   = fineGridCellDescription.getLevel();
    const int levelCoarse = coarseGridCellDescription.getLevel();
    assertion(levelCoarse < levelFine);

    if ( !DataHeap::getInstance().isValidIndex(fineGridCellDescription.getSolutionIndex()) ) {
      logError("restrictVolumeData(..)","solution not valid for cell="<<fineGridCellDescription.toString());
      std::abort();
    }

    // restrict current solution
    double* solutionFine   = static_cast<double*>(fineGridCellDescription.getSolution());
    double* solutionCoarse = static_cast<double*>(coarseGridCellDescription.getSolution());
    volumeUnknownsRestriction(
        solutionCoarse,solutionFine,
        levelCoarse,levelFine,
        subcellIndex);

    // restrict next solution
    double* previousSolutionFine   = static_cast<double*>(fineGridCellDescription.getPreviousSolution());
    double* previousSolutionCoarse = static_cast<double*>(coarseGridCellDescription.getPreviousSolution());
    volumeUnknownsRestriction(
        previousSolutionCoarse,previousSolutionFine,
        levelCoarse,levelFine,
        subcellIndex);

    // TODO(Dominic): Do later, move out

    // Reset the min and max
    const int numberOfObservables = getDMPObservables();
    if ( numberOfObservables>0 ) {
      double* solutionMin = static_cast<double*>(coarseGridCellDescription.getSolutionMin());
      std::fill_n(solutionMin,DIMENSIONS_TIMES_TWO*numberOfObservables,
          std::numeric_limits<double>::max());
      double* solutionMax = static_cast<double*>(coarseGridCellDescription.getSolutionMax());
      std::fill_n(solutionMax,DIMENSIONS_TIMES_TWO*numberOfObservables,
          -std::numeric_limits<double>::max()); // Be aware of "-"
    }

    // TODO(Dominic): What to do with the time step data for anarchic time stepping?
    // Tobias proposed some waiting procedure. Until they all have reached
    // a certain time level.
    //  coarseGridCellDescription.setCorrectorTimeStamp(fineGridCellDescription.getCorrectorTimeStamp());
    //  coarseGridCellDescription.setPredictorTimeStamp(fineGridCellDescription.getPredictorTimeStamp());
    //  coarseGridCellDescription.setCorrectorTimeStepSize(fineGridCellDescription.getCorrectorTimeStepSize());
    //  coarseGridCellDescription.setPredictorTimeStepSize(fineGridCellDescription.getPredictorTimeStepSize());
    // TODO(Dominic): Reconsider for anarchic time stepping.
    // coarseGridCellDescription.setCorrectorTimeStamp(fineGridCellDescription.getCorrectorTimeStamp());
    // coarseGridCellDescription.setPredictorTimeStamp(fineGridCellDescription.getPredictorTimeStamp());
    lock.free();
  }
}

void exahype::solvers::ADERDGSolver::ensureFineGridCoarseGridConsistency(
    CellDescription& fineGridCellDescription,
    const int coarseGridCellDescriptionsIndex) {

  const int coarseGridElement = tryGetElement(coarseGridCellDescriptionsIndex,fineGridCellDescription.getSolverNumber());
  if ( coarseGridElement!=exahype::solvers::Solver::NotFound ) {
    assertion2(
        fineGridCellDescription.getParentIndex()==coarseGridCellDescriptionsIndex ||
        fineGridCellDescription.getParentIndex()==multiscalelinkedcell::HangingVertexBookkeeper::InvalidAdjacencyIndex,
        coarseGridCellDescriptionsIndex,
        fineGridCellDescription.toString());
    fineGridCellDescription.setParentIndex(coarseGridCellDescriptionsIndex);

    #if defined(Asserts) || defined(Debug)
    assertion2(coarseGridElement==exahype::solvers::Solver::NotFound || fineGridCellDescription.getParentIndex()==coarseGridCellDescriptionsIndex,
        fineGridCellDescription.toString(), getCellDescription(coarseGridCellDescriptionsIndex,coarseGridElement).toString());
    #endif

  } else {
    fineGridCellDescription.setParentIndex(multiscalelinkedcell::HangingVertexBookkeeper::InvalidAdjacencyIndex);
  }
}

void exahype::solvers::ADERDGSolver::finaliseStateUpdates(
      const int solverNumber,
      CellInfo& cellInfo) {
  const int element = cellInfo.indexOfADERDGCellDescription(solverNumber);
  if ( element!=exahype::solvers::Solver::NotFound ) {
    CellDescription& cellDescription = cellInfo._ADERDGCellDescriptions[element];
    if (cellDescription.getType()==CellDescription::Type::Cell) {
      validateCellDescriptionData(cellDescription,cellDescription.getCorrectorTimeStamp()>0,false,true,"finaliseStateUpdates");
    }
    cellDescription.setRefinementFlag(false);

    if ( getMeshUpdateEvent()==MeshUpdateEvent::InitialRefinementRequested ) {
      cellDescription.setPreviousRefinementStatus(cellDescription.getRefinementStatus());
    }
  }
}

////////////////////////////////////////
// CELL-LOCAL
////////////////////////////////////////
void exahype::solvers::ADERDGSolver::validateCellDescriptionData(
  const CellDescription& cellDescription,
  const bool validateTimeStepData,
  const bool afterCompression,
  const bool beforePrediction,
  const std::string& methodTraceOfCaller) const {
  #ifdef Asserts
  if ( _checkForNaNs && validateTimeStepData ) {
    assertion2(std::isfinite(cellDescription.getPredictorTimeStepSize()),
        cellDescription.toString(),toString());
    assertion3(cellDescription.getPredictorTimeStepSize()<
        std::numeric_limits<double>::max(),
        cellDescription.toString(),toString(),tarch::parallel::Node::getInstance().getRank());
    assertion2(cellDescription.getPredictorTimeStepSize()>0,
        cellDescription.toString(),toString());

    assertion2(std::isfinite(cellDescription.getPredictorTimeStamp()),
        cellDescription.toString(),toString());
    assertion2(cellDescription.getPredictorTimeStamp()<
        std::numeric_limits<double>::max(),
        cellDescription.toString(),toString());
    assertion2(cellDescription.getPredictorTimeStamp()>=0,
        cellDescription.toString(),toString());
  }

  assertion1(cellDescription.getRefinementEvent()==CellDescription::None,cellDescription.toString());
  assertion1(getType()==exahype::solvers::Solver::Type::ADERDG,cellDescription.toString());

  if ( _checkForNaNs && afterCompression) {
    // TODO(Dominic)
  } else if ( _checkForNaNs ) {
    assertion1(DataHeap::getInstance().isValidIndex(cellDescription.getSolutionIndex()),cellDescription.toString());
    assertion1(DataHeap::getInstance().isValidIndex(cellDescription.getUpdateIndex()),cellDescription.toString());
    assertion1(DataHeap::getInstance().isValidIndex(cellDescription.getExtrapolatedPredictorIndex()),cellDescription.toString());
    assertion1(DataHeap::getInstance().isValidIndex(cellDescription.getFluctuationIndex()),cellDescription.toString());

    double* luh  = static_cast<double*>(cellDescription.getSolution());
    double* lduh = static_cast<double*>(cellDescription.getUpdate());

    double* lQhbnd = static_cast<double*>(cellDescription.getExtrapolatedPredictor());
    double* lFhbnd = static_cast<double*>(cellDescription.getFluctuation());

    int dataPerCell             = getDataPerCell();
    int updateSize              = getUpdateSize();

    int dataPerCellBoundary     = getBndTotalSize();
    int unknownsPerCellBoundary = getBndFluxTotalSize();

    for (int i=0; i<dataPerCell; i++) {
      assertion4(tarch::la::equals(cellDescription.getCorrectorTimeStepSize(),0.0) || std::isfinite(luh[i]),
          cellDescription.toString(),toString(),methodTraceOfCaller,i);
    }
    if ( !beforePrediction ) {
      for (int i=0; i<updateSize; i++) {
       assertion4(tarch::la::equals(cellDescription.getCorrectorTimeStepSize(),0.0) || std::isfinite(lduh[i]),
           cellDescription.toString(),toString(),methodTraceOfCaller,i);
      }

      for (int i=0; i<dataPerCellBoundary; i++) {
        assertion4(tarch::la::equals(cellDescription.getCorrectorTimeStepSize(),0.0) || std::isfinite(lQhbnd[i]),
            cellDescription.toString(),toString(),methodTraceOfCaller,i);
      }

      for (int i=0; i<unknownsPerCellBoundary; i++) {
        assertion4(tarch::la::equals(cellDescription.getCorrectorTimeStepSize(),0.0) || std::isfinite(lFhbnd[i]),
            cellDescription.toString(),toString(),methodTraceOfCaller,i);
      }
    }
  }
  #endif
}

exahype::solvers::Solver::MeshUpdateEvent
exahype::solvers::ADERDGSolver::evaluateRefinementCriteriaAfterSolutionUpdate(
    CellDescription&                                           cellDescription,
    const tarch::la::Vector<DIMENSIONS_TIMES_TWO,signed char>& neighbourMergePerformed
) {
  cellDescription.setRefinementFlag(false);
  if ( cellDescription.getType()==CellDescription::Type::Cell ) {
    const double* solution = static_cast<double*>(cellDescription.getSolution());
    RefinementControl refinementControl = refinementCriterion(
                      solution,cellDescription.getOffset()+0.5*cellDescription.getSize(),
                      cellDescription.getSize(),
                      cellDescription.getCorrectorTimeStamp(), // must be called after advancing in time
                      cellDescription.getLevel());
    if (
        (refinementControl==RefinementControl::Refine ||
        (cellDescription.getLevel()==getMaximumAdaptiveMeshLevel()    &&
        refinementControl==RefinementControl::Keep))
    ) {
      cellDescription.setRefinementStatus(_refineOrKeepOnFineGrid);
      cellDescription.setRefinementFlag(true);
    } else if (
        cellDescription.getRefinementStatus()<_refineOrKeepOnFineGrid &&
        cellDescription.getLevel()<getMaximumAdaptiveMeshLevel()     &&
        refinementControl==RefinementControl::Keep
    ) {
      cellDescription.setRefinementStatus(Keep);
    }
    else if (
        cellDescription.getRefinementStatus()<=Keep &&
        refinementControl==RefinementControl::Erase
    ) {
      cellDescription.setRefinementStatus(Erase);
    }

    // update refinement status after prescribing refinement values
    updateRefinementStatus(cellDescription,neighbourMergePerformed);

    return
        (cellDescription.getLevel() < getMaximumAdaptiveMeshLevel() &&
         refinementControl==RefinementControl::Refine ) ?
            MeshUpdateEvent::RefinementRequested : MeshUpdateEvent::None;
  } else if ( cellDescription.getType()==CellDescription::Type::Descendant ) {
    // bottom up refinement criterion TODO(Dominic): Add to docu
    // We allow the halo region to diffuse into the virtual subcells
    // up to some point.
    updateRefinementStatus(cellDescription,neighbourMergePerformed);
    if (
        cellDescription.getRefinementStatus() > _refineOrKeepOnFineGrid-1 &&
        cellDescription.getLevel()==getMaximumAdaptiveMeshLevel()
    ) {
      cellDescription.setRefinementFlag(true);
      return MeshUpdateEvent::RefinementRequested;
    } else {
      return MeshUpdateEvent::None;
    }
  } else {
    cellDescription.setRefinementStatus(Pending); // Cannot override the refinement / limiter status in other cells
    return MeshUpdateEvent::None;
  }
}

exahype::solvers::Solver::UpdateResult exahype::solvers::ADERDGSolver::fusedTimeStepBody(
    CellDescription&                                           cellDescription,
    CellInfo&                                                  cellInfo,
    const tarch::la::Vector<DIMENSIONS_TIMES_TWO,signed char>& neighbourMergePerformed,
    const bool                                                 isFirstTimeStepOfBatch,
    const bool                                                 isLastTimeStepOfBatch,
    const bool                                                 isSkeletonCell,
    const bool                                                 mustBeDoneImmediately) {
  updateSolution(cellDescription,neighbourMergePerformed,isFirstTimeStepOfBatch);

  UpdateResult result;
  result._timeStepSize    = startNewTimeStepFused(cellDescription,isFirstTimeStepOfBatch,isLastTimeStepOfBatch);
  cellDescription.setPreviousRefinementStatus(cellDescription.getRefinementStatus());
  result._meshUpdateEvent = evaluateRefinementCriteriaAfterSolutionUpdate(cellDescription,neighbourMergePerformed);

  if (
      SpawnPredictionAsBackgroundJob &&
      !mustBeDoneImmediately &&
      isLastTimeStepOfBatch // only spawned in last iteration if a FusedTimeStepJob was spawned before
  ) {
    const int element = cellInfo.indexOfADERDGCellDescription(cellDescription.getSolverNumber());
    peano::datatraversal::TaskSet( new PredictionJob(
        *this, cellDescription, cellInfo._cellDescriptionsIndex,element,
        cellDescription.getCorrectorTimeStamp(),  // corrector time step data is correct; see docu
        cellDescription.getCorrectorTimeStepSize(),
        false/*is uncompressed*/, isSkeletonCell ));
  } else {
    performPredictionAndVolumeIntegralBody(
          cellDescription,
          cellDescription.getCorrectorTimeStamp(),  // corrector time step data is correct; see docu
          cellDescription.getCorrectorTimeStepSize(),
          false, isSkeletonCell );
  }
  return result;
}

exahype::solvers::Solver::UpdateResult exahype::solvers::ADERDGSolver::fusedTimeStepOrRestrict(
    const int  solverNumber,
    CellInfo&  cellInfo,
    const bool isFirstTimeStepOfBatch,
    const bool isLastTimeStepOfBatch,
    const bool isAtRemoteBoundary) {
  const int element = cellInfo.indexOfADERDGCellDescription(solverNumber);
  if ( element != NotFound ) {
    CellDescription& cellDescription = cellInfo._ADERDGCellDescriptions[element];
    synchroniseTimeStepping(cellDescription);
    cellDescription.setHasCompletedLastStep(false);

    if ( cellDescription.getType()==CellDescription::Type::Cell ) {
      const bool isAMRSkeletonCell     = cellDescription.getHasVirtualChildren();
      const bool isSkeletonCell        = isAMRSkeletonCell || isAtRemoteBoundary;
      const bool mustBeDoneImmediately = isSkeletonCell && PredictionSweeps==1;

      if (
          (SpawnUpdateAsBackgroundJob || (SpawnPredictionAsBackgroundJob && !isLastTimeStepOfBatch)) &&
          !mustBeDoneImmediately
      ) {
        peano::datatraversal::TaskSet( new FusedTimeStepJob(
            *this, cellDescription, cellInfo, isFirstTimeStepOfBatch, isLastTimeStepOfBatch, isSkeletonCell) );
        return UpdateResult();
      } else {
        return
            fusedTimeStepBody(
                cellDescription,cellInfo,cellDescription.getNeighbourMergePerformed(),
                isFirstTimeStepOfBatch,isLastTimeStepOfBatch,
                isSkeletonCell,mustBeDoneImmediately );
      }
    } else if (
        cellDescription.getType()==CellDescription::Type::Descendant &&
        cellDescription.getCommunicationStatus()>=MinimumCommunicationStatusForNeighbourCommunication
    ) {
      restrictToTopMostParent(cellDescription);
      cellDescription.setHasCompletedLastStep(true);
      // TODO(Dominic): Evaluate ref crit here too // halos
      return UpdateResult();
    } else {
      cellDescription.setHasCompletedLastStep(true);
      return UpdateResult();
    }
  } else {
    return UpdateResult();
  }
}

exahype::solvers::Solver::UpdateResult exahype::solvers::ADERDGSolver::updateBody(
    CellDescription&                                           cellDescription,
    CellInfo&                                                  cellInfo,
    const tarch::la::Vector<DIMENSIONS_TIMES_TWO,signed char>& neighbourMergePerformed,
    const bool                                                 isAtRemoteBoundary) {
  assertion1(cellDescription.getType()==CellDescription::Type::Cell,cellDescription.toString());
  uncompress(cellDescription);

  UpdateResult result;
  updateSolution(cellDescription,neighbourMergePerformed,true);
  result._timeStepSize    = startNewTimeStep(cellDescription);
  cellDescription.setPreviousRefinementStatus(cellDescription.getRefinementStatus());
  result._meshUpdateEvent = evaluateRefinementCriteriaAfterSolutionUpdate(cellDescription,neighbourMergePerformed);

  compress(cellDescription,isAtRemoteBoundary);

  cellDescription.setHasCompletedLastStep(true); // required as prediction checks the flag too. Field should be renamed "setHasCompletedLastOperation(...)".
  return result;
}

exahype::solvers::Solver::UpdateResult exahype::solvers::ADERDGSolver::updateOrRestrict(
      const int  solverNumber,
      CellInfo&  cellInfo,
      const bool isAtRemoteBoundary){
  const int element = cellInfo.indexOfADERDGCellDescription(solverNumber);
  if ( element != NotFound ) {
    CellDescription& cellDescription = cellInfo._ADERDGCellDescriptions[element];
    synchroniseTimeStepping(cellDescription);
    cellDescription.setHasCompletedLastStep(false);

    if (
        cellDescription.getType()==CellDescription::Type::Cell &&
        SpawnUpdateAsBackgroundJob
    ) {
      peano::datatraversal::TaskSet (
          new UpdateJob( *this, cellDescription, cellInfo, isAtRemoteBoundary ) );
      return UpdateResult();
    }
    else if (
        cellDescription.getType()==CellDescription::Type::Cell
    ) {
      return updateBody(cellDescription,cellInfo,cellDescription.getNeighbourMergePerformed(),isAtRemoteBoundary);
    }
    else if (
        cellDescription.getType()==CellDescription::Type::Descendant &&
        cellDescription.getCommunicationStatus()>=MinimumCommunicationStatusForNeighbourCommunication
    ) {
      restrictToTopMostParent(cellDescription);
      cellDescription.setHasCompletedLastStep(true);
      // TODO(Dominic): Evaluate ref crit here too // halos
      return UpdateResult();
    }
    else {
      cellDescription.setHasCompletedLastStep(true);
      return UpdateResult();
    }
  }
  else {
    return UpdateResult();
  }
}

void exahype::solvers::ADERDGSolver::compress(
      const int solverNumber,
      CellInfo& cellInfo,
      const bool isAtRemoteBoundary) const {
  const int element = cellInfo.indexOfADERDGCellDescription(solverNumber);
  if ( element!=NotFound ) {
    CellDescription& cellDescription = cellInfo._ADERDGCellDescriptions[element];
    if (cellDescription.getType()==CellDescription::Type::Cell) {
      const bool isSkeletonCell = cellDescription.getHasVirtualChildren();
      compress(cellDescription,isSkeletonCell);
    }
  }
}

int exahype::solvers::ADERDGSolver::performPredictionAndVolumeIntegralBody(
    CellDescription& cellDescription,
    const double predictorTimeStamp,
    const double predictorTimeStepSize,
    const bool   uncompressBefore,
    const bool   isSkeletonCell ) {
  if (uncompressBefore) { uncompress(cellDescription); }

  validateCellDescriptionData(cellDescription,true,false,true,"exahype::solvers::ADERDGSolver::performPredictionAndVolumeIntegralBody [pre]");

  double* luh    = static_cast<double*>(cellDescription.getSolution());
  double* lduh   = static_cast<double*>(cellDescription.getUpdate());
  double* lQhbnd = static_cast<double*>(cellDescription.getExtrapolatedPredictor());
  double* lGradQhbnd = static_cast<double*>(cellDescription.getExtrapolatedPredictorGradient());
  double* lFhbnd = static_cast<double*>(cellDescription.getFluctuation());


  #ifdef Asserts
  for (int i=0; i<getDataPerCell(); i++) {
    assertion3(tarch::la::equals(cellDescription.getCorrectorTimeStepSize(),0.0) || std::isfinite(luh[i]),cellDescription.toString(),"performPredictionAndVolumeIntegral(...)",i);
  }
  #endif

  #if !defined(SharedMemoryParallelisation) && !defined(Parallel) && defined(Asserts)
  static int counter = 0;
  static double timeStamp = 0;
  if ( !tarch::la::equals(timeStamp,_minCorrectorTimeStamp,1e-9) ) {
    logInfo("performPredictionAndVolumeIntegralBody(...)","#predictions="<<counter);
    timeStamp = _minCorrectorTimeStamp;
    counter=0;
  }
  counter++;
  #endif

<<<<<<< HEAD
  // TODO(Lukas) Change back, or refactor.
  const auto correctorTimeStamp = cellDescription.getCorrectorTimeStamp();
  const auto correctorTimeStepSize = cellDescription.getCorrectorTimeStepSize();

  fusedSpaceTimePredictorVolumeIntegral(
      lduh,lQhbnd,lGradQhbnd,lFhbnd,
=======
  const int numberOfPicardIterations = fusedSpaceTimePredictorVolumeIntegral(
      lduh,lQhbnd,lFhbnd,
>>>>>>> 44537b21
      luh,
      cellDescription.getOffset()+0.5*cellDescription.getSize(),
      cellDescription.getSize(),
      //predictorTimeStamp,
      correctorTimeStamp,
      //correctorTimeStepSize);
      predictorTimeStepSize);

  compress(cellDescription,isSkeletonCell);

  validateCellDescriptionData(cellDescription,true,true,false,"exahype::solvers::ADERDGSolver::performPredictionAndVolumeIntegralBody [post]");

  cellDescription.setHasCompletedLastStep(true);

  return numberOfPicardIterations;
}

void exahype::solvers::ADERDGSolver::performPredictionAndVolumeIntegral(
    const int    solverNumber,
    CellInfo&    cellInfo,
    const double predictorTimeStamp,
    const double predictorTimeStepSize,
    const bool   uncompressBefore,
    const bool   isAtRemoteBoundary) {
  const int element = cellInfo.indexOfADERDGCellDescription(solverNumber);
  CellDescription& cellDescription = cellInfo._ADERDGCellDescriptions[element];

  if ( cellDescription.getType()==CellDescription::Type::Cell ) {
    cellDescription.setHasCompletedLastStep(false);

    const bool isAMRSkeletonCell     = cellDescription.getHasVirtualChildren();
    const bool isSkeletonCell        = isAMRSkeletonCell || isAtRemoteBoundary;
    const bool mustBeDoneImmediately = isSkeletonCell && PredictionSweeps==1;

    if ( SpawnPredictionAsBackgroundJob && !mustBeDoneImmediately ) {
      peano::datatraversal::TaskSet( new PredictionJob(
              *this, cellDescription, cellInfo._cellDescriptionsIndex, element,
              predictorTimeStamp,predictorTimeStepSize,
              uncompressBefore,isSkeletonCell) );
    }
    else {
      performPredictionAndVolumeIntegralBody(
          cellDescription,
          predictorTimeStamp,predictorTimeStepSize,
          uncompressBefore,isSkeletonCell);
    }
  }
}

void exahype::solvers::ADERDGSolver::performPredictionAndVolumeIntegral(
    const int solverNumber,
    CellInfo& cellInfo,
    const bool isAtRemoteBoundary) {
  const int element = cellInfo.indexOfADERDGCellDescription(solverNumber);
  if ( element != Solver::NotFound ) {
    CellDescription& cellDescription = cellInfo._ADERDGCellDescriptions[element];

    const bool isAMRSkeletonCell = cellDescription.getHasVirtualChildren();
    const bool isSkeletonCell    = isAMRSkeletonCell || isAtRemoteBoundary;

    waitUntilCompletedLastStep(cellDescription,isSkeletonCell,false);
    synchroniseTimeStepping(cellDescription);

    if ( cellDescription.getType()==CellDescription::Type::Cell ) {
      performPredictionAndVolumeIntegral(solverNumber,cellInfo,
          cellDescription.getPredictorTimeStamp(),
          cellDescription.getPredictorTimeStepSize(),
          true,isAtRemoteBoundary);
    }
  }
}

double exahype::solvers::ADERDGSolver::computeTimeStepSize(CellDescription& cellDescription) {
  if( cellDescription.getType()==CellDescription::Type::Cell ) {
    assertion1( cellDescription.getRefinementEvent()==CellDescription::None,cellDescription.toString());
    const double* luh = static_cast<double*>(cellDescription.getSolution());

    validateCellDescriptionData(cellDescription,false,false,true,"computeTimeStepSizes(...)");
    double admissibleTimeStepSize = stableTimeStepSize(luh,cellDescription.getSize());
    assertion2(!_checkForNaNs || admissibleTimeStepSize>0,admissibleTimeStepSize,cellDescription.toString());

    assertion3(!_checkForNaNs || admissibleTimeStepSize<std::numeric_limits<double>::max(),std::numeric_limits<double>::max(),admissibleTimeStepSize,cellDescription.toString());
    assertion2(!_checkForNaNs || std::isfinite(admissibleTimeStepSize),admissibleTimeStepSize,cellDescription.toString());

    return admissibleTimeStepSize;
  } else {
    return std::numeric_limits<double>::max();
  }
}


double exahype::solvers::ADERDGSolver::startNewTimeStepFused(
    CellDescription& cellDescription,
    const bool firstBatchIteration,
    const bool lastBatchIteration) {
  if (cellDescription.getType()==CellDescription::Type::Cell) {
    double admissibleTimeStepSize = computeTimeStepSize(cellDescription);

    // Direct update of the cell description time steps
    // Note that these local quantities might
    // be overwritten again by the synchronisation
    // happening in the next time step.

    // n-1
    if (firstBatchIteration) {
      cellDescription.setPreviousCorrectorTimeStamp(cellDescription.getCorrectorTimeStamp());
      cellDescription.setPreviousCorrectorTimeStepSize(cellDescription.getCorrectorTimeStepSize());
    }

    // n
    cellDescription.setCorrectorTimeStamp(cellDescription.getPredictorTimeStamp());
    cellDescription.setCorrectorTimeStepSize(cellDescription.getPredictorTimeStepSize());

    // n+1
    cellDescription.setPredictorTimeStamp(
        cellDescription.getPredictorTimeStamp() + cellDescription.getPredictorTimeStepSize());
    if (lastBatchIteration) { // freeze the predictor time step size until last iteration
      cellDescription.setPredictorTimeStepSize(admissibleTimeStepSize);
    }

    return admissibleTimeStepSize; // still reduce the admissibile time step size over multiple iterations
  } else {
    return std::numeric_limits<double>::max();
  }
}

double exahype::solvers::ADERDGSolver::startNewTimeStep(CellDescription& cellDescription) {
  if (cellDescription.getType()==CellDescription::Type::Cell) {
    double admissibleTimeStepSize = computeTimeStepSize(cellDescription);

    // Direct update of the cell description time steps
    // Note that these local quantities might
    // be overwritten again by the synchronisation
    // happening in the next time step.

    // n-1
    cellDescription.setPreviousCorrectorTimeStamp(cellDescription.getCorrectorTimeStamp());
    cellDescription.setPreviousCorrectorTimeStepSize(cellDescription.getCorrectorTimeStepSize());

    // n
    cellDescription.setCorrectorTimeStamp(
        cellDescription.getCorrectorTimeStamp()+cellDescription.getCorrectorTimeStepSize());
    cellDescription.setCorrectorTimeStepSize(admissibleTimeStepSize);

    cellDescription.setPredictorTimeStamp(cellDescription.getCorrectorTimeStamp()); // just copy the stuff over
    cellDescription.setPredictorTimeStepSize(cellDescription.getCorrectorTimeStepSize());

    return admissibleTimeStepSize;
  } else {
    return std::numeric_limits<double>::max();
  }
}

double exahype::solvers::ADERDGSolver::updateTimeStepSizes(CellDescription& cellDescription,const bool fused) {
  const double admissibleTimeStepSize = computeTimeStepSize(cellDescription);

  cellDescription.setCorrectorTimeStepSize( admissibleTimeStepSize );
  cellDescription.setPredictorTimeStepSize( admissibleTimeStepSize );
  if ( fused ) {
    cellDescription.setPredictorTimeStamp   ( cellDescription.getCorrectorTimeStamp()+admissibleTimeStepSize );
  } else {
    cellDescription.setPredictorTimeStamp   ( cellDescription.getCorrectorTimeStamp() );
  }
  cellDescription.setHasCompletedLastStep(true);
  return admissibleTimeStepSize;
}

double exahype::solvers::ADERDGSolver::updateTimeStepSizes(
    const int solverNumber,CellInfo& cellInfo,const bool fused) {
  const int element = cellInfo.indexOfADERDGCellDescription(solverNumber);
  if ( element != NotFound ) {
    return updateTimeStepSizes(cellInfo._ADERDGCellDescriptions[element],fused);
  } else {
    return std::numeric_limits<double>::max();
  }
}

void exahype::solvers::ADERDGSolver::rollbackToPreviousTimeStep(CellDescription& cellDescription) const {
  // n+1
  cellDescription.setPredictorTimeStamp   (cellDescription.getPreviousCorrectorTimeStamp());
  cellDescription.setPredictorTimeStepSize(cellDescription.getPreviousCorrectorTimeStepSize());

  // n
  cellDescription.setCorrectorTimeStamp   (cellDescription.getPreviousCorrectorTimeStamp());
  cellDescription.setCorrectorTimeStepSize(cellDescription.getPreviousCorrectorTimeStepSize());

  // n-1
  cellDescription.setPreviousCorrectorTimeStamp(std::numeric_limits<double>::max());
  cellDescription.setPreviousCorrectorTimeStepSize(std::numeric_limits<double>::max()); // TODO(Dominic): get rid of the last time level.
}

void exahype::solvers::ADERDGSolver::rollbackToPreviousTimeStepFused(CellDescription& cellDescription) const {
  // n+1
  cellDescription.setPredictorTimeStamp   (
      cellDescription.getPreviousCorrectorTimeStamp()+cellDescription.getPreviousCorrectorTimeStepSize());
  cellDescription.setPredictorTimeStepSize(cellDescription.getCorrectorTimeStepSize());

  // n
  cellDescription.setCorrectorTimeStamp(cellDescription.getPreviousCorrectorTimeStamp());
  cellDescription.setCorrectorTimeStepSize(cellDescription.getPreviousCorrectorTimeStepSize());

  // n-1
  cellDescription.setPreviousCorrectorTimeStamp(std::numeric_limits<double>::max());
  cellDescription.setPreviousCorrectorTimeStepSize(std::numeric_limits<double>::max()); // TODO(Dominic): get rid of the last time level.
}

void exahype::solvers::ADERDGSolver::adjustSolutionDuringMeshRefinement(
    const int solverNumber,
    CellInfo& cellInfo) {
  const int element = cellInfo.indexOfADERDGCellDescription(solverNumber);
  if ( element != NotFound ) {
    CellDescription& cellDescription = cellInfo._ADERDGCellDescriptions[element];
    synchroniseTimeStepping(cellDescription);

    const bool isInitialMeshRefinement = getMeshUpdateEvent()==MeshUpdateEvent::InitialRefinementRequested;
    if ( exahype::solvers::Solver::SpawnAMRBackgroundJobs ) {
      cellDescription.setHasCompletedLastStep(false);
      peano::datatraversal::TaskSet( new AdjustSolutionDuringMeshRefinementJob(*this,cellDescription,isInitialMeshRefinement));
    } else {
      adjustSolutionDuringMeshRefinementBody(cellDescription,isInitialMeshRefinement);
    }
  }
}

void exahype::solvers::ADERDGSolver::adjustSolutionDuringMeshRefinementBody(
    CellDescription& cellDescription,
    const bool isInitialMeshRefinement) {
  if ( cellDescription.getType()==CellDescription::Type::Cell ) {
    assertion1(
        cellDescription.getRefinementEvent()==CellDescription::RefinementEvent::None ||
        cellDescription.getRefinementEvent()==CellDescription::RefinementEvent::Prolongating
        ,cellDescription.toString());

    if (cellDescription.getRefinementEvent()==CellDescription::RefinementEvent::Prolongating) {
      prolongateVolumeData(cellDescription,isInitialMeshRefinement);
      cellDescription.setRefinementEvent(CellDescription::RefinementEvent::None);
    }
    
    adjustSolution(cellDescription);
    markForRefinement(cellDescription);
  }

  cellDescription.setHasCompletedLastStep(true);
}

void exahype::solvers::ADERDGSolver::adjustSolution(CellDescription& cellDescription) {
  assertion1(cellDescription.getType()==CellDescription::Type::Cell,cellDescription.toString());    
  assertion1(
      cellDescription.getRefinementEvent()==CellDescription::RefinementEvent::None ||
      cellDescription.getRefinementEvent()==CellDescription::RefinementEvent::ErasingChildrenRequested
      ,cellDescription.toString());

  double* solution = static_cast<double*>(cellDescription.getSolution());
  adjustSolution(
      solution,
      cellDescription.getOffset()+0.5*cellDescription.getSize(),
      cellDescription.getSize(),
      cellDescription.getCorrectorTimeStamp(),
      cellDescription.getCorrectorTimeStepSize());

  double* previousSolution = static_cast<double*>(cellDescription.getPreviousSolution());
  adjustSolution(
      previousSolution,
      cellDescription.getOffset()+0.5*cellDescription.getSize(),
      cellDescription.getSize(),
      cellDescription.getPreviousCorrectorTimeStamp(),
      cellDescription.getPreviousCorrectorTimeStepSize());

  // touch first hte other arrays



  #ifdef Asserts
  if ( _checkForNaNs ) {
    for (int i=0; i<getDataPerCell(); i++) {
      assertion3(std::isfinite(solution[i]),cellDescription.toString(),"adjustSolution(...)",i);
    }
  }
  #endif
}


void exahype::solvers::ADERDGSolver::printADERDGSolution2D(const CellDescription& cellDescription)  const {
  #if DIMENSIONS==2
  double* solution = static_cast<double*>(cellDescription.getSolution());
  assertion1(cellDescription.getType()==CellDescription::Type::Cell,cellDescription.toString());
  assertion1(solution!=nullptr,cellDescription.toString());

  std::cout <<  "solution:" << std::endl;
  const int numberOfData = _numberOfVariables + _numberOfParameters;
  for (int unknown=0; unknown < numberOfData; unknown++) {
    std::cout <<  "unknown=" << unknown << std::endl;
    dfor(i,_nodesPerCoordinateAxis) {
      int iScalar = peano::utils::dLinearisedWithoutLookup(i,_nodesPerCoordinateAxis)*numberOfData+unknown;
      std::cout << std::setprecision(3) << solution[iScalar] << ",";
      if (i(0)==_nodesPerCoordinateAxis-1) {
        std::cout << std::endl;
      }
    }
  }
  std::cout <<  "}" << std::endl;
  #endif
}

void exahype::solvers::ADERDGSolver::printADERDGExtrapolatedPredictor2D(const CellDescription& cellDescription) const {
  #if DIMENSIONS==2
  double* extrapolatedPredictor = static_cast<double*>(cellDescription.getExtrapolatedPredictor());
  assertion1(extrapolatedPredictor!=nullptr,cellDescription.toString());

  std::cout <<  "extrapolated predictor:" << std::endl;
  const int numberOfData = _numberOfVariables + _numberOfParameters;
  for (int f=0; f<DIMENSIONS_TIMES_TWO; f++) {
    std::cout <<  "face=" << f << std::endl;
    for (int unknown=0; unknown < numberOfData; unknown++) {
      std::cout <<  "unknown=" << unknown << std::endl;
      for (int i=0; i<_nodesPerCoordinateAxis; i++) {
        int iScalar = f*numberOfData*_nodesPerCoordinateAxis + numberOfData*i + unknown;
        std::cout << std::setprecision(3) << extrapolatedPredictor[iScalar] << ",";
        if (i==_nodesPerCoordinateAxis-1) {
          std::cout << std::endl;
        }
      }
    }
  }
  std::cout <<  "}" << std::endl;
  #endif
}

void exahype::solvers::ADERDGSolver::printADERDGFluctuations2D(const CellDescription& cellDescription) const {
  #if DIMENSIONS==2
  double* fluctuation = static_cast<double*>(cellDescription.getFluctuation());
  assertion1(fluctuation!=nullptr,cellDescription.toString());

  std::cout << "fluctuations:" << std::endl;
  const int numberOfData = _numberOfVariables + _numberOfParameters;
  for (int f=0; f<DIMENSIONS_TIMES_TWO; f++) {
    std::cout <<  "face=" << f << std::endl;
    for (int unknown=0; unknown < numberOfData; unknown++) {
      std::cout <<  "unknown=" << unknown << std::endl;
      for (int i=0; i<_nodesPerCoordinateAxis; i++) {
        int iScalar = f*numberOfData*_nodesPerCoordinateAxis + numberOfData*i + unknown;
        std::cout << std::setprecision(3) << fluctuation[iScalar] << ",";
        if (i==_nodesPerCoordinateAxis-1) {
          std::cout << std::endl;
        }
      }
    }
  }
  std::cout <<  "}" << std::endl;
  #endif
}

void exahype::solvers::ADERDGSolver::updateSolution(
    CellDescription&                                           cellDescription,
    const tarch::la::Vector<DIMENSIONS_TIMES_TWO,signed char>& neighbourMergePerformed,
    const bool                                                 backupPreviousSolution) {
  if (
    cellDescription.getType()==CellDescription::Type::Cell &&
    cellDescription.getRefinementEvent()==CellDescription::None
  ) {
    if ( !tarch::la::equals(neighbourMergePerformed,static_cast<signed char>(true)) && !SwitchOffNeighbourMergePerformedCheck ) {
      logError("updateSolution(...)","Riemann solve was not performed on all faces of cell= "<<cellDescription.toString());
      std::terminate();
    }
    double* update = static_cast<double*>(cellDescription.getUpdate());

    #ifdef Asserts
    assertion1( tarch::la::equals(neighbourMergePerformed,static_cast<signed char>(true)) || SwitchOffNeighbourMergePerformedCheck,cellDescription.toString());
    if ( _checkForNaNs ) {
      for (int i=0; i<getUnknownsPerCell(); i++) { // update does not store parameters
        assertion3(tarch::la::equals(cellDescription.getCorrectorTimeStepSize(),0.0)  || std::isfinite(update[i]),cellDescription.toString(),"updateSolution",i);
      }
    }
    assertion1(cellDescription.getCorrectorTimeStamp()<std::numeric_limits<double>::max(),cellDescription.toString());
    assertion1(cellDescription.getCorrectorTimeStepSize()<std::numeric_limits<double>::max(),cellDescription.toString());
    #if !defined(SharedMemoryParallelisation) && !defined(Parallel)
    static int counter = 0;
    static double timeStamp = 0;
    if ( !tarch::la::equals(timeStamp,_minCorrectorTimeStamp,1e-9) ) {
      logInfo("mergeNeighboursData(...)","#updateSolution="<<counter);
      timeStamp = _minCorrectorTimeStamp;
      counter=0;
    }
    counter++;
    #endif
    #endif

    // gather surface integral
    const int dofsPerFace = getBndFluxSize(); // TODO(Dominic): Reintroduce surfaceIntegral??
    for (int direction=0; direction<DIMENSIONS; direction++) {
      for (int orientation=0; orientation<2; orientation++) {
        const int faceIndex=2*direction+orientation;
        if ( cellDescription.getFacewiseAugmentationStatus(faceIndex)<MaximumAugmentationStatus ) { // ignore Ancestors
          const double* const lFhbnd = static_cast<double*>(cellDescription.getFluctuation()) + dofsPerFace * faceIndex;
          faceIntegral(update,lFhbnd,direction,orientation,0/*implicit conversion*/,0,cellDescription.getSize());
        }
      }
    }

    if ( backupPreviousSolution ) {
      // perform the update
      swapSolutionAndPreviousSolution(cellDescription); // solution is overwritten with the current solution plus the update,
                                                        // while current solution is remembered as the previous solution.
      double* solution         = static_cast<double*>(cellDescription.getSolution());
      double* previousSolution = static_cast<double*>(cellDescription.getPreviousSolution());
      solutionUpdate(solution,previousSolution,update,cellDescription.getCorrectorTimeStepSize());
    } else {
      double* solution = static_cast<double*>(cellDescription.getSolution());
      solutionUpdate(solution,solution,update,cellDescription.getCorrectorTimeStepSize());
    }

    double* solution = static_cast<double*>(cellDescription.getSolution());
    adjustSolution(
        solution,
        cellDescription.getOffset()+0.5*cellDescription.getSize(),
        cellDescription.getSize(),
        cellDescription.getCorrectorTimeStamp()+cellDescription.getCorrectorTimeStepSize(),
        cellDescription.getCorrectorTimeStepSize());

    // only for profiling
    if ( Solver::SwitchOffNeighbourMergePerformedCheck ) { swapSolutionAndPreviousSolution(cellDescription); }

    #ifdef Asserts
    if ( _checkForNaNs ) {
      for (int i=0; i<getUnknownsPerCell(); i++) { // update does not store parameters
        assertion3(std::isfinite(solution[i]),cellDescription.toString(),"updateSolution(...)",i);
      }
    }
    #endif
  }
  assertion(cellDescription.getRefinementEvent()==CellDescription::None);

  // update helper status // TODO(Dominic): Check if we can work with the reduced values in the neighbour exchange
  updateCommunicationStatus(cellDescription);
  // marking for augmentation
  updateAugmentationStatus(cellDescription);
}

void exahype::solvers::ADERDGSolver::swapSolutionAndPreviousSolution(CellDescription& cellDescription) const {
  assertion(cellDescription.getType()==CellDescription::Type::Cell);
  assertion(cellDescription.getRefinementEvent()==CellDescription::None);

  // Simply swap the heap indices
  const int previousSolutionIndex      = cellDescription.getPreviousSolutionIndex();
  void* previousSolution = cellDescription.getPreviousSolution(); // pointer
  cellDescription.setPreviousSolutionIndex(cellDescription.getSolutionIndex());
  cellDescription.setPreviousSolution(cellDescription.getSolution());
  cellDescription.setSolutionIndex(previousSolutionIndex);
  cellDescription.setSolution(previousSolution);
}

void exahype::solvers::ADERDGSolver::prolongateObservablesMinAndMax(
    const CellDescription& cellDescription,
    const CellDescription& parentCellDescription) const {
  const int numberOfObservables = getDMPObservables();
  for (int faceIndex = 0; faceIndex < DIMENSIONS_TIMES_TWO; ++faceIndex) {
    if ( cellDescription.getFacewiseCommunicationStatus(faceIndex)==CellCommunicationStatus ) { // TODO(Dominic): If the grid changes dynamically during the time steps,
      // fine
      double* minFine = static_cast<double*>(cellDescription.getSolutionMin()) + numberOfObservables * faceIndex;
      double* maxFine = static_cast<double*>(cellDescription.getSolutionMax()) + numberOfObservables * faceIndex;
      // coarse
      const double* minCoarse = static_cast<double*>(parentCellDescription.getSolutionMin()) +  numberOfObservables * faceIndex;
      const double* maxCoarse = static_cast<double*>(parentCellDescription.getSolutionMax()) +  numberOfObservables * faceIndex;

      std::copy_n( minCoarse,numberOfObservables, minFine );
      std::copy_n( maxCoarse,numberOfObservables, maxFine );
    }
  }
}

void exahype::solvers::ADERDGSolver::prolongateFaceDataToDescendant(
    CellDescription& cellDescription,
    const CellDescription& parentCellDescription,
    const tarch::la::Vector<DIMENSIONS,int>& subcellIndex) {
  assertion(parentCellDescription.getSolverNumber() == cellDescription.getSolverNumber());
  assertion(parentCellDescription.getType() == CellDescription::Type::Cell ||
            parentCellDescription.getType() == CellDescription::Type::Descendant);

  const int levelFine   = cellDescription.getLevel();
  const int levelCoarse = parentCellDescription.getLevel();
  assertion(levelCoarse < levelFine);

  double* update = static_cast<double*>(cellDescription.getUpdate());
  std::fill_n(update,getUpdateSize(),0.0);

  for (int faceIndex = 0; faceIndex < DIMENSIONS_TIMES_TWO; ++faceIndex) {
    const int direction = faceIndex/2;
    if ( cellDescription.getFacewiseCommunicationStatus(faceIndex)==CellCommunicationStatus ) { // TODO(Dominic): If the grid changes dynamically during the time steps,
      #ifdef Parallel
      assertion4( exahype::amr::faceIsOnBoundaryOfParent(faceIndex,subcellIndex,levelFine-levelCoarse),
            cellDescription.toString(),parentCellDescription.toString(),tarch::parallel::Node::getInstance().getRank(),
            tarch::parallel::NodePool::getInstance().getMasterRank() ); // necessary but not sufficient
      #else
      assertion2( exahype::amr::faceIsOnBoundaryOfParent(faceIndex,subcellIndex,levelFine-levelCoarse),
                  cellDescription.toString(),parentCellDescription.toString() ); // necessary but not sufficient
      #endif

      logDebug("prolongateFaceDataToDescendant(...)","cell=" << cellDescription.getOffset() <<
               ",level=" << cellDescription.getLevel() <<
               ",face=" << faceIndex <<
               ",subcellIndex" << subcellIndex.toString() <<
               " from " <<
               " parentCell="<<parentCellDescription.getOffset()<<
               " level="<<parentCellDescription.getLevel());

      // extrapolated predictor and flux interpolation
      // extrapolated predictor
      assertion1(DataHeap::getInstance().isValidIndex(cellDescription.getExtrapolatedPredictorIndex()),cellDescription.toString());
      assertion1(DataHeap::getInstance().isValidIndex(parentCellDescription.getExtrapolatedPredictorIndex()),parentCellDescription.toString());

      const int dataPerFace = getBndFaceSize();
      const int dofsPerFace  = getBndFluxSize();

      // fine
      double* lQhbndFine = static_cast<double*>(cellDescription.getExtrapolatedPredictor()) + dataPerFace * faceIndex; // TODO(Dominic ): Pointer should be obtained only once
      double* lFhbndFine = static_cast<double*>(cellDescription.getFluctuation())           + dofsPerFace  * faceIndex ;
      // coarse
      const double* lQhbndCoarse = static_cast<double*>(parentCellDescription.getExtrapolatedPredictor()) + dataPerFace * faceIndex;
      const double* lFhbndCoarse = static_cast<double*>(parentCellDescription.getFluctuation()          ) + dofsPerFace  * faceIndex;

      faceUnknownsProlongation(lQhbndFine,lFhbndFine,lQhbndCoarse,lFhbndCoarse, levelCoarse, levelFine,
                               exahype::amr::getSubfaceIndex(subcellIndex,direction));

      // time step data TODO(LTS), still need veto
      cellDescription.setPredictorTimeStamp(parentCellDescription.getPredictorTimeStamp());
      cellDescription.setPredictorTimeStepSize(parentCellDescription.getPredictorTimeStepSize());
    }
  }

  if ( getDMPObservables()>0 ) {
    prolongateObservablesMinAndMax(cellDescription,parentCellDescription);
  }

  cellDescription.setHasCompletedLastStep(true);
}

void exahype::solvers::ADERDGSolver::prolongateFaceData(
    const int solverNumber,
    CellInfo& cellInfo,
    const bool isAtRemoteBoundary) {
  const int element = cellInfo.indexOfADERDGCellDescription(solverNumber);

  if ( element != Solver::NotFound ) {
    CellDescription& cellDescription = cellInfo._ADERDGCellDescriptions[element];

    if (
        cellDescription.getType()==CellDescription::Type::Descendant &&
        cellDescription.getCommunicationStatus()>=MinimumCommunicationStatusForNeighbourCommunication &&
        isValidCellDescriptionIndex(cellDescription.getParentIndex()) // might be at master-worker boundary
    ) {
        Solver::SubcellPosition subcellPosition = amr::computeSubcellPositionOfDescendant<CellDescription,Heap>(cellDescription);
        CellDescription& parentCellDescription = getCellDescription(
            subcellPosition.parentCellDescriptionsIndex,subcellPosition.parentElement);
        assertion1(parentCellDescription.getType()==CellDescription::Type::Cell,parentCellDescription.toString());

<<<<<<< HEAD
        waitUntilCompletedTimeStep<CellDescription>(parentCellDescription,true,false); // TODO(Dominic): We wait for skeleton jobs here. It might make sense to receiveDanglingMessages here too
=======
        waitUntilCompletedLastStep<CellDescription>(parentCellDescription,true,false); // TODO(Dominic): We wait for skeleton jobs here. It might make sense to receiveDanglingMessages here too
>>>>>>> 44537b21
        if (
            !SpawnProlongationAsBackgroundJob ||
            isAtRemoteBoundary
        ) {
          prolongateFaceDataToDescendant(cellDescription,parentCellDescription,subcellPosition.subcellIndex);
        } else {
<<<<<<< HEAD
          cellDescription.setHasCompletedTimeStep(false); // done here in order to skip lookup of cell description in job constructor
=======
          cellDescription.setHasCompletedLastStep(false); // done here in order to skip lookup of cell description in job constructor
>>>>>>> 44537b21
          peano::datatraversal::TaskSet spawn( new ProlongationJob( *this, 
              cellDescription, parentCellDescription, subcellPosition.subcellIndex) );
        }
      }
      assertion2(
          cellDescription.getType()!=CellDescription::Type::Descendant ||
          isValidCellDescriptionIndex(cellDescription.getParentIndex()),
          cellDescription.toString(),
          tarch::parallel::Node::getInstance().getRank());
  }
}

void exahype::solvers::ADERDGSolver::restrictObservablesMinAndMax(
    const CellDescription& cellDescription,
    const CellDescription& parentCellDescription) const {
  const int numberOfObservables = getDMPObservables();
  for (int faceIndex=0; faceIndex<DIMENSIONS_TIMES_TWO; faceIndex++) {
    if ( cellDescription.getFacewiseCommunicationStatus(faceIndex)==CellCommunicationStatus ) {
      // fine
      const double* minFine = static_cast<double*>(cellDescription.getSolutionMin()) + numberOfObservables* faceIndex;
      const double* maxFine = static_cast<double*>(cellDescription.getSolutionMax()) + numberOfObservables* faceIndex;
      // coarse
      double* minCoarse = static_cast<double*>(parentCellDescription.getSolutionMin()) + numberOfObservables * faceIndex;
      double* maxCoarse = static_cast<double*>(parentCellDescription.getSolutionMax()) + numberOfObservables * faceIndex;

      tarch::multicore::Lock lock(RestrictionSemaphore);
      for (int i=0; i<numberOfObservables; i++) {
        *(minCoarse+i) = std::min( *(minFine+i), *(minCoarse+i) );
        *(maxCoarse+i) = std::max( *(maxFine+i), *(maxCoarse+i) );
      }
      lock.free();
    }
  }
}

void exahype::solvers::ADERDGSolver::restrictToTopMostParent(const CellDescription& cellDescription) {
  // validate and obtain parent
  assertion1( cellDescription.getType()==CellDescription::Type::Descendant &&
              cellDescription.getCommunicationStatus()>=MinimumCommunicationStatusForNeighbourCommunication, cellDescription.toString() );
  assertion1( tryGetElement(cellDescription.getParentIndex(),cellDescription.getSolverNumber()) != NotFound, cellDescription.toString());
  exahype::solvers::Solver::SubcellPosition subcellPosition =
      exahype::amr::computeSubcellPositionOfDescendant<CellDescription,Heap>(cellDescription);
  assertion1(subcellPosition.parentElement!=exahype::solvers::Solver::NotFound,cellDescription.toString());

  CellDescription& parentCellDescription =
      getCellDescription(subcellPosition.parentCellDescriptionsIndex,subcellPosition.parentElement);

  assertion(parentCellDescription.getSolverNumber()==cellDescription.getSolverNumber());
  assertion1(cellDescription.getType()==CellDescription::Type::Descendant,cellDescription.toString());
  assertion1(parentCellDescription.getType()==CellDescription::Type::Cell,parentCellDescription.toString());


  // Perform the face integrals on fine grid cell
  double* updateFine   = static_cast<double*>(cellDescription.getUpdate()); // TODO(Dominic): Can be temporary
  const int levelDelta = cellDescription.getLevel() - parentCellDescription.getLevel();
  const tarch::la::Vector<DIMENSIONS,int> subcellIndex =
      exahype::amr::computeSubcellIndex(
          cellDescription.getOffset(),cellDescription.getSize(),
          parentCellDescription.getOffset()); // TODO(Dominic): Maybe, I get can get rid of some variables again
  // gather contributions
  const int dofsPerFace = getBndFluxSize();
  for (int faceIndex=0; faceIndex<DIMENSIONS_TIMES_TWO; faceIndex++) {
    const int direction   = faceIndex / 2;
    const int orientation = faceIndex % 2;
    const tarch::la::Vector<DIMENSIONS-1,int> subfaceIndex =
      exahype::amr::getSubfaceIndex(subcellIndex,direction);
    if ( cellDescription.getFacewiseCommunicationStatus(faceIndex)==CellCommunicationStatus ) {
      assertion1(exahype::amr::faceIsOnBoundaryOfParent(faceIndex,subcellIndex,levelDelta),cellDescription.toString());
      assertion1(SpawnProlongationAsBackgroundJob || cellDescription.getNeighbourMergePerformed(faceIndex),cellDescription.toString());// necessary but not sufficient

      const double* const lFhbnd = static_cast<double*>(cellDescription.getFluctuation()) + dofsPerFace * faceIndex;
      faceIntegral(updateFine,lFhbnd,direction,orientation,subfaceIndex,levelDelta,cellDescription.getSize());

      logDebug("restrictToTopMostParent(...)","cell=" << cellDescription.getOffset() <<
             ",level=" << cellDescription.getLevel() <<
             ",face=" << faceIndex <<
             ",subcellIndex" << subcellIndex.toString() <<
             " to " <<
             " parentCell="<<parentCellDescription.getOffset()<<
             " level="<<parentCellDescription.getLevel());
    }
  }

  // Add child contributions to parent
  double* updateCoarse = static_cast<double*>(parentCellDescription.getUpdate());
  tarch::multicore::Lock lock(RestrictionSemaphore);
  for (int i = 0; i < getUpdateSize(); ++i) {
      updateCoarse[i] += updateFine[i];
  }
  lock.free();
  std::fill_n(updateFine,getUpdateSize(),0.0);

  if ( getDMPObservables()>0 ) {
    restrictObservablesMinAndMax(cellDescription,parentCellDescription);
  }
}

void exahype::solvers::ADERDGSolver::disableCheckForNaNs() {
  _checkForNaNs = false;
}

///////////////////////////////////
// NEIGHBOUR
///////////////////////////////////
void exahype::solvers::ADERDGSolver::mergeWithRefinementStatus(
    CellDescription& cellDescription,
    const int faceIndex,
    const int otherRefinementStatus) const {
  cellDescription.setFacewiseRefinementStatus( faceIndex, otherRefinementStatus );
}

void
exahype::solvers::ADERDGSolver::updateCommunicationStatus(
    exahype::solvers::ADERDGSolver::CellDescription& cellDescription) const {
  cellDescription.setCommunicationStatus(determineCommunicationStatus(cellDescription));
  assertion1(
      cellDescription.getType()!=CellDescription::Type::Cell ||
      cellDescription.getCommunicationStatus()==CellCommunicationStatus,
      cellDescription.toString());
}

int
exahype::solvers::ADERDGSolver::determineCommunicationStatus(
    exahype::solvers::ADERDGSolver::CellDescription& cellDescription) const {
  if ( cellDescription.getType()==CellDescription::Type::Cell ) {
    return CellCommunicationStatus;
  } else {
    int max = 0;
    for (unsigned int i=0; i<DIMENSIONS_TIMES_TWO; i++) {
      if ( cellDescription.getNeighbourMergePerformed(i) ) {
        max = std::max( max, cellDescription.getFacewiseCommunicationStatus(i)-1 );
      }
    }
    return max;
  }
}

void exahype::solvers::ADERDGSolver::mergeWithCommunicationStatus(
    CellDescription& cellDescription,
    const int faceIndex,
    const int otherCommunicationStatus) const {
  assertion3(cellDescription.getCommunicationStatus()<=CellCommunicationStatus,
             cellDescription.getCommunicationStatus(),otherCommunicationStatus,
             cellDescription.getCommunicationStatus());
  cellDescription.setFacewiseCommunicationStatus( faceIndex, otherCommunicationStatus );
}

void
exahype::solvers::ADERDGSolver::updateAugmentationStatus(
    exahype::solvers::ADERDGSolver::CellDescription& cellDescription) const {
  cellDescription.setAugmentationStatus(determineAugmentationStatus(cellDescription));
  assertion1(
      cellDescription.getType()!=CellDescription::Type::Ancestor ||
      cellDescription.getAugmentationStatus()==MaximumAugmentationStatus,
      cellDescription.toString());
}

int
exahype::solvers::ADERDGSolver::determineAugmentationStatus(
    exahype::solvers::ADERDGSolver::CellDescription& cellDescription) const {
  if (cellDescription.getType()==CellDescription::Type::Ancestor) {
    return MaximumAugmentationStatus;
  } else {
    int max = 0;
    for (unsigned int i=0; i<DIMENSIONS_TIMES_TWO; i++) {
      if ( cellDescription.getNeighbourMergePerformed(i) ) {
        max = std::max( max, cellDescription.getFacewiseAugmentationStatus(i)-1 );
      }
    }
    return max;
  }
}

void exahype::solvers::ADERDGSolver::mergeWithAugmentationStatus(
    CellDescription& cellDescription,
    const int faceIndex,
    const int otherAugmentationStatus) const {
  assertion3(
      cellDescription.getAugmentationStatus()<=MaximumAugmentationStatus,
      cellDescription.getAugmentationStatus(),otherAugmentationStatus,
      cellDescription.getAugmentationStatus());
  cellDescription.setFacewiseAugmentationStatus( faceIndex, otherAugmentationStatus );
}

void exahype::solvers::ADERDGSolver::updateRefinementStatus(
    CellDescription&                                           cellDescription,
    const tarch::la::Vector<DIMENSIONS_TIMES_TWO,signed char>& neighbourMergePerformed) const {
  if ( cellDescription.getLevel()==getMaximumAdaptiveMeshLevel() ) {
    int max = Erase;
    if ( cellDescription.getRefinementFlag() )
      max = _refineOrKeepOnFineGrid;
    if ( cellDescription.getRefinementStatus() == getMinRefinementStatusForTroubledCell() )
      max = cellDescription.getRefinementStatus();

    for (unsigned int i=0; i<DIMENSIONS_TIMES_TWO; i++) {
      if ( neighbourMergePerformed[i] ) {
        max = std::max( max, cellDescription.getFacewiseRefinementStatus(i)-1 );
      }
    }
    cellDescription.setRefinementStatus(max);
  }
}

void exahype::solvers::ADERDGSolver::updateCoarseGridAncestorRefinementStatus(
    const CellDescription& fineGridCellDescription,
    CellDescription& coarseGridCellDescription) {
  // fine to coarse grid
  if ( coarseGridCellDescription.getType()==CellDescription::Type::Ancestor ) {
    tarch::multicore::Lock lock(CoarseGridSemaphore);
    if ( fineGridCellDescription.getType()==CellDescription::Type::Cell ) {
      coarseGridCellDescription.setRefinementStatus(
          std::max( coarseGridCellDescription.getRefinementStatus(), fineGridCellDescription.getRefinementStatus()) );
      // TODO(Dominic): Does that make sense?
      coarseGridCellDescription.setPreviousRefinementStatus(
          std::max( coarseGridCellDescription.getPreviousRefinementStatus(), fineGridCellDescription.getPreviousRefinementStatus()) );
    } else if ( fineGridCellDescription.getType()==CellDescription::Type::Ancestor ) {
      coarseGridCellDescription.setVetoErasingChildren(true);
    }
    lock.free();
  }
}

// TODO(Dominic): Check that we have rolled back in time as well
void exahype::solvers::ADERDGSolver::rollbackSolutionGlobally(
    const int solverNumber,CellInfo& cellInfo,
    const bool fusedTimeStepping) const {
  const int element = cellInfo.indexOfADERDGCellDescription(solverNumber);
  if ( element != NotFound ) {
    CellDescription& cellDescription = cellInfo._ADERDGCellDescriptions[element];

    // 1. Rollback time step data
    if ( fusedTimeStepping ) {
      rollbackToPreviousTimeStepFused(cellDescription);
    } else {
      rollbackToPreviousTimeStep(cellDescription);
    }
    // 2. Rollback solution to previous one
    if (cellDescription.getType()==CellDescription::Type::Cell) {
      swapSolutionAndPreviousSolution(cellDescription);
    }

    // 3. Reset the previous refinement status on the finest mesh level
    if ( cellDescription.getLevel()==getMaximumAdaptiveMeshLevel() ) {
      cellDescription.setRefinementStatus(cellDescription.getPreviousRefinementStatus());
    } else {
      cellDescription.setRefinementStatus(Pending);
      cellDescription.setPreviousRefinementStatus(Pending);
    }
  }
}

void exahype::solvers::ADERDGSolver::mergeNeighboursMetadata(
    const int                                    solverNumber,
    Solver::CellInfo&                            cellInfo1,
    Solver::CellInfo&                            cellInfo2,
    const tarch::la::Vector<DIMENSIONS, int>&    pos1,
    const tarch::la::Vector<DIMENSIONS, int>&    pos2,
    const tarch::la::Vector<DIMENSIONS, double>& x,
    const tarch::la::Vector<DIMENSIONS, double>& h,
    const bool                                   checkThoroughly) const {
  const int element1 = cellInfo1.indexOfADERDGCellDescription(solverNumber);
  const int element2 = cellInfo2.indexOfADERDGCellDescription(solverNumber);
  if ( element1 != Solver::NotFound && element2 != Solver::NotFound ) {
    Solver::InterfaceInfo face(pos1,pos2);
    CellDescription& cellDescription1 = cellInfo1._ADERDGCellDescriptions[element1];
    CellDescription& cellDescription2 = cellInfo2._ADERDGCellDescriptions[element2];

    bool mergeMetadata = true;
    if ( checkThoroughly ) {
      const tarch::la::Vector<DIMENSIONS,double> baryCentreFrom1 =
          exahype::Cell::computeFaceBarycentre(cellDescription1.getOffset(),cellDescription1.getSize(),face._direction,face._orientation1);
      const tarch::la::Vector<DIMENSIONS,double> baryCentreFrom2 =
          exahype::Cell::computeFaceBarycentre(cellDescription2.getOffset(),cellDescription2.getSize(),face._direction,face._orientation2);
      const tarch::la::Vector<DIMENSIONS,double> baryCentreFromVertex =
          exahype::Vertex::computeFaceBarycentre(x,h,face._direction,pos2); // or pos 1
      mergeMetadata &= Vertex::equalUpToRelativeTolerance(baryCentreFrom1,baryCentreFromVertex) &&
                       Vertex::equalUpToRelativeTolerance(baryCentreFrom2,baryCentreFromVertex);
    }
    if ( mergeMetadata ) {
      mergeWithCommunicationStatus(cellDescription1,face._faceIndex1,cellDescription2.getCommunicationStatus());
      mergeWithAugmentationStatus(cellDescription1,face._faceIndex1,cellDescription2.getAugmentationStatus());
      mergeWithRefinementStatus(cellDescription1,face._faceIndex1,cellDescription2.getRefinementStatus());

      mergeWithCommunicationStatus(cellDescription2,face._faceIndex2,cellDescription1.getCommunicationStatus());
      mergeWithAugmentationStatus(cellDescription2,face._faceIndex2,cellDescription1.getAugmentationStatus());
      mergeWithRefinementStatus(cellDescription2,face._faceIndex2,cellDescription1.getRefinementStatus());

      cellDescription1.setNeighbourMergePerformed(face._faceIndex1,true); // here we only set, doesn't matter if operation is done twice.
      cellDescription2.setNeighbourMergePerformed(face._faceIndex2,true);
    }
  }
}

// merge compute data
void exahype::solvers::ADERDGSolver::mergeNeighboursData(
    const int                                 solverNumber,
    Solver::CellInfo&                         cellInfo1,
    Solver::CellInfo&                         cellInfo2,
    const tarch::la::Vector<DIMENSIONS, int>& pos1,
    const tarch::la::Vector<DIMENSIONS, int>& pos2) {
  const int element1 = cellInfo1.indexOfADERDGCellDescription(solverNumber);
  const int element2 = cellInfo2.indexOfADERDGCellDescription(solverNumber);
  if ( element1 != Solver::NotFound && element2 != Solver::NotFound ) {
    Solver::InterfaceInfo face(pos1,pos2);
    CellDescription& cellDescription1 = cellInfo1._ADERDGCellDescriptions[element1];
    CellDescription& cellDescription2 = cellInfo2._ADERDGCellDescriptions[element2];

     if ( ADERDGSolver::communicateWithNeighbour(cellDescription1,face._faceIndex1) ) {
      assertion1( ADERDGSolver::communicateWithNeighbour(cellDescription2,face._faceIndex2),cellDescription2.toString() );

      #if !defined(SharedMemoryParallelisation) && !defined(Parallel) && defined(Asserts)
      static int counter = 0;
      static double timeStamp = 0;
      if ( !tarch::la::equals(timeStamp,_minCorrectorTimeStamp,1e-9) ) {
        logInfo("mergeNeighboursData(...)","#riemanns="<<counter);
        timeStamp = _minCorrectorTimeStamp;
        counter=0;
      }
      counter++;
      #endif

      waitUntilCompletedLastStep<CellDescription>(cellDescription1,false,false);  // must be done before any other operation on the patches
      waitUntilCompletedLastStep<CellDescription>(cellDescription2,false,false);

      if ( CompressionAccuracy > 0.0 ) {
        peano::datatraversal::TaskSet uncompression(
            [&] () -> bool {
          uncompress(cellDescription1);
          return false;
        },
        [&] () -> bool {
          uncompress(cellDescription1);
          return false;
        },
        peano::datatraversal::TaskSet::TaskType::IsTaskAndRunAsSoonAsPossible,
        peano::datatraversal::TaskSet::TaskType::IsTaskAndRunAsSoonAsPossible,
        true
        );
      }

      //
      // 1. Solve Riemann problem (merge data)
      //
      solveRiemannProblemAtInterface(cellDescription1,cellDescription2,face);
    }
  }
}

std::string exahype::solvers::ADERDGSolver::riemannDataToString(
    const double* const Q,const double* const F,std::string suffix) const {
  const int numberOfData = _numberOfVariables + _numberOfParameters;
  const int nodesPerFace = getBndFaceSize()/numberOfData;

  std::ostringstream stream;
  stream << std::endl;
  stream << "riemann states ("<<suffix<<"):" << std::endl;
  for (int i = 0; i<numberOfData; i++) {
    double minQ = std::numeric_limits<double>::max();
    double maxQ = -std::numeric_limits<double>::max();
    for(int n=0; n<nodesPerFace; ++n) {
      minQ = std::min(Q[n*numberOfData+i],minQ);
      maxQ = std::max(Q[n*numberOfData+i],maxQ);
    }
    stream << "Q"<<suffix<<"["<<i<<"] in ["<<std::setprecision(2)<<minQ<<","<<std::setprecision(2)<<maxQ<<"], ";
    stream << std::endl;
  }
  stream << "riemann fluxes ("<<suffix<<"):" << std::endl;
  for (int i = 0; i<_numberOfVariables; i++) {
    double minF = std::numeric_limits<double>::max();
    double maxF = -std::numeric_limits<double>::max();
    for(int n=0; n<nodesPerFace; ++n) {
      minF = std::min(F[n*_numberOfVariables+i],minF);
      maxF = std::max(F[n*_numberOfVariables+i],maxF);
    }
    stream << "F"<<suffix<<"["<<i<<"] in  ["<<std::setprecision(2)<<minF<<","<<std::setprecision(2)<<maxF<<"], ";
    stream << std::endl;
  }
  return stream.str();
}

void exahype::solvers::ADERDGSolver::solveRiemannProblemAtInterface(
    CellDescription& cellDescription1,
    CellDescription& cellDescription2,
    Solver::InterfaceInfo& face) {
  CellDescription& pLeft  =
      (face._orientation1==1) ? cellDescription1 : cellDescription2;
  CellDescription& pRight =
      (face._orientation1==1) ? cellDescription2 : cellDescription1;

  assertion2(DataHeap::getInstance().isValidIndex(pLeft.getExtrapolatedPredictorIndex()),pLeft.toString(),pRight.toString());
  assertion2(DataHeap::getInstance().isValidIndex(pLeft.getFluctuationIndex()),pLeft.toString(),pRight.toString());
  assertion2(DataHeap::getInstance().isValidIndex(pRight.getExtrapolatedPredictorIndex()),pLeft.toString(),pRight.toString());
  assertion2(DataHeap::getInstance().isValidIndex(pRight.getFluctuationIndex()),pLeft.toString(),pRight.toString());
  assertion1(pLeft.getRefinementEvent()==CellDescription::None,pLeft.toString());
  assertion1(pRight.getRefinementEvent()==CellDescription::None,pRight.toString());

  const int dataPerFace = getBndFaceSize();
  const int dofsPerFace  = getBndFluxSize();

  double* QL = static_cast<double*>(pLeft.getExtrapolatedPredictor()) +  dataPerFace * face._faceIndexLeft;
  double* FL = static_cast<double*>(pLeft.getFluctuation()          ) +  dofsPerFace  * face._faceIndexLeft;

  double* QR = static_cast<double*>(pRight.getExtrapolatedPredictor()) + dataPerFace * face._faceIndexRight;
  double* FR = static_cast<double*>(pRight.getFluctuation()          ) + dofsPerFace  * face._faceIndexRight;

  // todo Time step must be interpolated in local time stepping case
  // both time step sizes are the same, so the min has no effect here.
  assertion3(std::isfinite(pLeft.getCorrectorTimeStepSize()),pLeft.toString(),face._faceIndexLeft,face._direction);
  assertion3(std::isfinite(pRight.getCorrectorTimeStepSize()),pRight.toString(),face._faceIndexRight,face._direction);
  assertion3(pLeft.getCorrectorTimeStepSize()>=0.0,pLeft.toString(),face._faceIndexLeft,face._direction);
  assertion3(pRight.getCorrectorTimeStepSize()>=0.0,pRight.toString(),face._faceIndexRight,face._direction);

  #ifdef Asserts
  std::string inputDataL = riemannDataToString(QL,FL,"L");
  std::string inputDataR = riemannDataToString(QR,FR,"R");
  #endif

  std::tuple<double,double> timeStepData = getRiemannSolverTimeStepData(pLeft,pRight);
  riemannSolver(
      FL,FR,QL,QR,
<<<<<<< HEAD
      std::min( pLeft.getCorrectorTimeStamp(),pRight.getCorrectorTimeStamp() ),
      std::min( pLeft.getCorrectorTimeStepSize(),pRight.getCorrectorTimeStepSize() ),
      pLeft.getSize(), face._direction, false, -1); // TODO(Dominic): Merge Riemann solver directly with the face integral and push the result on update
=======
      std::get<0>(timeStepData),
      std::get<1>(timeStepData),
      face._direction, false, -1); // TODO(Dominic): Merge Riemann solver directly with the face integral and push the result on update
>>>>>>> 44537b21
                                   // does not make sense to overwrite the flux when performing local time stepping; coarse grid flux must be constant, or not?

  #ifdef Asserts
  if ( _checkForNaNs ) { // assumes the solver is used as part of the hybrid solver
    std::string outputInformationL = riemannDataToString(QL,FL,"L");
    std::string outputInformationR = riemannDataToString(QR,FR,"R");

    const int nodesPerFace = dofsPerFace/_numberOfVariables;
    for (int i = 0; i<_numberOfVariables; i++) {
      for(int n=0; n<nodesPerFace; ++n) {
        assertion10(tarch::la::equals(pLeft.getCorrectorTimeStepSize(),0.0) || (std::isfinite(FL[i]) && std::isfinite(FR[i])),
                   pLeft.toString(),pRight.toString(),face._direction,i,FL[i],FR[i],
                   inputDataL,inputDataR,outputInformationL,outputInformationR);
      }
    }
  }
  #endif
}

void exahype::solvers::ADERDGSolver::mergeWithBoundaryData(
    const int                                 solverNumber,
    Solver::CellInfo&                         cellInfo,
    const tarch::la::Vector<DIMENSIONS, int>& posCell,
    const tarch::la::Vector<DIMENSIONS, int>& posBoundary) {
  assertion2(tarch::la::countEqualEntries(posCell,posBoundary)==(DIMENSIONS-1),posCell.toString(),posBoundary.toString());
  Solver::BoundaryFaceInfo face(posCell,posBoundary);

  const int element = cellInfo.indexOfADERDGCellDescription(solverNumber);
  if ( element != Solver::NotFound ) {
    CellDescription& cellDescription = cellInfo._ADERDGCellDescriptions[element];

    if ( cellDescription.getType()==CellDescription::Type::Cell ) {
      waitUntilCompletedLastStep<CellDescription>(cellDescription,false,false); // must be done before any other operation on the patch

//      synchroniseTimeStepping(cellDescription); // TODO(Dominic): Not used anymore because of data races

      uncompress(cellDescription);

      applyBoundaryConditions(cellDescription,face);

      mergeWithAugmentationStatus(cellDescription,face._faceIndex,BoundaryStatus);
      mergeWithCommunicationStatus(cellDescription,face._faceIndex,BoundaryStatus);
      mergeWithRefinementStatus(cellDescription,face._faceIndex,BoundaryStatus);
    }
  }
}

void exahype::solvers::ADERDGSolver::applyBoundaryConditions(CellDescription& p,Solver::BoundaryFaceInfo& face) {
  assertion1(p.getType()==CellDescription::Type::Cell,p.toString());
  assertion1(p.getRefinementEvent()==CellDescription::None,p.toString());
  assertion1(DataHeap::getInstance().isValidIndex(p.getExtrapolatedPredictorIndex()),p.toString());
  assertion1(DataHeap::getInstance().isValidIndex(p.getFluctuationIndex()),p.toString());
  #if !defined(SharedMemoryParallelisation) && !defined(Parallel) && defined(Asserts)
  static int counter = 0;
  static double timeStamp = 0;
  if ( !tarch::la::equals(timeStamp,_minCorrectorTimeStamp,1e-9) ) {
    logInfo("applyBoundaryConditions(...)","#boundaryConditions="<<counter);
    timeStamp = _minCorrectorTimeStamp;
    counter=0;
  }
  counter++;
  #endif

  const int dataPerFace = getBndFaceSize();
  const int dofsPerFace = getBndFluxSize();
  const int gradientDataPerFace = _numberOfVariables * power(_nodesPerCoordinateAxis, DIMENSIONS - 1) * DIMENSIONS;
  double* QIn = static_cast<double*>(p.getExtrapolatedPredictor()) +  dataPerFace * face._faceIndex;
  double* gradQIn = static_cast<double*>(p.getExtrapolatedPredictorGradient()) +  gradientDataPerFace * face._faceIndex;
  double* FIn = static_cast<double*>(p.getFluctuation())           +  dofsPerFace * face._faceIndex;
  const double* luh = static_cast<double*>(p.getSolution());

  #ifdef Asserts
  std::string inputData = riemannDataToString(QIn,FIn,"In");
  #endif

  // TODO(Dominic): Hand in space-time volume data. Time integrate it afterwards

  std::tuple<double,double> timeStepData = getRiemannSolverTimeStepData(p,p);
  boundaryConditions(
      FIn,QIn, gradQIn,
      luh,
      p.getOffset() + 0.5*p.getSize(),
      p.getSize(),
      std::get<0>(timeStepData),
      std::get<1>(timeStepData),
      face._direction,face._orientation);

  #ifdef Asserts
  assertion4(std::isfinite(p.getCorrectorTimeStamp()),p.toString(),face._faceIndex,face._direction,p.getCorrectorTimeStamp());
  assertion4(std::isfinite(p.getCorrectorTimeStepSize()),p.toString(),face._faceIndex,face._direction,p.getCorrectorTimeStepSize());
  assertion4(p.getCorrectorTimeStepSize()>=0.0, p.toString(),face._faceIndex,face._direction,p.getCorrectorTimeStepSize());
  if ( _checkForNaNs ) {
    for(int i=0; i<dofsPerFace; ++i) {
      assertion6(tarch::la::equals(p.getCorrectorTimeStepSize(),0.0) || std::isfinite(FIn[i]),p.toString(),face._faceIndex,face._direction,i,FIn[i],inputData);
    }
  }
  #endif
}

#ifdef Parallel
const int exahype::solvers::ADERDGSolver::DataMessagesPerNeighbourCommunication    = 2;
const int exahype::solvers::ADERDGSolver::DataMessagesPerForkOrJoinCommunication   = 2;
const int exahype::solvers::ADERDGSolver::DataMessagesPerMasterWorkerCommunication = 2;

/**
 * After the forking the master's cell descriptions
 * are not accessed by enterCell(...) on the master
 * anymore. However we still use them as buffer for saving data.
 */
bool exahype::solvers::ADERDGSolver::sendCellDescriptions(
    const int                                     toRank,
    const int                                     cellDescriptionsIndex,
    const bool                                    fromWorkerSide,
    const peano::heap::MessageType&               messageType,
    const tarch::la::Vector<DIMENSIONS, double>&  x,
    const int                                     level) {
  if ( isValidCellDescriptionIndex(cellDescriptionsIndex) ) {
    logDebug("sendCellDescriptions(...)","send "<< Heap::getInstance().getData(cellDescriptionsIndex).size()<<
        " cell descriptions to rank "<<toRank<<" (x="<< x.toString() << ",level="<< level << ")");
    bool oneSolverRequiresVerticalCommunication = false;
    for (auto& cellDescription : Heap::getInstance().getData(cellDescriptionsIndex)) {
      // wait for background jobs to complete
      if ( !cellDescription.getHasCompletedLastStep() ) {
        peano::datatraversal::TaskSet::startToProcessBackgroundJobs();
      }
      while ( !cellDescription.getHasCompletedLastStep() ) {
        tarch::multicore::jobs::processBackgroundJobs(1);
      }
      oneSolverRequiresVerticalCommunication &=
          cellDescription.getType()==CellDescription::Type::Descendant && cellDescription.getHasVirtualChildren();
    }
    Heap::getInstance().sendData(cellDescriptionsIndex,toRank,x,level,messageType);
    return oneSolverRequiresVerticalCommunication;
  }
  else {
    logDebug("sendCellDescriptions(...)","send "
        " empty cell descriptions to rank "<<toRank<<" (x="<< x.toString() << ",level="<< level << ")");
    
    sendEmptyCellDescriptions(toRank,messageType,x,level);
    return false;
  }
}

void exahype::solvers::ADERDGSolver::sendEmptyCellDescriptions(
    const int                                     toRank,
    const peano::heap::MessageType&               messageType,
    const tarch::la::Vector<DIMENSIONS, double>&  x,
    const int                                     level) {
  logDebug("sendEmptyCellDescriptions(...)","send empty message to " <<
          "rank "<<toRank <<
          " at (center="<< x.toString() <<
          ",level="<< level << ")");

  Heap::HeapEntries emptyMessage(0);
  Heap::getInstance().sendData(emptyMessage,
      toRank,x,level,messageType);
}

void exahype::solvers::ADERDGSolver::receiveCellDescriptions(
    const int                                    fromRank,
    exahype::Cell&                               localCell,
    const peano::heap::MessageType&              messageType,
    const tarch::la::Vector<DIMENSIONS, double>& x,
    const int                                    level) {
  Heap::getInstance().receiveData(
      localCell.getCellDescriptionsIndex(),fromRank,x,level,messageType);

  logDebug("mergeCellDescriptionsWithRemoteData(...)","received " <<
          Heap::getInstance().getData(localCell.getCellDescriptionsIndex()).size() <<
          " cell descriptions for cell (centre="<< x.toString() << ", level="<< level << ")");

  for (auto& cellDescription : Heap::getInstance().getData(localCell.getCellDescriptionsIndex())) {
    resetIndicesAndFlagsOfReceivedCellDescription(
        cellDescription,multiscalelinkedcell::HangingVertexBookkeeper::InvalidAdjacencyIndex);
  }
}

void exahype::solvers::ADERDGSolver::resetIndicesAndFlagsOfReceivedCellDescription(
    CellDescription& cellDescription,const int parentIndex) {
  cellDescription.setParentIndex(parentIndex);

  // Default field data indices
  cellDescription.setSolutionIndex(-1);
  cellDescription.setSolution(nullptr);
  cellDescription.setPreviousSolutionIndex(-1);
  cellDescription.setPreviousSolution(nullptr);
  cellDescription.setUpdateIndex(-1);
  cellDescription.setUpdate(nullptr);
  cellDescription.setExtrapolatedPredictorIndex(-1);
  cellDescription.setExtrapolatedPredictor(nullptr);
  cellDescription.setFluctuationIndex(-1);
  cellDescription.setFluctuation(nullptr);

  // Limiter meta data (oscillations identificator)
  cellDescription.setSolutionMinIndex(-1);
  cellDescription.setSolutionMin(nullptr);
  cellDescription.setSolutionMaxIndex(-1);
  cellDescription.setSolutionMax(nullptr);

  // compression
  cellDescription.setCompressionState(CellDescription::CompressionState::Uncompressed);

  cellDescription.setExtrapolatedPredictorCompressedIndex(-1);
  cellDescription.setExtrapolatedPredictorCompressed(nullptr);
  cellDescription.setFluctuationCompressedIndex(-1);
  cellDescription.setFluctuationCompressed(nullptr);
  cellDescription.setSolutionCompressedIndex(-1);
  cellDescription.setSolutionCompressed(nullptr);
  cellDescription.setPreviousSolutionCompressedIndex(-1);
  cellDescription.setPreviousSolutionCompressed(nullptr);
  cellDescription.setUpdateCompressedIndex(-1);
  cellDescription.setUpdateCompressed(nullptr);

  cellDescription.setSolutionAveragesIndex(-1);
  cellDescription.setSolutionAverages(nullptr);
  cellDescription.setSolutionAveragesIndex(-1);
  cellDescription.setSolutionAverages(nullptr);
  cellDescription.setUpdateAveragesIndex(-1);
  cellDescription.setUpdateAverages(nullptr);
  cellDescription.setExtrapolatedPredictorAveragesIndex(-1);
  cellDescription.setExtrapolatedPredictorAverages(nullptr);
  cellDescription.setFluctuationAveragesIndex(-1);
  cellDescription.setFluctuationAverages(nullptr);
  cellDescription.setBytesPerDoFInPreviousSolution(-1);
  cellDescription.setBytesPerDoFInSolution(-1);
  cellDescription.setBytesPerDoFInUpdate(-1);
  cellDescription.setBytesPerDoFInExtrapolatedPredictor(-1);
  cellDescription.setBytesPerDoFInFluctuation(-1);

  // reset the facewise flags
  cellDescription.setFacewiseAugmentationStatus(0);
  cellDescription.setFacewiseCommunicationStatus(0);

  cellDescription.setFacewiseRefinementStatus(Pending);

  // limiter flagging
  cellDescription.setIterationsToCureTroubledCell(-1);

  #ifdef Asserts
  cellDescription.setCreation(CellDescription::Creation::ReceivedDueToForkOrJoin);
  #endif

  // background jobs
  cellDescription.setHasCompletedLastStep(true);
}

void exahype::solvers::ADERDGSolver::ensureOnlyNecessaryMemoryIsAllocated(CellDescription& cellDescription) {
  auto* solver = RegisteredSolvers[cellDescription.getSolverNumber()];
  switch (solver->getType()) {
  case exahype::solvers::Solver::Type::ADERDG:
    static_cast<ADERDGSolver*>(solver)->ensureNoUnnecessaryMemoryIsAllocated(cellDescription);
    static_cast<ADERDGSolver*>(solver)->ensureNecessaryMemoryIsAllocated(cellDescription);
    break;
  case exahype::solvers::Solver::Type::LimitingADERDG:
    static_cast<LimitingADERDGSolver*>(solver)->
    getSolver()->ensureNoUnnecessaryMemoryIsAllocated(cellDescription);
    static_cast<LimitingADERDGSolver*>(solver)->
        getSolver()->ensureNecessaryMemoryIsAllocated(cellDescription);
    break;
  case exahype::solvers::Solver::Type::FiniteVolumes:
    assertionMsg(false,"Solver type not supported!");
    break;
  }
}

/**
 * Drop cell descriptions received from \p fromRank.
 */
void exahype::solvers::ADERDGSolver::dropCellDescriptions(
    const int                                     fromRank,
    const peano::heap::MessageType&               messageType,
    const tarch::la::Vector<DIMENSIONS, double>&  x,
    const int                                     level) {
  Heap::getInstance().receiveData(fromRank,x,level,messageType);
}

////////////////////////////////////
// MASTER <=> WORKER
////////////////////////////////////
void
exahype::solvers::ADERDGSolver::appendMasterWorkerCommunicationMetadata(
    MetadataHeap::HeapEntries& metadata,
    const int cellDescriptionsIndex,
    const int solverNumber) const {
  const int element = tryGetElement(cellDescriptionsIndex,solverNumber);

  if (element!=exahype::solvers::Solver::NotFound)  {
    CellDescription& cellDescription =
        getCellDescription(cellDescriptionsIndex,element);
    metadata.push_back(static_cast<int>(cellDescription.getType()));
    metadata.push_back(cellDescription.getAugmentationStatus()); // TODO(Dominic): Add to docu: Might be merged multiple times!
    metadata.push_back(cellDescription.getCommunicationStatus());
    metadata.push_back(cellDescription.getRefinementStatus());
    metadata.push_back( (cellDescription.getHasVirtualChildren()) ? 1 : 0 );
  } else {
    for (int i = 0; i < exahype::MasterWorkerCommunicationMetadataPerSolver; ++i) {
      metadata.push_back(exahype::InvalidMetadataEntry); // implicit conversion
    }
  }
}

void exahype::solvers::ADERDGSolver::deduceChildCellErasingEvents(CellDescription& cellDescription) const {
  const int coarseGridElement = tryGetElement(cellDescription.getParentIndex(),cellDescription.getSolverNumber());
  if ( coarseGridElement!=exahype::solvers::Solver::NotFound ) {
    CellDescription& coarseGridCellDescription =
        getCellDescription(cellDescription.getParentIndex(),coarseGridElement);

    tarch::multicore::Lock lock(CoarseGridSemaphore);

    switch (coarseGridCellDescription.getRefinementEvent()) {
    case CellDescription::RefinementEvent::ErasingChildrenRequested: {  // TODO(Dominic): Fix this part too
      assertion1(coarseGridCellDescription.getType()==CellDescription::Type::Ancestor,
          coarseGridCellDescription.toString());
      cellDescription.setRefinementEvent(CellDescription::RefinementEvent::ErasingRequested);
    } break;
    case CellDescription::RefinementEvent::ErasingChildren: {  // TODO(Dominic): Fix this part too
      assertion1(coarseGridCellDescription.getType()==CellDescription::Type::Ancestor,
          coarseGridCellDescription.toString());
      cellDescription.setRefinementEvent(CellDescription::RefinementEvent::Erasing);
    } break;
    //
    case CellDescription::RefinementEvent::ChangeChildrenToVirtualChildrenRequested: {
      assertion1(coarseGridCellDescription.getType()==CellDescription::Type::Ancestor,coarseGridCellDescription.toString());
      cellDescription.setRefinementEvent(CellDescription::RefinementEvent::ChangeToVirtualCellRequested);
    } break;
    case CellDescription::RefinementEvent::ChangeChildrenToVirtualChildren: {
      assertion1(coarseGridCellDescription.getType()==CellDescription::Type::Ancestor,coarseGridCellDescription.toString());
      cellDescription.setRefinementEvent(CellDescription::RefinementEvent::ChangeToVirtualCell);
    } break;
    //
    case CellDescription::RefinementEvent::ErasingVirtualChildren: {
      assertion1(coarseGridCellDescription.getType()==CellDescription::Type::Cell ||
          coarseGridCellDescription.getType()==CellDescription::Type::Descendant,coarseGridCellDescription.toString());
      cellDescription.setRefinementEvent(CellDescription::RefinementEvent::ErasingVirtualCell);
    }  break;
    default:
      break;
    }
    lock.free();
  }
}

void exahype::solvers::ADERDGSolver::progressMeshRefinementInPrepareSendToWorker(
    const int workerRank,
    exahype::Cell& fineGridCell,
    exahype::Vertex* const fineGridVertices,
    const peano::grid::VertexEnumerator& fineGridVerticesEnumerator,
    exahype::Cell& coarseGridCell,
    const peano::grid::VertexEnumerator& coarseGridVerticesEnumerator,
    const int solverNumber) {
  // coarse grid based operations
  const int coarseGridCellDescriptionsIndex = coarseGridCell.getCellDescriptionsIndex();
  const int coarseGridCellElement = tryGetElement(coarseGridCellDescriptionsIndex,solverNumber);
  if (coarseGridCellElement!=exahype::solvers::Solver::NotFound) {
    CellDescription& coarseGridCellDescription = getCellDescription(
        coarseGridCell.getCellDescriptionsIndex(),coarseGridCellElement);

    addNewDescendantIfVirtualRefiningRequested(
        fineGridCell,fineGridVertices,fineGridVerticesEnumerator,
        coarseGridCellDescription,coarseGridCell.getCellDescriptionsIndex());

    bool addedNewCell =
        addNewCellIfRefinementRequested(
            fineGridCell,fineGridVertices,fineGridVerticesEnumerator,
            coarseGridCellDescription,coarseGridCell.getCellDescriptionsIndex());
    
    const int cellDescriptionsIndex = fineGridCell.getCellDescriptionsIndex();
    const int element = tryGetElement(cellDescriptionsIndex,solverNumber);
    
    if ( element!=exahype::solvers::Solver::NotFound ) {
      CellDescription& fineGridCellDescription = getCellDescription(cellDescriptionsIndex,element);
      if ( 
        fineGridCellDescription.getType()==CellDescription::Type::Descendant &&
        fineGridCellDescription.getHasVirtualChildren()
      ) {
        Solver::SubcellPosition subcellPosition =  amr::computeSubcellPositionOfDescendant<CellDescription,Heap>(fineGridCellDescription);
        CellDescription& topMostParentCellDescription = 
            getCellDescription(subcellPosition.parentCellDescriptionsIndex,subcellPosition.parentElement);
        if ( topMostParentCellDescription.getType()==CellDescription::Type::Cell ) {
           logDebug( "progressMeshRefinementInPrepareSendToWorker(...)"," try to refine parent " << topMostParentCellDescription.toString());
           topMostParentCellDescription.setRefinementStatus(_refineOrKeepOnFineGrid);
        }
      }
    }

    if ( addedNewCell ) {
      CellDescription& fineGridCellDescription = getCellDescription(cellDescriptionsIndex,element);
      prolongateVolumeData(fineGridCellDescription,getMeshUpdateEvent()==MeshUpdateEvent::InitialRefinementRequested);
      assertion1( fineGridCellDescription.getRefinementEvent()==CellDescription::RefinementEvent::Prolongating,
        fineGridCellDescription.toString());
    } 
  }
}

void exahype::solvers::ADERDGSolver::sendDataToWorkerIfProlongating(
    const int                                     workerRank,
    const int                                     cellDescriptionsIndex,
    const int                                     element,
    const tarch::la::Vector<DIMENSIONS, double>&  x,
    const int                                     level) const {
  CellDescription& fineGridCellDescription = getCellDescription(cellDescriptionsIndex,element);

  // send out the data
  if ( fineGridCellDescription.getRefinementEvent()==CellDescription::RefinementEvent::Prolongating ) {
    logDebug( "sendDataToWorkerIfProlongating(...)","send prolongated solution to rank "<<workerRank<< " at x="<<x.toString()<< ",level="<<level << " cell="<<fineGridCellDescription.toString());

    sendDataToWorkerOrMasterDueToForkOrJoin(workerRank,cellDescriptionsIndex,element,
        peano::heap::MessageType::MasterWorkerCommunication,x,level);
  }
}

void exahype::solvers::ADERDGSolver::receiveDataFromMasterIfProlongating(
  const int masterRank,
	const int receivedCellDescriptionsIndex,
  const int receivedElement,
  const tarch::la::Vector<DIMENSIONS,double>& x,
  const int level) const {
  CellDescription& receivedCellDescription = getCellDescription(receivedCellDescriptionsIndex,receivedElement);

  if ( receivedCellDescription.getRefinementEvent()==CellDescription::RefinementEvent::Prolongating ) {
    logDebug( "receiveDataFromMasterIfProlongating(...)","receiving prolongated solution from rank "<<masterRank<< " at x="<<x.toString()<< ",level="<<level);

    mergeWithWorkerOrMasterDataDueToForkOrJoin(
      masterRank,receivedCellDescriptionsIndex,receivedElement,
      peano::heap::MessageType::MasterWorkerCommunication,x,level);
  }
}

bool exahype::solvers::ADERDGSolver::progressMeshRefinementInMergeWithWorker(
    const int localCellDescriptionsIndex,
    const int receivedCellDescriptionsIndex, const int receivedElement) {
  auto& receivedCellDescriptions = getCellDescriptions(receivedCellDescriptionsIndex);
  assertion1( isValidCellDescriptionIndex(localCellDescriptionsIndex), localCellDescriptionsIndex );
  auto& localCellDescriptions = getCellDescriptions(localCellDescriptionsIndex);

  int localElement = NotFound;
  for (unsigned int element = 0; element < localCellDescriptions.size(); ++element) {
    if ( localCellDescriptions[element].getSolverNumber()==receivedCellDescriptions[receivedElement].getSolverNumber() ) {
      localElement = element;
    }
    element++;
  }
  if ( localElement==NotFound ) { // We have already received data and allocated all memory in this case
    CellDescription& receivedCellDescription = receivedCellDescriptions[receivedElement];
    localCellDescriptions.push_back(receivedCellDescription);
    assertion1(receivedCellDescription.getType()==CellDescription::Type::Descendant,receivedCellDescription.toString());
    receivedCellDescriptions.erase(receivedCellDescriptions.begin()+receivedElement);
    return false;
  } else {
    CellDescription& receivedCellDescription = receivedCellDescriptions[receivedElement];
    if ( receivedCellDescriptions[receivedElement].getRefinementEvent()==CellDescription::RefinementEvent::Prolongating ) {
      CellDescription& localCellDescription = localCellDescriptions[localElement];

      logDebug( "progressMeshRefinementInMergeWithWorker(...)","merging prolongated solution");

      assertion( localCellDescription.getType()==CellDescription::Type::Cell ||
          localCellDescription.getType()==CellDescription::Type::Descendant);
      assertion(receivedCellDescription.getType()==CellDescription::Type::Cell);
      assertion(DataHeap::getInstance().isValidIndex(receivedCellDescription.getSolutionIndex()));
      assertion(DataHeap::getInstance().isValidIndex(receivedCellDescription.getPreviousSolutionIndex()));

      // we know we have received data in this case
      localCellDescription.setType(CellDescription::Type::Cell);
      localCellDescription.setRefinementEvent(CellDescription::RefinementEvent::Prolongating);
      localCellDescription.setPreviousRefinementStatus(Pending);
      localCellDescription.setCommunicationStatus(CellCommunicationStatus);
      localCellDescription.setFacewiseCommunicationStatus(0); // implicit conversion

      ensureNecessaryMemoryIsAllocated(localCellDescription); // copy indices
      localCellDescription.setSolution(receivedCellDescription.getSolution());
      localCellDescription.setPreviousSolution(receivedCellDescription.getPreviousSolution());
      receivedCellDescription.setSolutionIndex(-1);
      receivedCellDescription.setPreviousSolutionIndex(-1);
      receivedCellDescription.setSolution(nullptr);
      receivedCellDescription.setPreviousSolution(nullptr);

      // adjust solution
      localCellDescription.setRefinementEvent(CellDescription::RefinementEvent::None);
      return true;
    } else {
      return false;
    }
  }
}

void exahype::solvers::ADERDGSolver::progressMeshRefinementInPrepareSendToMaster(
    const int masterRank,
    const int cellDescriptionsIndex, const int element,
    const tarch::la::Vector<DIMENSIONS,double>& x,
    const int level) const {
  CellDescription& cellDescription = getCellDescription(cellDescriptionsIndex,element);

  // send out data
  if (
      cellDescription.getRefinementEvent()==CellDescription::RefinementEvent::ErasingRequested ||
      cellDescription.getRefinementEvent()==CellDescription::RefinementEvent::ChangeToVirtualCellRequested
  ) {
    sendDataToWorkerOrMasterDueToForkOrJoin(masterRank,cellDescriptionsIndex,element,
        peano::heap::MessageType::MasterWorkerCommunication,x,level); // assumes blocking/copy
  }

  // erase or change type of cell descriptions
  if (
      cellDescription.getRefinementEvent()==CellDescription::RefinementEvent::Erasing ||
      cellDescription.getRefinementEvent()==CellDescription::RefinementEvent::ErasingVirtualCell
  ) {
    cellDescription.setType(CellDescription::Type::Erased);
    ensureNoUnnecessaryMemoryIsAllocated(cellDescription);
    getCellDescriptions(cellDescriptionsIndex).erase(
        getCellDescriptions(cellDescriptionsIndex).begin()+element);
  } else if ( cellDescription.getRefinementEvent()==CellDescription::RefinementEvent::ChangeToVirtualCell ) {
    assertion(cellDescription.getType()==CellDescription::Type::Cell)
            cellDescription.setType(CellDescription::Type::Descendant);
    ensureNoUnnecessaryMemoryIsAllocated(cellDescription);
    ensureNecessaryMemoryIsAllocated(cellDescription);
  }
}

bool exahype::solvers::ADERDGSolver::progressMeshRefinementInMergeWithMaster(
    const int worker,
    const int localCellDescriptionsIndex,
    const int localElement,
    const int coarseGridCellDescriptionsIndex,
    const tarch::la::Vector<DIMENSIONS, double>& x,
    const int                                    level,
    const bool                                   stillInRefiningMode) {
  CellDescription& cellDescription = getCellDescription(localCellDescriptionsIndex,localElement);
  ensureFineGridCoarseGridConsistency(cellDescription,coarseGridCellDescriptionsIndex);
  #ifdef Asserts
  cellDescription.setCreation(CellDescription::Creation::ReceivedFromWorker);
  #endif

  const int coarseGridElement = tryGetElement(
      cellDescription.getParentIndex(),cellDescription.getSolverNumber());
  if ( // receive restricted data
      cellDescription.getRefinementEvent()==CellDescription::RefinementEvent::ErasingRequested ||
      cellDescription.getRefinementEvent()==CellDescription::RefinementEvent::ChangeToVirtualCellRequested
  ) {
    assertion1(coarseGridElement!=exahype::solvers::Solver::NotFound,cellDescription.toString());
    mergeWithWorkerOrMasterDataDueToForkOrJoin(worker,localCellDescriptionsIndex,localElement,
        peano::heap::MessageType::MasterWorkerCommunication,x,level); // assumes blocking/copy

    // use the received data
    CellDescription& coarseGridCellDescription =
        getCellDescription(cellDescription.getParentIndex(),coarseGridElement); // TODO(Dominic): Have helper function for that

    restrictVolumeDataIfErasingRequested(cellDescription,coarseGridCellDescription);
  }

  // work with the data
  if (
      cellDescription.getRefinementEvent()==CellDescription::RefinementEvent::Erasing ||
      cellDescription.getRefinementEvent()==CellDescription::RefinementEvent::ChangeToVirtualCell ||
      cellDescription.getRefinementEvent()==CellDescription::RefinementEvent::ErasingVirtualCell
  ) {
    CellDescription& coarseGridCellDescription =
        getCellDescription(cellDescription.getParentIndex(),coarseGridElement); // TODO(Dominic): Have helper function for that
    assertion2( coarseGridCellDescription.getRefinementEvent()==CellDescription::RefinementEvent::ErasingChildren ||
        coarseGridCellDescription.getRefinementEvent()==CellDescription::RefinementEvent::ChangeChildrenToVirtualChildren ||
        coarseGridCellDescription.getRefinementEvent()==CellDescription::RefinementEvent::ErasingVirtualChildren,
        cellDescription.toString(),coarseGridCellDescription.toString());

    eraseCellDescriptionIfNecessary(localCellDescriptionsIndex,localElement,coarseGridCellDescription);
  }

  // potentially veto
  if ( coarseGridElement != exahype::solvers::Solver::NotFound ) {
    CellDescription& coarseGridCellDescription = getCellDescription(
        cellDescription.getParentIndex(),coarseGridElement);
    updateCoarseGridAncestorRefinementStatus(cellDescription,coarseGridCellDescription);

    if ( 
      coarseGridCellDescription.getType()==CellDescription::Type::Ancestor && 
      cellDescription.getHasVirtualChildren() 
    ) {            // no lock required; serial context
       coarseGridCellDescription.setVetoErasingChildren(true);  // we should not overwrite a veto with false. Hence the if-clause
    }
  }

  progressCollectiveRefinementOperationsInLeaveCell(cellDescription,stillInRefiningMode);
  // ignore return value as responsibiliy is still on fine grid.

  // check if any cell description requires vertical communication
  bool solverRequiresVerticalCommunication = false;

  // block erasing request of coarse grid cell description if deployed cell
  // does not want to be erased
  decideOnRefinement(cellDescription,stillInRefiningMode);

  return solverRequiresVerticalCommunication;
}

///////////////////////////////////
// FORK OR JOIN
///////////////////////////////////

void exahype::solvers::ADERDGSolver::sendDataToWorkerOrMasterDueToForkOrJoin(
    const int                                     toRank,
    const int                                     cellDescriptionsIndex,
    const int                                     element,
    const peano::heap::MessageType&               messageType,
    const tarch::la::Vector<DIMENSIONS, double>&  x,
    const int                                     level) const {
  assertion1(Heap::getInstance().isValidIndex(cellDescriptionsIndex),cellDescriptionsIndex);
  assertion1(element>=0,element);
  assertion2(static_cast<unsigned int>(element)<Heap::getInstance().getData(cellDescriptionsIndex).size(),
             element,Heap::getInstance().getData(cellDescriptionsIndex).size());
  CellDescription& cellDescription = getCellDescription(cellDescriptionsIndex,element);
  
  #ifdef Asserts
  const tarch::la::Vector<DIMENSIONS,double> center = cellDescription.getOffset()+0.5*cellDescription.getSize();
  #endif
  assertion5(Vertex::equalUpToRelativeTolerance(x,center),x,center,level,cellDescription.getLevel(),tarch::parallel::Node::getInstance().getRank());
  assertion2(cellDescription.getLevel()==level,cellDescription.getLevel(),level);

  if ( cellDescription.getType()==CellDescription::Type::Cell ) {
    logDebug("sendDataToWorkerOrMasterDueToForkOrJoin(...)",""
            "solution of solver " << cellDescription.getSolverNumber() << " sent to rank "<<toRank<<
                 ", cell: "<< x << ", level: " << level);

    assertion2(DataHeap::getInstance().isValidIndex(cellDescription.getSolutionIndex()),
        cellDescriptionsIndex,cellDescription.toString());
    assertion2(DataHeap::getInstance().isValidIndex(cellDescription.getPreviousSolutionIndex()),
            cellDescriptionsIndex,cellDescription.toString());
    DataHeap::getInstance().sendData(
        static_cast<double*>(cellDescription.getSolution()),
        getDataPerCell(), toRank, x, level,messageType);
    DataHeap::getInstance().sendData(
        static_cast<double*>(cellDescription.getPreviousSolution()),
        getDataPerCell(), toRank, x, level,messageType);
  }
}

void exahype::solvers::ADERDGSolver::mergeWithWorkerOrMasterDataDueToForkOrJoin(
    const int                                     fromRank,
    const int                                     cellDescriptionsIndex,
    const int                                     element,
    const peano::heap::MessageType&               messageType,
    const tarch::la::Vector<DIMENSIONS, double>&  x,
    const int                                     level) const {
  CellDescription& cellDescription = getCellDescription(cellDescriptionsIndex,element);
  #ifdef Asserts
  const tarch::la::Vector<DIMENSIONS,double> center = cellDescription.getOffset()+0.5*cellDescription.getSize();
  #endif
  assertion5(Vertex::equalUpToRelativeTolerance(x,center),x,center,level,cellDescription.getLevel(),tarch::parallel::Node::getInstance().getRank());
  assertion2(cellDescription.getLevel()==level,cellDescription.getLevel(),level);

  // allocate memory
  if ( messageType==peano::heap::MessageType::ForkOrJoinCommunication ) {
    ensureNecessaryMemoryIsAllocated(cellDescription);
    ensureNoUnnecessaryMemoryIsAllocated(cellDescription);
  } else if ( cellDescription.getType()==CellDescription::Type::Cell ) {
    ensureNecessaryMemoryIsAllocated(cellDescription);
    ensureNoUnnecessaryMemoryIsAllocated(cellDescription);
  }

  // receive data
  if ( cellDescription.getType()==CellDescription::Type::Cell ) {
    logDebug("mergeWithRemoteDataDueToForkOrJoin(...)","[solution] receive from rank "<<fromRank<<
             ", cell: "<< x << ", level: " << level);

    getDataHeapEntries(cellDescription.getSolutionIndex()).clear();
    getDataHeapEntries(cellDescription.getPreviousSolutionIndex()).clear();
    DataHeap::getInstance().receiveData(cellDescription.getSolutionIndex(),
        fromRank,x,level,messageType);
    DataHeap::getInstance().receiveData(cellDescription.getPreviousSolutionIndex(),
        fromRank,x,level,messageType);
  }
}

///////////////////////////////////
// NEIGHBOUR
///////////////////////////////////
void
exahype::solvers::ADERDGSolver::appendNeighbourCommunicationMetadata(
    exahype::MetadataHeap::HeapEntries& metadata,
    const tarch::la::Vector<DIMENSIONS,int>& src,
    const tarch::la::Vector<DIMENSIONS,int>& dest,
    const int cellDescriptionsIndex,
    const int solverNumber) const {
  const int element = tryGetElement(cellDescriptionsIndex,solverNumber);

  if (element!=exahype::solvers::Solver::NotFound)  {
    CellDescription& cellDescription = getCellDescription(cellDescriptionsIndex,element);

    metadata.push_back(static_cast<int>(cellDescription.getType()));
    metadata.push_back(cellDescription.getAugmentationStatus()); // TODO(Dominic): Add to docu: Might be merged multiple times!
    metadata.push_back(cellDescription.getCommunicationStatus());
    metadata.push_back(cellDescription.getRefinementStatus());
  } else {
    for (int i = 0; i < exahype::NeighbourCommunicationMetadataPerSolver; ++i) {
      metadata.push_back(exahype::InvalidMetadataEntry); // implicit conversion
    }
  }
}

void exahype::solvers::ADERDGSolver::mergeWithNeighbourMetadata(
    const int                                 solverNumber,
    Solver::CellInfo&                         cellInfo,
    const MetadataHeap::HeapEntries&          neighbourMetadata,
    const tarch::la::Vector<DIMENSIONS, int>& src,
    const tarch::la::Vector<DIMENSIONS, int>& dest) const {
  assertion(tarch::la::countEqualEntries(src,dest)==DIMENSIONS-1); // only consider faces
  const int element = cellInfo.indexOfADERDGCellDescription(solverNumber);
  if ( element!=Solver::NotFound ) {
    Solver::BoundaryFaceInfo face(dest,src);
    CellDescription& cellDescription = cellInfo._ADERDGCellDescriptions[element];

    const int neighbourAugmentationStatus  = neighbourMetadata[exahype::NeighbourCommunicationMetadataAugmentationStatus  ];
    const int neighbourCommunicationStatus = neighbourMetadata[exahype::NeighbourCommunicationMetadataCommunicationStatus ];
    const int neighbourRefinementStatus    = neighbourMetadata[exahype::NeighbourCommunicationMetadataLimiterStatus       ];

    mergeWithAugmentationStatus (cellDescription,face._faceIndex,neighbourAugmentationStatus);
    mergeWithCommunicationStatus(cellDescription,face._faceIndex,neighbourCommunicationStatus);
    mergeWithRefinementStatus   (cellDescription,face._faceIndex,neighbourRefinementStatus);

    cellDescription.setNeighbourMergePerformed(face._faceIndex,true);
  }
}

void exahype::solvers::ADERDGSolver::sendDataToNeighbour(
    const int                                     toRank,
    const int                                     solverNumber,
    Solver::CellInfo&                             cellInfo,
    const tarch::la::Vector<DIMENSIONS, int>&     src,
    const tarch::la::Vector<DIMENSIONS, int>&     dest,
    const tarch::la::Vector<DIMENSIONS, double>&  x,
    const int                                     level) {
  const int element = cellInfo.indexOfADERDGCellDescription(solverNumber);
  if ( element != Solver::NotFound ) {
    CellDescription& cellDescription = cellInfo._ADERDGCellDescriptions[element];
    Solver::BoundaryFaceInfo face(src,dest);

    if ( communicateWithNeighbour(cellDescription,face._faceIndex) ) {
      assertion(DataHeap::getInstance().isValidIndex(cellDescription.getExtrapolatedPredictorIndex()));
      assertion(DataHeap::getInstance().isValidIndex(cellDescription.getFluctuationIndex()));

      const int dofsPerFace = getBndFluxSize();
      const int dataPerFace = getBndFaceSize();

      const double* lQhbnd = static_cast<double*>(cellDescription.getExtrapolatedPredictor()) + dataPerFace * face._faceIndex;
      const double* lFhbnd = static_cast<double*>(cellDescription.getFluctuation())           + dofsPerFace * face._faceIndex;

      waitUntilCompletedLastStep<CellDescription>(cellDescription,true,true);

      // Send order: lQhbnd,lFhbnd,observablesMin,observablesMax
      // Receive order: observablesMax,observablesMin,lFhbnd,lQhbnd
      DataHeap::getInstance().sendData(
          lQhbnd, dataPerFace, toRank, x, level,
          peano::heap::MessageType::NeighbourCommunication);
      DataHeap::getInstance().sendData(
          lFhbnd, dofsPerFace, toRank, x, level,
          peano::heap::MessageType::NeighbourCommunication);
      // TODO(Dominic): If anarchic time stepping send the time step over too.
    }
  }
}

// TODO(Dominic): Add to docu: We only perform a Riemann solve if a Cell is involved.
void exahype::solvers::ADERDGSolver::mergeWithNeighbourData(
    const int                                    fromRank,
    const int                                    solverNumber,
    Solver::CellInfo&                            cellInfo,
    const tarch::la::Vector<DIMENSIONS, int>&    src,
    const tarch::la::Vector<DIMENSIONS, int>&    dest,
    const tarch::la::Vector<DIMENSIONS, double>& x,
    const int                                    level) {
  const int element = cellInfo.indexOfADERDGCellDescription(solverNumber);
  if ( element != NotFound ) {
    Solver::BoundaryFaceInfo face(dest,src);
    CellDescription& cellDescription = cellInfo._ADERDGCellDescriptions[element];
//    synchroniseTimeStepping(cellDescription);

    if( communicateWithNeighbour(cellDescription,face._faceIndex) ) {
      // Send order: lQhbnd,lFhbnd
      // Receive order: lFhbnd,lQhbnd
      // TODO(Dominic): If anarchic time stepping, receive the time step too.
       const int dofsPerFace = getBndFluxSize();
       const int dataPerFace = getBndFaceSize();
       DataHeap::getInstance().receiveData(
           const_cast<double*>(_receivedFluctuations.data()),dofsPerFace, // TODO const-correct peano
           fromRank, x, level,peano::heap::MessageType::NeighbourCommunication);
       DataHeap::getInstance().receiveData(                              // TODO const-correct peano
           const_cast<double*>(_receivedExtrapolatedPredictor.data()),dataPerFace,
           fromRank, x, level, peano::heap::MessageType::NeighbourCommunication);

       solveRiemannProblemAtInterface(
           cellDescription, face,
           _receivedExtrapolatedPredictor.data(),
           _receivedFluctuations.data(),
           fromRank);
    }
  }
}

void exahype::solvers::ADERDGSolver::solveRiemannProblemAtInterface(
    CellDescription& cellDescription,
    Solver::BoundaryFaceInfo& face,
    const double* const lQhbnd,
    const double* lFhbnd,
    const int fromRank) {
  logDebug("solveRiemannProblemAtInterface(...)",
      "cell-description=" << cellDescription.toString());

  assertion(DataHeap::getInstance().isValidIndex(cellDescription.getExtrapolatedPredictorIndex()));
  assertion(DataHeap::getInstance().isValidIndex(cellDescription.getFluctuationIndex()));

  const int dataPerFace = getBndFaceSize();
  const int dofsPerFace = getBndFluxSize();
  if ( face._orientation==0 ) {
    const double* const QL = lQhbnd;
    double* FL             = const_cast<double*>(lFhbnd); // TODO const-correct kernels
    const double* const QR = static_cast<double*>( cellDescription.getExtrapolatedPredictor()) + dataPerFace * face._faceIndex;
    double* FR             = static_cast<double*>( cellDescription.getFluctuation())           + dofsPerFace * face._faceIndex;
    // TODO const-correct kernels

    #ifdef Asserts
    std::string inputDataL = riemannDataToString(QL,FL,"L");
    std::string inputDataR = riemannDataToString(QR,FR,"R");
    #endif

    riemannSolver(
        FL, FR, QL, QR,
        cellDescription.getCorrectorTimeStamp(), cellDescription.getCorrectorTimeStepSize(),
	cellDescription.getSize(), face._direction, false, face._faceIndex);
    #ifdef Asserts
    if ( _checkForNaNs ) {
      for (int ii = 0; ii<dofsPerFace; ii++) {
        assertion8(std::isfinite(FL[ii]), cellDescription.toString(),
            face._faceIndex, ii, QR[ii], QL[ii], FR[ii], FL[ii],fromRank);
        assertion8(std::isfinite(FR[ii]), cellDescription.toString(),
            face._faceIndex, ii, QR[ii], QL[ii], FR[ii], FL[ii],fromRank);
      }
    }
    #endif
  } else {
    const double* const QR = lQhbnd;
    const double* const QL = static_cast<double*>(cellDescription.getExtrapolatedPredictor()) + dataPerFace * face._faceIndex;
    double* FR = const_cast<double*>(lFhbnd); // TODO const-correct kernels
    double* FL = static_cast<double*>(cellDescription.getFluctuation()) + dofsPerFace * face._faceIndex; // TODO const-correct kernels

    #ifdef Asserts
    std::string inputDataL = riemannDataToString(QL,FL,"L");
    std::string inputDataR = riemannDataToString(QR,FR,"R");
    #endif

    std::tuple<double,double> timeStepData = getRiemannSolverTimeStepData(cellDescription,cellDescription);
    riemannSolver(
        FL, FR, QL, QR,
<<<<<<< HEAD
        cellDescription.getCorrectorTimeStamp(), cellDescription.getCorrectorTimeStepSize(),
	cellDescription.getSize(), face._direction, false, face._faceIndex);
=======
        std::get<0>(timeStepData),
        std::get<1>(timeStepData),
        face._direction,false,face._faceIndex);
>>>>>>> 44537b21
    
    #ifdef Asserts
    if ( _checkForNaNs ) {
      for (int ii = 0; ii<dofsPerFace; ii++) {
        assertion10(std::isfinite(FL[ii]), cellDescription.toString(),
            face._faceIndex, ii, QR[ii], QL[ii], FR[ii], FL[ii],fromRank,inputDataL,inputDataR);
        assertion10(std::isfinite(FR[ii]), cellDescription.toString(),
            face._faceIndex, ii, QR[ii], QL[ii], FR[ii], FL[ii],fromRank,inputDataL,inputDataR);
      }
    }
    #endif
  }
}

void exahype::solvers::ADERDGSolver::dropNeighbourData(
    const int                                    fromRank,
    const int                                    solverNumber,
    Solver::CellInfo&                            cellInfo,
    const tarch::la::Vector<DIMENSIONS, int>&    src,
    const tarch::la::Vector<DIMENSIONS, int>&    dest,
    const tarch::la::Vector<DIMENSIONS, double>& x,
    const int                                    level) const {
  const int element = cellInfo.indexOfADERDGCellDescription(solverNumber);
  if ( element != NotFound ) {
    Solver::BoundaryFaceInfo face(dest,src);
    CellDescription& cellDescription = cellInfo._ADERDGCellDescriptions[element];

    if( communicateWithNeighbour(cellDescription,face._faceIndex) ) {
      for(int receives=0; receives<DataMessagesPerNeighbourCommunication; ++receives)
        DataHeap::getInstance().receiveData(
            fromRank, x, level,
            peano::heap::MessageType::NeighbourCommunication);
    }
  }
}

///////////////////////////////////
// WORKER->MASTER
///////////////////////////////////
exahype::DataHeap::HeapEntries
exahype::solvers::ADERDGSolver::compileMessageForMaster(const int capacity) const {
  DataHeap::HeapEntries messageForMaster(0,std::max(3+_numberOfGlobalObservables,capacity));
  messageForMaster.push_back(_minPredictorTimeStepSize);
  messageForMaster.push_back(_maxLevel);
  messageForMaster.push_back(convertToDouble(getMeshUpdateEvent()));
  assertion2(_globalObservables.size() == _numberOfGlobalObservables,
          _globalObservables.size(),
          _numberOfGlobalObservables);

  for (const auto observable : _globalObservables) {
    messageForMaster.push_back(observable);
  }

  return messageForMaster;
}

/*
 * At the time of sending data to the master,
 * we have already performed a time step update locally
 * on the rank. We thus need to communicate the
 * current min predictor time step size to the master.
 * The next min predictor time step size is
 * already reset locally to the maximum double value.
 *
 * However on the master's side, we need to
 * merge the received time step size with
 * the next min predictor time step size since
 * the master has not yet performed a time step update
 * (i.e. called TimeStepSizeComputation::endIteration()).
 */
void exahype::solvers::ADERDGSolver::sendDataToMaster(
    const int                                    masterRank,
    const tarch::la::Vector<DIMENSIONS, double>& x,
    const int                                    level) const {
  DataHeap::HeapEntries messageForMaster = compileMessageForMaster();

  assertion1(messageForMaster.size()==3+_numberOfGlobalObservables,messageForMaster.size());
  assertion1(std::isfinite(messageForMaster[0]),messageForMaster[0]);
  if (_timeStepping==TimeStepping::Global) {
    assertionNumericalEquals1(_minNextTimeStepSize,std::numeric_limits<double>::max(),
                                tarch::parallel::Node::getInstance().getRank());
  }

  if (tarch::parallel::Node::getInstance().getRank()!=
      tarch::parallel::Node::getInstance().getGlobalMasterRank()) {
    logDebug("sendDataToMaster(...)","Sending time step data: " <<
             "data[0]=" << messageForMaster[0] <<
             ",data[1]=" << messageForMaster[1] <<
             ",data[2]=" << messageForMaster[2] <<
             " to rank " << masterRank <<
             ", message size="<<messageForMaster.size()
    );
  }

  DataHeap::getInstance().sendData(
      messageForMaster.data(), messageForMaster.size(),
      masterRank, x, level,
      peano::heap::MessageType::MasterWorkerCommunication);
}

void exahype::solvers::ADERDGSolver::mergeWithWorkerData(const DataHeap::HeapEntries& message) {
  assertion1(message[0]>=0,message[0]);
  assertion1(std::isfinite(message[0]),message[0]);
  // The master solver has not yet updated its minNextPredictorTimeStepSize.
  // Thus it does not equal MAX_DOUBLE.

  int index=0;
  _minNextTimeStepSize    = std::min( _minNextTimeStepSize, message[index++] );
  _nextMaxLevel           = std::max( _nextMaxLevel,        static_cast<int>(message[index++]) );
  updateNextMeshUpdateEvent(convertToMeshUpdateEvent(message[index++]));

  auto observablesFromWorker = std::vector<double>(_numberOfGlobalObservables);
  for (int i = 0; i < _numberOfGlobalObservables; ++i) {
    observablesFromWorker[i] = message[index++];
  }

  reduceGlobalObservables(_nextGlobalObservables, observablesFromWorker);

  if (tarch::parallel::Node::getInstance().getRank()==
      tarch::parallel::Node::getInstance().getGlobalMasterRank()) {
    logDebug("mergeWithWorkerData(...)","[post] Receiving time step data: " <<
        "data[0]=" << message[0] <<
        ",data[1]=" << message[1] <<
        ",data[2]=" << message[2] );
    logDebug("mergeWithWorkerData(...)","[post] Updated time step fields: " <<
        ",_minNextPredictorTimeStepSize=" << _minNextTimeStepSize <<
        ",_nextMeshUpdateEvent=" << Solver::toString(_nextMeshUpdateEvent) <<
        ",_nextMaxLevel=" << _nextMaxLevel);
  }
}

/**
 * At the time of the merging,
 * the workers and the master have already performed
 * at local update of the next predictor time step size
 * and of the predictor time stamp.
 * We thus need to minimise over both quantities.
 */
void exahype::solvers::ADERDGSolver::mergeWithWorkerData(
    const int                                    workerRank,
    const tarch::la::Vector<DIMENSIONS, double>& x,
    const int                                    level) {
  const auto messageSize = 3 + _numberOfGlobalObservables;
  DataHeap::HeapEntries messageFromWorker(messageSize);

  if (tarch::parallel::Node::getInstance().getRank()!=
      tarch::parallel::Node::getInstance().getGlobalMasterRank()) {
    logDebug("mergeWithWorkerData(...)","Receiving time step data [pre] from rank " << workerRank);
  }

  DataHeap::getInstance().receiveData(
      messageFromWorker.data(),messageFromWorker.size(),workerRank, x, level,
      peano::heap::MessageType::MasterWorkerCommunication);

  assertion1(messageFromWorker.size()==messageSize,messageFromWorker.size());
  mergeWithWorkerData(messageFromWorker);
}

///////////////////////////////////
// MASTER->WORKER
///////////////////////////////////
exahype::DataHeap::HeapEntries
exahype::solvers::ADERDGSolver::compileMessageForWorker(const int capacity) const {
  const auto messageSize = 7 + _numberOfGlobalObservables;
  DataHeap::HeapEntries messageForWorker(0,std::max(messageSize,capacity));
  messageForWorker.push_back(_minCorrectorTimeStamp);
  messageForWorker.push_back(_minCorrectorTimeStepSize);
  messageForWorker.push_back(_minPredictorTimeStamp);
  messageForWorker.push_back(_minPredictorTimeStepSize);

  messageForWorker.push_back(_maxLevel);

  messageForWorker.push_back(convertToDouble( getMeshUpdateEvent() ));

  messageForWorker.push_back(_stabilityConditionWasViolated ? 1.0 : -1.0);
  assertion2(_globalObservables.size() == _numberOfGlobalObservables,
          _globalObservables.size(),
          _numberOfGlobalObservables);

  for (const auto observable : _globalObservables) {
    messageForWorker.push_back(observable);
  }

  assertion1(messageForWorker.size()==messageSize,messageForWorker.size());
  assertion1(std::isfinite(messageForWorker[0]),messageForWorker[0]);
  assertion1(std::isfinite(messageForWorker[1]),messageForWorker[1]);
  assertion1(std::isfinite(messageForWorker[2]),messageForWorker[2]);
  assertion1(std::isfinite(messageForWorker[3]),messageForWorker[3]);

  if (_timeStepping==TimeStepping::Global) {
    assertionEquals1(_minNextTimeStepSize,std::numeric_limits<double>::max(),
                     tarch::parallel::Node::getInstance().getRank());
  }

  return messageForWorker;
}

void exahype::solvers::ADERDGSolver::sendDataToWorker(
    const int                                    workerRank,
    const tarch::la::Vector<DIMENSIONS, double>& x,
    const int                                    level) const {
  DataHeap::HeapEntries messageForWorker = compileMessageForWorker();

  if (tarch::parallel::Node::getInstance().getRank()==
      tarch::parallel::Node::getInstance().getGlobalMasterRank()) {
    logDebug(
        "sendDataToWorker(...)","Broadcasting time step data: " <<
        " data[0]=" << messageForWorker[0] <<
        ",data[1]=" << messageForWorker[1] <<
        ",data[2]=" << messageForWorker[2] <<
        ",data[3]=" << messageForWorker[3] <<
        ",data[4]=" << messageForWorker[4] <<
        ",data[5]=" << messageForWorker[5] <<
        ",data[6]=" << messageForWorker[6]);
    logDebug("sendDataWorker(...)","_minNextPredictorTimeStepSize="<<_minNextTimeStepSize);
  }

  DataHeap::getInstance().sendData(
      messageForWorker.data(), messageForWorker.size(),
      workerRank, x, level,
      peano::heap::MessageType::MasterWorkerCommunication);
}

void exahype::solvers::ADERDGSolver::mergeWithMasterData(const DataHeap::HeapEntries& message) {
  int index=0;
  _minCorrectorTimeStamp         = message[index++];
  _minCorrectorTimeStepSize      = message[index++];
  _minPredictorTimeStamp         = message[index++];
  _minPredictorTimeStepSize      = message[index++];

  _maxLevel                      = message[index++];

  overwriteMeshUpdateEvent( convertToMeshUpdateEvent(message[index++]) );
  _stabilityConditionWasViolated = (message[index++] > 0.0) ? true : false;

  logDebug("mergeWithMasterData(...)",
      "_meshUpdateEvent="<<Solver::toString(getMeshUpdateEvent()));
  logDebug("mergeWithMasterData(...)",
      "_stabilityConditionWasViolated="<< _stabilityConditionWasViolated);

  for (int i = 0; i < _numberOfGlobalObservables; ++i) {
    _globalObservables[i] = message[index++];
  }
}

void exahype::solvers::ADERDGSolver::mergeWithMasterData(
    const int                                    masterRank,
    const tarch::la::Vector<DIMENSIONS, double>& x,
    const int                                    level) {
  const auto messageSize = 7 + _numberOfGlobalObservables;
  DataHeap::HeapEntries messageFromMaster(messageSize);
  DataHeap::getInstance().receiveData(
      messageFromMaster.data(),messageFromMaster.size(),masterRank, x, level,
      peano::heap::MessageType::MasterWorkerCommunication);

  assertion1(messageFromMaster.size()==messageSize,messageFromMaster.size());
  mergeWithMasterData(messageFromMaster);

  if (_timeStepping==TimeStepping::Global) {
    assertionNumericalEquals1(_minNextTimeStepSize,std::numeric_limits<double>::max(),
                                  _minNextTimeStepSize);
  }

  if (tarch::parallel::Node::getInstance().getRank()!=
      tarch::parallel::Node::getInstance().getGlobalMasterRank()) {
    logDebug(
        "mergeWithMasterData(...)","Received time step data: " <<
        "data[0]="  << messageFromMaster[0] <<
        ",data[1]=" << messageFromMaster[1] <<
        ",data[2]=" << messageFromMaster[2] <<
        ",data[3]=" << messageFromMaster[3] <<
        ",data[4]=" << messageFromMaster[4] <<
        ",data[5]=" << messageFromMaster[5] <<
        ",data[6]=" << messageFromMaster[6]);
  }
}
#endif

std::string exahype::solvers::ADERDGSolver::toString() const {
  std::ostringstream stringstr;
  toString(stringstr);
  return stringstr.str();
}

void exahype::solvers::ADERDGSolver::toString (std::ostream& out) const {
  out << "(";
  out << "_identifier:" << _identifier;
  out << ",";
  out << "_type:" << exahype::solvers::Solver::toString(_type);
  out << ",";
  out << "_numberOfVariables:" << _numberOfVariables;
  out << ",";
  out << "_numberOfParameters:" << _numberOfParameters;
  out << ",";
  out << "_nodesPerCoordinateAxis:" << _nodesPerCoordinateAxis;
  out << ",";
  out << "_maximumMeshSize:" << _maximumMeshSize;
  out << ",";
  out << "_timeStepping:" << exahype::solvers::Solver::toString(_timeStepping); // only solver attributes
  out << ",";
  out << "_unknownsPerFace:" << getUnknownsPerFace();
  out << ",";
  out << "_unknownsPerCellBoundary:" << getUnknownsPerCellBoundary();
  out << ",";
  out << "_unknownsPerCell:" << getUnknownsPerCell();
  out << ",";
  out << "_fluxUnknownsPerCell:" << getFluxUnknownsPerCell();
  out << ",";
  out << "_spaceTimeUnknownsPerCell:" << getSpaceTimeUnknownsPerCell();
  out << ",";
  out << "_spaceTimeFluxUnknownsPerCell:" << getSpaceTimeFluxUnknownsPerCell();
  out << ",";
  out << "_previousMinCorrectorTimeStamp:" << _previousMinCorrectorTimeStamp;
  out << ",";
  out << "_previousMinCorrectorTimeStepSize:" << _previousMinCorrectorTimeStepSize;
  out << ",";
  out << "_minCorrectorTimeStamp:" << _minCorrectorTimeStamp;
  out << ",";
  out << "_minCorrectorTimeStepSize:" << _minCorrectorTimeStepSize;
  out << ",";
  out << "_minPredictorTimeStepSize:" << _minPredictorTimeStepSize;
  out << ",";
  out << "_minNextPredictorTimeStepSize:" << _minNextTimeStepSize;
  out <<  ")";
}

exahype::solvers::ADERDGSolver::CompressionJob::CompressionJob(
  const ADERDGSolver& solver,
  CellDescription&    cellDescription,
  const bool          isSkeletonJob):
  tarch::multicore::jobs::Job(Solver::getTaskType(isSkeletonJob),0),
  _solver(solver),
  _cellDescription(cellDescription),
  _isSkeletonJob(isSkeletonJob) {
  if (_isSkeletonJob) {
    NumberOfSkeletonJobs.fetch_add(1);
  } else {
    NumberOfEnclaveJobs.fetch_add(1);
  }
}


bool exahype::solvers::ADERDGSolver::CompressionJob::run() {
  _solver.determineUnknownAverages(_cellDescription);
  _solver.computeHierarchicalTransform(_cellDescription,-1.0);
  _solver.putUnknownsIntoByteStream(_cellDescription);

  if (_isSkeletonJob) {
    NumberOfSkeletonJobs.fetch_sub(1);
    assertion( NumberOfSkeletonJobs.load()>=0 );
  } else {
    NumberOfEnclaveJobs.fetch_sub(1);
    assertion( NumberOfEnclaveJobs.load()>=0 );
  }
  return false;
}


void exahype::solvers::ADERDGSolver::compress( CellDescription& cellDescription, const bool isSkeletonCell ) const {
  assertion1( cellDescription.getCompressionState() ==  CellDescription::Uncompressed, cellDescription.toString() );
  if (CompressionAccuracy>0.0) {
    if ( SpawnCompressionAsBackgroundJob ) {
      cellDescription.setCompressionState(CellDescription::CurrentlyProcessed);
      CompressionJob compressionJob( *this, cellDescription, isSkeletonCell );
      assertionMsg( false, "this call is invalid" );
/*
      if ( isSkeletonCell ) {
        peano::datatraversal::TaskSet spawnedSet( compressionJob, peano::datatraversal::TaskSet::TaskType::IsTaskAndRunAsSoonAsPossible  );
      } else {
        peano::datatraversal::TaskSet spawnedSet( compressionJob, peano::datatraversal::TaskSet::TaskType::Background  );
      }
*/
    }
    else {
      determineUnknownAverages(cellDescription);
      computeHierarchicalTransform(cellDescription,-1.0);
      putUnknownsIntoByteStream(cellDescription);
      cellDescription.setCompressionState(CellDescription::Compressed);
    }
  }
}


void exahype::solvers::ADERDGSolver::uncompress(CellDescription& cellDescription) const {
  #ifdef SharedMemoryParallelisation
  bool madeDecision = CompressionAccuracy<=0.0;
  bool uncompress   = false;

  while (!madeDecision) {
    peano::datatraversal::TaskSet::finishToProcessBackgroundJobs();

    tarch::multicore::Lock lock(exahype::BackgroundJobSemaphore);
    madeDecision = cellDescription.getCompressionState() != CellDescription::CurrentlyProcessed;
    uncompress   = cellDescription.getCompressionState() == CellDescription::Compressed;
    if (uncompress) {
      cellDescription.setCompressionState( CellDescription::CurrentlyProcessed );
    }
    lock.free();
  }
  #else
  bool uncompress = CompressionAccuracy>0.0
      && cellDescription.getCompressionState() == CellDescription::Compressed;
  #endif

  if (uncompress) {
    pullUnknownsFromByteStream(cellDescription);
    computeHierarchicalTransform(cellDescription,1.0);

    tarch::multicore::Lock lock(exahype::BackgroundJobSemaphore);
      cellDescription.setCompressionState(CellDescription::Uncompressed);
    lock.free();
  }
}


void exahype::solvers::ADERDGSolver::determineUnknownAverages(
  CellDescription& cellDescription) const {
  assertion1( DataHeap::getInstance().isValidIndex(cellDescription.getSolutionIndex()), cellDescription.toString() );
  assertion1( DataHeap::getInstance().isValidIndex(cellDescription.getPreviousSolutionIndex()), cellDescription.toString() );
  assertion1( DataHeap::getInstance().isValidIndex(cellDescription.getUpdateIndex()), cellDescription.toString() );
  assertion1( DataHeap::getInstance().isValidIndex(cellDescription.getExtrapolatedPredictorIndex()), cellDescription.toString() );
  assertion1( DataHeap::getInstance().isValidIndex(cellDescription.getFluctuationIndex()), cellDescription.toString() );

  assertion1( DataHeap::getInstance().isValidIndex(cellDescription.getSolutionAveragesIndex()), cellDescription.toString() );
  assertion1( DataHeap::getInstance().isValidIndex(cellDescription.getPreviousSolutionAveragesIndex()), cellDescription.toString() );
  assertion1( DataHeap::getInstance().isValidIndex(cellDescription.getUpdateAveragesIndex()), cellDescription.toString() );
  assertion1( DataHeap::getInstance().isValidIndex(cellDescription.getExtrapolatedPredictorAveragesIndex()), cellDescription.toString() );
  assertion1( DataHeap::getInstance().isValidIndex(cellDescription.getFluctuationAveragesIndex()), cellDescription.toString() );

  const int dataPerNode  = getNumberOfParameters()+getNumberOfVariables();
  const int nodesPerCell = getDataPerCell()/ dataPerNode;
  const int nodesPerFace = getDataPerFace() / dataPerNode;

  double* solutionAverages              = static_cast<double*>(cellDescription.getSolutionAverages());
  double* previousSolutionAverage       = static_cast<double*>(cellDescription.getPreviousSolutionAverages());
  double* updateAverages                = static_cast<double*>(cellDescription.getUpdateAverages());
  double* extrapolatedPredictorAverages = static_cast<double*>(cellDescription.getExtrapolatedPredictorAverages());
  double* fluctuationAverages           = static_cast<double*>(cellDescription.getFluctuationAverages());

  double* solution              = static_cast<double*>(cellDescription.getSolution());
  double* previousSolution      = static_cast<double*>(cellDescription.getPreviousSolution());
  double* update                = static_cast<double*>(cellDescription.getUpdate());
  double* extrapolatedPredictor = static_cast<double*>(cellDescription.getExtrapolatedPredictor());
  double* fluctuation           = static_cast<double*>(cellDescription.getFluctuation());

  // patch data
  kernels::idx2 idx_cellData    (nodesPerCell,dataPerNode);
  kernels::idx2 idx_cellUnknowns(nodesPerCell,getNumberOfVariables());
  for (int i=0; i<nodesPerCell; i++) {
    for (int variableNumber=0; variableNumber<dataPerNode; variableNumber++) { // variables+parameters
      solutionAverages[variableNumber]        += solution        [idx_cellData(i,variableNumber)];
      previousSolutionAverage[variableNumber] += previousSolution[idx_cellData(i,variableNumber)];
    }
    for (int variableNumber=0; variableNumber<getNumberOfVariables(); variableNumber++) { // variables
      updateAverages[variableNumber]          += update[idx_cellUnknowns(i,variableNumber)];
    }
  }
  for (int variableNumber=0; variableNumber<dataPerNode; variableNumber++) { // variables+parameters
    solutionAverages[variableNumber]        = solutionAverages[variableNumber]        / (double) nodesPerCell;
    previousSolutionAverage[variableNumber] = previousSolutionAverage[variableNumber] / (double) nodesPerCell;
  }
  for (int variableNumber=0; variableNumber<getNumberOfVariables(); variableNumber++) { // variables
    updateAverages[variableNumber]          = updateAverages[variableNumber]          / (double) nodesPerCell;
  }

  // face data
  kernels::idx2 idx_faceDataAvg    (DIMENSIONS_TIMES_TWO,dataPerNode);
  kernels::idx2 idx_faceUnknownsAvg(DIMENSIONS_TIMES_TWO,getNumberOfVariables());
  kernels::idx3 idx_faceData       (DIMENSIONS_TIMES_TWO,nodesPerFace,dataPerNode);
  kernels::idx3 idx_faceUnknowns   (DIMENSIONS_TIMES_TWO,nodesPerFace,getNumberOfVariables());
  for (int face=0; face<2*DIMENSIONS; face++) {
    for (int i=0; i<nodesPerFace; i++) {
      for (int variableNumber=0; variableNumber<dataPerNode; variableNumber++) { // variables+parameters
        extrapolatedPredictorAverages[idx_faceDataAvg(face,variableNumber)] +=
            extrapolatedPredictor[idx_faceData(face,i,variableNumber)];
      }
      for (int variableNumber=0; variableNumber<getNumberOfVariables(); variableNumber++) { // variables
        fluctuationAverages[idx_faceUnknownsAvg(face,variableNumber)] +=
            fluctuation[idx_faceUnknowns(face,i,variableNumber)];
      }
    }
    for (int variableNumber=0; variableNumber<dataPerNode; variableNumber++) { // variables+parameters
      extrapolatedPredictorAverages[idx_faceDataAvg(face,variableNumber)] =
          extrapolatedPredictorAverages[idx_faceDataAvg(face,variableNumber)] / (double) nodesPerFace;
    }
    for (int variableNumber=0; variableNumber<getNumberOfVariables(); variableNumber++) { // variables
      fluctuationAverages[idx_faceUnknownsAvg(face,variableNumber)] =
          fluctuationAverages[idx_faceUnknownsAvg(face,variableNumber)]       / (double) nodesPerFace;
    }
  }
}


void exahype::solvers::ADERDGSolver::computeHierarchicalTransform(
    CellDescription& cellDescription, double sign) const {
  const int dataPerNode  = getNumberOfParameters()+getNumberOfVariables();
  const int nodesPerCell = getDataPerCell()/ dataPerNode;
  const int nodesPerFace = getDataPerFace() / dataPerNode;

  double* solutionAverages              = static_cast<double*>(cellDescription.getSolutionAverages());
  double* previousSolutionAverage       = static_cast<double*>(cellDescription.getPreviousSolutionAverages());
  double* updateAverages                = static_cast<double*>(cellDescription.getUpdateAverages());
  double* extrapolatedPredictorAverages = static_cast<double*>(cellDescription.getExtrapolatedPredictorAverages());
  double* fluctuationAverages           = static_cast<double*>(cellDescription.getFluctuationAverages());

  double* solution              = static_cast<double*>(cellDescription.getSolution());
  double* previousSolution      = static_cast<double*>(cellDescription.getPreviousSolution());
  double* update                = static_cast<double*>(cellDescription.getUpdate());
  double* extrapolatedPredictor = static_cast<double*>(cellDescription.getExtrapolatedPredictor());
  double* fluctuation           = static_cast<double*>(cellDescription.getFluctuation());

  // patch data
  kernels::idx2 idx_cellData    (nodesPerCell,dataPerNode);
  kernels::idx2 idx_cellUnknowns(nodesPerCell,getNumberOfVariables());
  for (int i=0; i<nodesPerCell; i++) {
    for (int variableNumber=0; variableNumber<dataPerNode; variableNumber++) { // variables+parameters
      solution        [idx_cellData(i,variableNumber)] += sign * solutionAverages[variableNumber];
      previousSolution[idx_cellData(i,variableNumber)] += sign * previousSolutionAverage[variableNumber];
    }
    for (int variableNumber=0; variableNumber<getNumberOfVariables(); variableNumber++) { // variables
      update[idx_cellUnknowns(i,variableNumber)] += sign * updateAverages[variableNumber];
    }
  }

  // face data
  kernels::idx2 idx_faceDataAvg    (DIMENSIONS_TIMES_TWO,dataPerNode);
  kernels::idx2 idx_faceUnknownsAvg(DIMENSIONS_TIMES_TWO,getNumberOfVariables());
  kernels::idx3 idx_faceData       (DIMENSIONS_TIMES_TWO,nodesPerFace,dataPerNode);
  kernels::idx3 idx_faceUnknowns   (DIMENSIONS_TIMES_TWO,nodesPerFace,getNumberOfVariables());
  for (int face=0; face<DIMENSIONS_TIMES_TWO; face++) {
    for (int i=0; i<nodesPerFace; i++) {
      for (int variableNumber=0; variableNumber<dataPerNode; variableNumber++) {  // variables+parameters
        extrapolatedPredictor[idx_faceData(face,i,variableNumber)] +=
            sign * extrapolatedPredictorAverages[idx_faceDataAvg(face,variableNumber)];
      }
      for (int variableNumber=0; variableNumber<getNumberOfVariables(); variableNumber++) {  // variables
        fluctuation[idx_faceUnknowns(face,i,variableNumber)] +=
            sign * fluctuationAverages[idx_faceUnknownsAvg(face,variableNumber)];
      }
    }
  }
}

void exahype::solvers::ADERDGSolver::putUnknownsIntoByteStream(
    CellDescription& cellDescription) const {
  assertion(CompressionAccuracy>0.0);

  assertion( cellDescription.getPreviousSolutionCompressedIndex()==-1 );
  assertion( cellDescription.getSolutionCompressedIndex()==-1 );
  assertion( cellDescription.getUpdateCompressedIndex()==-1 );
  assertion( cellDescription.getExtrapolatedPredictorCompressedIndex()==-1 );
  assertion( cellDescription.getFluctuationCompressedIndex()==-1 );

  int compressionOfPreviousSolution;
  int compressionOfSolution;
  int compressionOfUpdate;
  int compressionOfExtrapolatedPredictor;
  int compressionOfFluctuation;

  assertion( DataHeap::getInstance().isValidIndex( cellDescription.getSolutionIndex() ));
  assertion( DataHeap::getInstance().isValidIndex( cellDescription.getPreviousSolutionIndex() ));
  assertion( DataHeap::getInstance().isValidIndex( cellDescription.getUpdateIndex() ));
  assertion( DataHeap::getInstance().isValidIndex( cellDescription.getExtrapolatedPredictorIndex() ));
  assertion( DataHeap::getInstance().isValidIndex( cellDescription.getFluctuationIndex() ));

  peano::datatraversal::TaskSet compressionFactorIdentification(
    [&]() -> bool { compressionOfPreviousSolution = peano::heap::findMostAgressiveCompression(
      static_cast<double*>(cellDescription.getPreviousSolution()),
      getDataPerCell(),
      CompressionAccuracy,true
      );
      return false;
      },
    [&] () -> bool  { compressionOfSolution = peano::heap::findMostAgressiveCompression(
      static_cast<double*>(cellDescription.getSolution()),
      getDataPerCell(),
      CompressionAccuracy,true
      );
      return false;
      },
    [&]() -> bool  { compressionOfUpdate = peano::heap::findMostAgressiveCompression(
      static_cast<double*>(cellDescription.getUpdate()),
      getUnknownsPerCell(),
      CompressionAccuracy,true
      );
      return false;
      },
    [&]() -> bool  { compressionOfExtrapolatedPredictor = peano::heap::findMostAgressiveCompression(
      static_cast<double*>(cellDescription.getExtrapolatedPredictor()),
      getDataPerCellBoundary(),
      CompressionAccuracy,true
      );
      return false;
      },
    [&]() -> bool  { compressionOfFluctuation = peano::heap::findMostAgressiveCompression(
      static_cast<double*>(cellDescription.getFluctuation()),
      getUnknownsPerCellBoundary(),
      CompressionAccuracy,true
      );
      return false;
      },
	peano::datatraversal::TaskSet::TaskType::IsTaskAndRunAsSoonAsPossible,
	peano::datatraversal::TaskSet::TaskType::IsTaskAndRunAsSoonAsPossible,
	peano::datatraversal::TaskSet::TaskType::IsTaskAndRunAsSoonAsPossible,
	peano::datatraversal::TaskSet::TaskType::IsTaskAndRunAsSoonAsPossible,
	peano::datatraversal::TaskSet::TaskType::IsTaskAndRunAsSoonAsPossible,
    true
  );

  assertion(1<=compressionOfPreviousSolution);
  assertion(1<=compressionOfSolution);
  assertion(1<=compressionOfUpdate);
  assertion(1<=compressionOfExtrapolatedPredictor);
  assertion(1<=compressionOfFluctuation);

  assertion(compressionOfPreviousSolution<=7);
  assertion(compressionOfSolution<=7);
  assertion(compressionOfUpdate<=7);
  assertion(compressionOfExtrapolatedPredictor<=7);
  assertion(compressionOfFluctuation<=7);

  peano::datatraversal::TaskSet runParallelTasks(
    [&]() -> bool {
      cellDescription.setBytesPerDoFInPreviousSolution(compressionOfPreviousSolution);
      if (compressionOfPreviousSolution<7) {
        tarch::multicore::Lock lock(exahype::BackgroundJobSemaphore);
          cellDescription.setPreviousSolutionCompressedIndex( CompressedDataHeap::getInstance().createData(0,0) );
          assertion( cellDescription.getPreviousSolutionCompressedIndex()>=0 );
          cellDescription.setPreviousSolutionCompressed( static_cast<void*>(CompressedDataHeap::getInstance().getData(cellDescription.getPreviousSolutionCompressedIndex()).data() ) );
        lock.free();

        const int numberOfEntries = getDataPerCell();
        tearApart(numberOfEntries, cellDescription.getPreviousSolutionIndex(), cellDescription.getPreviousSolutionCompressedIndex(), compressionOfPreviousSolution);

        #if defined(TrackGridStatistics)
        lock.lock();
          PipedUncompressedBytes += getDataHeapEntries(cellDescription.getPreviousSolutionIndex()).size() * 8.0;
          PipedCompressedBytes   += CompressedDataHeap::getInstance().getData( cellDescription.getPreviousSolutionCompressedIndex() ).size();
        lock.free();
        #endif

        #if !defined(ValidateCompressedVsUncompressedData)
        lock.lock();
          DataHeap::getInstance().deleteData( cellDescription.getPreviousSolutionIndex(), true );
          cellDescription.setPreviousSolutionIndex(-1);
          cellDescription.setPreviousSolution(nullptr);
        lock.free();
        #endif
      }
      else {
        #if defined(TrackGridStatistics)
        tarch::multicore::Lock lock(exahype::BackgroundJobSemaphore);
          PipedUncompressedBytes += getDataHeapEntries(cellDescription.getPreviousSolutionIndex()).size() * 8.0;
          PipedCompressedBytes   += getDataHeapEntries(cellDescription.getPreviousSolutionIndex()).size() * 8.0;
        lock.free();
        #endif
      }
      return false;
    },
    [&]() -> bool {
      cellDescription.setBytesPerDoFInSolution(compressionOfSolution);
      if (compressionOfSolution<7) {
        tarch::multicore::Lock lock(exahype::BackgroundJobSemaphore);
          cellDescription.setSolutionCompressedIndex(CompressedDataHeap::getInstance().createData(0,0));
          assertion1( cellDescription.getSolutionCompressedIndex()>=0, cellDescription.getSolutionCompressedIndex() );
          cellDescription.setSolutionCompressed( static_cast<void*>(CompressedDataHeap::getInstance().getData(cellDescription.getSolutionCompressedIndex()).data() ) );
        lock.free();

        const int numberOfEntries = getDataPerCell();

        tearApart(numberOfEntries, cellDescription.getSolutionIndex(), cellDescription.getSolutionCompressedIndex(), compressionOfSolution);

        #if defined(TrackGridStatistics)
        lock.lock();
          PipedUncompressedBytes += getDataHeapEntries(cellDescription.getSolutionIndex()).size() * 8.0;
          PipedCompressedBytes   += CompressedDataHeap::getInstance().getData( cellDescription.getSolutionCompressedIndex() ).size();
        lock.free();
        #endif

        #if !defined(ValidateCompressedVsUncompressedData)
        lock.lock();
          DataHeap::getInstance().deleteData( cellDescription.getSolutionIndex(), true );
          cellDescription.setSolutionIndex(-1);
          cellDescription.setSolution(nullptr);
        lock.free();
        #endif
      }
      else {
        #if defined(TrackGridStatistics)
        tarch::multicore::Lock lock(exahype::BackgroundJobSemaphore);
          PipedUncompressedBytes += getDataHeapEntries(cellDescription.getSolutionIndex()).size() * 8.0;
          PipedCompressedBytes   += getDataHeapEntries(cellDescription.getSolutionIndex()).size() * 8.0;
        lock.free();
        #endif
      }
      return false;
    },
    [&]() -> bool {
      cellDescription.setBytesPerDoFInUpdate(compressionOfUpdate);
      if (compressionOfUpdate<7) {
        tarch::multicore::Lock lock(exahype::BackgroundJobSemaphore);
          cellDescription.setUpdateCompressedIndex( CompressedDataHeap::getInstance().createData(0,0) );
          assertion( cellDescription.getUpdateCompressedIndex()>=0 );
          cellDescription.setUpdateCompressed( static_cast<void*>(CompressedDataHeap::getInstance().getData(cellDescription.getUpdateCompressedIndex()).data() ) );
        lock.free();

        const int numberOfEntries = getUnknownsPerCell();
        tearApart(numberOfEntries, cellDescription.getUpdateIndex(), cellDescription.getUpdateCompressedIndex(), compressionOfUpdate);

        #if defined(TrackGridStatistics)
        lock.lock();
          PipedUncompressedBytes += getDataHeapEntries(cellDescription.getUpdateIndex()).size() * 8.0;
          PipedCompressedBytes   += CompressedDataHeap::getInstance().getData( cellDescription.getUpdateCompressedIndex() ).size();
        lock.free();
        #endif

        #if !defined(ValidateCompressedVsUncompressedData)
        lock.lock();
          DataHeap::getInstance().deleteData( cellDescription.getUpdateIndex(), true );
          cellDescription.setUpdateIndex(-1);
          cellDescription.setUpdate(nullptr);
        lock.free();
        #endif
      }
      else {
        #if defined(TrackGridStatistics)
        tarch::multicore::Lock lock(exahype::BackgroundJobSemaphore);
          PipedUncompressedBytes += getDataHeapEntries(cellDescription.getUpdateIndex()).size() * 8.0;
          PipedCompressedBytes   += getDataHeapEntries(cellDescription.getUpdateIndex()).size() * 8.0;
        lock.free();
        #endif
      }
      return false;
    },
    [&]() -> bool {
      cellDescription.setBytesPerDoFInExtrapolatedPredictor(compressionOfExtrapolatedPredictor);
      if (compressionOfExtrapolatedPredictor<7) {
        tarch::multicore::Lock lock(exahype::BackgroundJobSemaphore);
          cellDescription.setExtrapolatedPredictorCompressedIndex( CompressedDataHeap::getInstance().createData(0,0) );
          assertion( cellDescription.getExtrapolatedPredictorCompressedIndex()>=0 );
          cellDescription.setExtrapolatedPredictorCompressed( static_cast<void*>(CompressedDataHeap::getInstance().getData(cellDescription.getExtrapolatedPredictorCompressedIndex()).data() ) );
        lock.free();

        const int numberOfEntries = getDataPerCellBoundary();
        tearApart(numberOfEntries, cellDescription.getExtrapolatedPredictorIndex(), cellDescription.getExtrapolatedPredictorCompressedIndex(), compressionOfExtrapolatedPredictor);

        #if defined(TrackGridStatistics)
        lock.lock();
          PipedUncompressedBytes += getDataHeapEntries(cellDescription.getExtrapolatedPredictorIndex()).size() * 8.0;
          PipedCompressedBytes   += CompressedDataHeap::getInstance().getData( cellDescription.getExtrapolatedPredictorCompressedIndex() ).size();
        lock.free();
        #endif

        #if !defined(ValidateCompressedVsUncompressedData)
        lock.lock();
          DataHeap::getInstance().deleteData( cellDescription.getExtrapolatedPredictorIndex(), true );
          cellDescription.setExtrapolatedPredictorIndex(-1);
          cellDescription.setExtrapolatedPredictor(nullptr);
        lock.free();
        #endif
      }
      else {
        #if defined(TrackGridStatistics)
        tarch::multicore::Lock lock(exahype::BackgroundJobSemaphore);
          PipedUncompressedBytes += getDataHeapEntries(cellDescription.getExtrapolatedPredictorIndex()).size() * 8.0;
          PipedCompressedBytes   += getDataHeapEntries(cellDescription.getExtrapolatedPredictorIndex()).size() * 8.0;
        lock.free();
        #endif
      }
      return false;
    },
    [&]() -> bool {
      cellDescription.setBytesPerDoFInFluctuation(compressionOfFluctuation);
      if (compressionOfFluctuation<7) {
        tarch::multicore::Lock lock(exahype::BackgroundJobSemaphore);
          cellDescription.setFluctuationCompressedIndex( CompressedDataHeap::getInstance().createData(0,0) );
          assertion( cellDescription.getFluctuationCompressedIndex()>=0 );
          cellDescription.setFluctuationCompressed( static_cast<void*>(CompressedDataHeap::getInstance().getData(cellDescription.getFluctuationCompressedIndex()).data() ) );
        lock.free();

        const int numberOfEntries = getUnknownsPerCellBoundary();
        tearApart(numberOfEntries, cellDescription.getFluctuationIndex(), cellDescription.getFluctuationCompressedIndex(), compressionOfFluctuation);

        #if defined(TrackGridStatistics)
        lock.lock();
          PipedUncompressedBytes += getDataHeapEntries(cellDescription.getFluctuationIndex()).size() * 8.0;
          PipedCompressedBytes   += CompressedDataHeap::getInstance().getData( cellDescription.getFluctuationCompressedIndex() ).size();
        lock.free();
        #endif

        #if !defined(ValidateCompressedVsUncompressedData)
        lock.lock();
          DataHeap::getInstance().deleteData( cellDescription.getFluctuationIndex(), true );
          cellDescription.setFluctuationIndex(-1);
          cellDescription.setFluctuation(nullptr);
        lock.free();
        #endif
      }
      else {
        #if defined(TrackGridStatistics)
        tarch::multicore::Lock lock(exahype::BackgroundJobSemaphore);
          PipedUncompressedBytes += getDataHeapEntries(cellDescription.getFluctuationIndex()).size() * 8.0;
          PipedCompressedBytes   += getDataHeapEntries(cellDescription.getFluctuationIndex()).size() * 8.0;
        lock.free();
        #endif
      }
      return false;
    },
	peano::datatraversal::TaskSet::TaskType::IsTaskAndRunAsSoonAsPossible,
	peano::datatraversal::TaskSet::TaskType::IsTaskAndRunAsSoonAsPossible,
	peano::datatraversal::TaskSet::TaskType::IsTaskAndRunAsSoonAsPossible,
	peano::datatraversal::TaskSet::TaskType::IsTaskAndRunAsSoonAsPossible,
	peano::datatraversal::TaskSet::TaskType::IsTaskAndRunAsSoonAsPossible,
    true
  );
}


void exahype::solvers::ADERDGSolver::pullUnknownsFromByteStream(
    CellDescription& cellDescription) const {
  assertion(CompressionAccuracy>0.0);

  #if !defined(ValidateCompressedVsUncompressedData)
  const int dataPointsPerCell       = getDataPerCell();
  const int unknownsPerCellBoundary = getUnknownsPerCellBoundary();

  {
    tarch::multicore::Lock lock(exahype::BackgroundJobSemaphore);
      cellDescription.setPreviousSolutionIndex( DataHeap::getInstance().createData( dataPointsPerCell, dataPointsPerCell ) );
      cellDescription.setSolutionIndex( DataHeap::getInstance().createData(         dataPointsPerCell, dataPointsPerCell ) );
      cellDescription.setUpdateIndex( DataHeap::getInstance().createData(           getUpdateSize(),   getUpdateSize() ) );

      cellDescription.setExtrapolatedPredictorIndex( DataHeap::getInstance().createData( unknownsPerCellBoundary, unknownsPerCellBoundary ) );
      cellDescription.setFluctuationIndex( DataHeap::getInstance().createData(           unknownsPerCellBoundary, unknownsPerCellBoundary ) );
    lock.free();

    if (cellDescription.getPreviousSolutionIndex()==-1) {
      ensureAllJobsHaveTerminated(JobType::SkeletonJob);
      ensureAllJobsHaveTerminated(JobType::EnclaveJob);
      lock.lock();
        cellDescription.setPreviousSolutionIndex( DataHeap::getInstance().createData( dataPointsPerCell, dataPointsPerCell ) );
      lock.free();
    }
    if (cellDescription.getSolutionIndex()==-1) {
      ensureAllJobsHaveTerminated(JobType::SkeletonJob);
      ensureAllJobsHaveTerminated(JobType::EnclaveJob);
      lock.lock();
        cellDescription.setSolutionIndex( DataHeap::getInstance().createData( dataPointsPerCell, dataPointsPerCell ) );
      lock.free();
    }
    if (cellDescription.getUpdateIndex()==-1) {
      ensureAllJobsHaveTerminated(JobType::SkeletonJob);
      ensureAllJobsHaveTerminated(JobType::EnclaveJob);
      lock.lock();
        cellDescription.setUpdateIndex( DataHeap::getInstance().createData( getUpdateSize(), getUpdateSize() ) );
      lock.free();
    }
    if (cellDescription.getExtrapolatedPredictorIndex()==-1) {
      ensureAllJobsHaveTerminated(JobType::SkeletonJob);
      ensureAllJobsHaveTerminated(JobType::EnclaveJob);
      lock.lock();
        cellDescription.setExtrapolatedPredictorIndex( DataHeap::getInstance().createData(unknownsPerCellBoundary ) );
      lock.free();
    }
    if (cellDescription.getFluctuationIndex()==-1) {
      ensureAllJobsHaveTerminated(JobType::SkeletonJob);
      ensureAllJobsHaveTerminated(JobType::EnclaveJob);
      lock.lock();
        cellDescription.setFluctuationIndex( DataHeap::getInstance().createData( unknownsPerCellBoundary, unknownsPerCellBoundary ) );
      lock.free();
    }

    cellDescription.setPreviousSolution     ( static_cast<void*>(CompressedDataHeap::getInstance().getData(cellDescription.getPreviousSolutionIndex()).data() ) );
    cellDescription.setSolution             ( static_cast<void*>(CompressedDataHeap::getInstance().getData(cellDescription.getSolutionIndex()).data() ) );
    cellDescription.setExtrapolatedPredictor( static_cast<void*>(CompressedDataHeap::getInstance().getData(cellDescription.getExtrapolatedPredictorIndex()).data() ) );

  }
  #else
  assertion( DataHeap::getInstance().isValidIndex( cellDescription.getPreviousSolution() ));
  assertion( DataHeap::getInstance().isValidIndex( cellDescription.getSolution() ));
  assertion( DataHeap::getInstance().isValidIndex( cellDescription.getUpdate() ));
  assertion( DataHeap::getInstance().isValidIndex( cellDescription.getExtrapolatedPredictor() ));
  assertion( DataHeap::getInstance().isValidIndex( cellDescription.getFluctuation() ));
  #endif

  assertion1(
      CompressedDataHeap::getInstance().isValidIndex( cellDescription.getPreviousSolutionCompressedIndex() ),
      cellDescription.getPreviousSolutionCompressedIndex()
    );
  assertion1(
    CompressedDataHeap::getInstance().isValidIndex( cellDescription.getSolutionCompressedIndex() ),
    cellDescription.getSolutionCompressedIndex()
  );
  assertion1(
    CompressedDataHeap::getInstance().isValidIndex( cellDescription.getUpdateCompressedIndex() ),
    cellDescription.getUpdateCompressedIndex()
  );
  assertion1(
    CompressedDataHeap::getInstance().isValidIndex( cellDescription.getExtrapolatedPredictorCompressedIndex() ),
    cellDescription.getExtrapolatedPredictorCompressedIndex()
  );
  assertion1(
    CompressedDataHeap::getInstance().isValidIndex( cellDescription.getFluctuationCompressedIndex() ),
    cellDescription.getFluctuationCompressedIndex()
  );

  peano::datatraversal::TaskSet glueTasks(
    [&]() -> bool {
      if (cellDescription.getBytesPerDoFInPreviousSolution()<7) {
        assertion1( DataHeap::getInstance().isValidIndex( cellDescription.getPreviousSolutionIndex() ), cellDescription.getPreviousSolutionIndex());
        assertion( CompressedDataHeap::getInstance().isValidIndex( cellDescription.getPreviousSolutionCompressedIndex() ));
        const int numberOfEntries = getDataPerCell();
        glueTogether(numberOfEntries, cellDescription.getPreviousSolutionIndex(), cellDescription.getPreviousSolutionCompressedIndex(), cellDescription.getBytesPerDoFInPreviousSolution());
        tarch::multicore::Lock lock(exahype::BackgroundJobSemaphore);
          CompressedDataHeap::getInstance().deleteData( cellDescription.getPreviousSolutionCompressedIndex(), true );
          cellDescription.setPreviousSolutionCompressedIndex(-1);
          cellDescription.setPreviousSolutionCompressed(nullptr);
        lock.free();
      }
      return false;
    },
    [&]() -> bool {
      if (cellDescription.getBytesPerDoFInSolution()<7) {
        assertion1( DataHeap::getInstance().isValidIndex( cellDescription.getSolutionIndex() ), cellDescription.getSolutionIndex() );
        assertion( CompressedDataHeap::getInstance().isValidIndex( cellDescription.getSolutionCompressedIndex() ));
        const int numberOfEntries = getDataPerCell();
        glueTogether(numberOfEntries, cellDescription.getSolutionIndex(), cellDescription.getSolutionCompressedIndex(), cellDescription.getBytesPerDoFInSolution());
        tarch::multicore::Lock lock(exahype::BackgroundJobSemaphore);
          CompressedDataHeap::getInstance().deleteData( cellDescription.getSolutionCompressedIndex(), true );
          cellDescription.setSolutionCompressedIndex(-1);
          cellDescription.setSolutionCompressed(nullptr);
        lock.free();
      }
      return false;
    },
    [&]() -> bool {
      if (cellDescription.getBytesPerDoFInUpdate()<7) {
        assertion1( DataHeap::getInstance().isValidIndex( cellDescription.getUpdateIndex() ), cellDescription.getUpdateIndex());
        assertion( CompressedDataHeap::getInstance().isValidIndex( cellDescription.getUpdateCompressedIndex() ));
        const int numberOfEntries = getUnknownsPerCell();
        glueTogether(numberOfEntries, cellDescription.getUpdateIndex(), cellDescription.getUpdateCompressedIndex(), cellDescription.getBytesPerDoFInUpdate());
        tarch::multicore::Lock lock(exahype::BackgroundJobSemaphore);
          CompressedDataHeap::getInstance().deleteData( cellDescription.getUpdateCompressedIndex(), true );
          cellDescription.setUpdateCompressedIndex(-1);
          cellDescription.setUpdateCompressed(nullptr);
        lock.free();
      }
      return false;
    },
    [&]() -> bool {
      if (cellDescription.getBytesPerDoFInExtrapolatedPredictor()<7) {
        assertion1( DataHeap::getInstance().isValidIndex( cellDescription.getExtrapolatedPredictorIndex() ), cellDescription.getExtrapolatedPredictorIndex());
        assertion( CompressedDataHeap::getInstance().isValidIndex( cellDescription.getExtrapolatedPredictorCompressedIndex() ));
        const int numberOfEntries = getDataPerCellBoundary();
        glueTogether(numberOfEntries, cellDescription.getExtrapolatedPredictorIndex(), cellDescription.getExtrapolatedPredictorCompressedIndex(), cellDescription.getBytesPerDoFInExtrapolatedPredictor());
        tarch::multicore::Lock lock(exahype::BackgroundJobSemaphore);
          CompressedDataHeap::getInstance().deleteData( cellDescription.getExtrapolatedPredictorCompressedIndex(), true );
          cellDescription.setExtrapolatedPredictorCompressedIndex(-1);
          cellDescription.setExtrapolatedPredictorCompressed(nullptr);
        lock.free();
      }
      return false;
    },
    [&]() -> bool {
      if (cellDescription.getBytesPerDoFInFluctuation()<7) {
        assertion1( DataHeap::getInstance().isValidIndex( cellDescription.getFluctuationIndex() ), cellDescription.getFluctuationIndex());
        assertion( CompressedDataHeap::getInstance().isValidIndex( cellDescription.getFluctuationCompressedIndex() ));
        const int numberOfEntries = getUnknownsPerCellBoundary();
        glueTogether(numberOfEntries, cellDescription.getFluctuationIndex(), cellDescription.getFluctuationCompressedIndex(), cellDescription.getBytesPerDoFInFluctuation());
        tarch::multicore::Lock lock(exahype::BackgroundJobSemaphore);
          CompressedDataHeap::getInstance().deleteData( cellDescription.getFluctuationCompressedIndex(), true );
          cellDescription.setFluctuationCompressedIndex(-1);
          cellDescription.setFluctuationCompressed(nullptr);
        lock.free();
      }
      return false;
    },
    peano::datatraversal::TaskSet::TaskType::IsTaskAndRunAsSoonAsPossible,
    peano::datatraversal::TaskSet::TaskType::IsTaskAndRunAsSoonAsPossible,
    peano::datatraversal::TaskSet::TaskType::IsTaskAndRunAsSoonAsPossible,
    peano::datatraversal::TaskSet::TaskType::IsTaskAndRunAsSoonAsPossible,
    peano::datatraversal::TaskSet::TaskType::IsTaskAndRunAsSoonAsPossible,
    true
  );
}
<<<<<<< HEAD
void exahype::solvers::ADERDGSolver::reduceGlobalObservables(
        std::vector<double>& globalObservables,
        CellInfo cellInfo, int solverNumber) const {
  const auto element = cellInfo.indexOfADERDGCellDescription(solverNumber);
  if (element != NotFound ) {
    CellDescription& cellDescription = cellInfo._ADERDGCellDescriptions[element];
    if (cellDescription.getType() != CellDescription::Type::Cell) {
      return;
    }
    assert(cellDescription.getType()==CellDescription::Type::Cell);
    double* luh  = static_cast<double*>(cellDescription.getSolution());
    const auto& dx = cellDescription.getSize();
    const auto curGlobalObservables = mapGlobalObservables(luh, dx);
    reduceGlobalObservables(globalObservables, curGlobalObservables);
  }
=======

///////////////////////
// PROFILING
///////////////////////

exahype::solvers::Solver::CellProcessingTimes exahype::solvers::ADERDGSolver::measureCellProcessingTimes(const int numberOfRuns) {
  // Setup
  const int cellDescriptionsIndex = ADERDGSolver::Heap::getInstance().createData(0,1);

  Solver::CellInfo cellInfo(cellDescriptionsIndex);
  addNewCellDescription(
      0,cellInfo,CellDescription::Type::Cell,CellDescription::RefinementEvent::None,
      getMaximumAdaptiveMeshLevel(), /* needs to be on the fine grid for the limiter cells */-1,
      getCoarsestMeshSize(),
      _domainOffset);

  CellDescription& cellDescription   = cellInfo._ADERDGCellDescriptions[0];

  ensureNecessaryMemoryIsAllocated(cellDescription);

  adjustSolutionDuringMeshRefinementBody(cellDescription,true);
  cellDescription.setRefinementEvent(CellDescription::RefinementEvent::None);
  updateTimeStepSizes(0,cellInfo,false);

  // ADER-DG specific setup ( all Riemanns have been performed, cell is surrounded by other Cell type cells )
  cellDescription.setNeighbourMergePerformed(true);
  cellDescription.setAugmentationStatus(0);
  cellDescription.setFacewiseAugmentationStatus(0);
  cellDescription.setCommunicationStatus(ADERDGSolver::CellCommunicationStatus);
  cellDescription.setFacewiseCommunicationStatus(ADERDGSolver::CellCommunicationStatus);

  // MEASUREMENTS
  CellProcessingTimes result;

  // measure ADERDG STP
  {
    const std::chrono::high_resolution_clock::time_point timeStart = std::chrono::high_resolution_clock::now();
    int numberOfPicardIterations = std::numeric_limits<int>::max();
    for (int it=0; it<numberOfRuns; it++) {
      numberOfPicardIterations = performPredictionAndVolumeIntegralBody(cellDescription,cellDescription.getPredictorTimeStamp(),cellDescription.getPredictorTimeStepSize(),false,true);
    }
    const double time_sec = std::chrono::duration_cast<std::chrono::nanoseconds>(std::chrono::high_resolution_clock::now()-timeStart).count() * 1e-9;
    result._minTimePredictor = time_sec / numberOfRuns / numberOfPicardIterations;
    result._maxTimePredictor = result._minTimePredictor * getNodesPerCoordinateAxis(); // * (order+1)
  }

  // measure ADER-DG cells
  cellDescription.setRefinementStatus(_refineOrKeepOnFineGrid);
  cellDescription.setFacewiseRefinementStatus(_refineOrKeepOnFineGrid);
  {
    const std::chrono::high_resolution_clock::time_point timeStart = std::chrono::high_resolution_clock::now();
    for (int it=0; it<numberOfRuns; it++) {
      updateBody(cellDescription,cellInfo,cellDescription.getNeighbourMergePerformed(),true);

      swapSolutionAndPreviousSolution(cellDescription); // assumed to be very cheap
      rollbackToPreviousTimeStep(cellDescription);
    }
    const double time_sec = std::chrono::duration_cast<std::chrono::nanoseconds>(std::chrono::high_resolution_clock::now()-timeStart).count() * 1e-9;
    result._timeADERDGUpdate = time_sec / numberOfRuns;
  }

  // Clean up
  cellDescription.setType(CellDescription::Type::Erased);
  ensureNoUnnecessaryMemoryIsAllocated(cellDescription);

  DataHeap::getInstance().deleteAllData();
  ADERDGSolver::Heap::getInstance().deleteAllData();
  FiniteVolumesSolver::Heap::getInstance().deleteAllData();

  return result;
>>>>>>> 44537b21
}<|MERGE_RESOLUTION|>--- conflicted
+++ resolved
@@ -2366,17 +2366,11 @@
   counter++;
   #endif
 
-<<<<<<< HEAD
-  // TODO(Lukas) Change back, or refactor.
   const auto correctorTimeStamp = cellDescription.getCorrectorTimeStamp();
   const auto correctorTimeStepSize = cellDescription.getCorrectorTimeStepSize();
 
-  fusedSpaceTimePredictorVolumeIntegral(
+  const int numberOfPicardIterations = fusedSpaceTimePredictorVolumeIntegral(
       lduh,lQhbnd,lGradQhbnd,lFhbnd,
-=======
-  const int numberOfPicardIterations = fusedSpaceTimePredictorVolumeIntegral(
-      lduh,lQhbnd,lFhbnd,
->>>>>>> 44537b21
       luh,
       cellDescription.getOffset()+0.5*cellDescription.getSize(),
       cellDescription.getSize(),
@@ -2932,22 +2926,14 @@
             subcellPosition.parentCellDescriptionsIndex,subcellPosition.parentElement);
         assertion1(parentCellDescription.getType()==CellDescription::Type::Cell,parentCellDescription.toString());
 
-<<<<<<< HEAD
-        waitUntilCompletedTimeStep<CellDescription>(parentCellDescription,true,false); // TODO(Dominic): We wait for skeleton jobs here. It might make sense to receiveDanglingMessages here too
-=======
         waitUntilCompletedLastStep<CellDescription>(parentCellDescription,true,false); // TODO(Dominic): We wait for skeleton jobs here. It might make sense to receiveDanglingMessages here too
->>>>>>> 44537b21
         if (
             !SpawnProlongationAsBackgroundJob ||
             isAtRemoteBoundary
         ) {
           prolongateFaceDataToDescendant(cellDescription,parentCellDescription,subcellPosition.subcellIndex);
         } else {
-<<<<<<< HEAD
-          cellDescription.setHasCompletedTimeStep(false); // done here in order to skip lookup of cell description in job constructor
-=======
           cellDescription.setHasCompletedLastStep(false); // done here in order to skip lookup of cell description in job constructor
->>>>>>> 44537b21
           peano::datatraversal::TaskSet spawn( new ProlongationJob( *this, 
               cellDescription, parentCellDescription, subcellPosition.subcellIndex) );
         }
@@ -3368,15 +3354,10 @@
   std::tuple<double,double> timeStepData = getRiemannSolverTimeStepData(pLeft,pRight);
   riemannSolver(
       FL,FR,QL,QR,
-<<<<<<< HEAD
-      std::min( pLeft.getCorrectorTimeStamp(),pRight.getCorrectorTimeStamp() ),
-      std::min( pLeft.getCorrectorTimeStepSize(),pRight.getCorrectorTimeStepSize() ),
-      pLeft.getSize(), face._direction, false, -1); // TODO(Dominic): Merge Riemann solver directly with the face integral and push the result on update
-=======
       std::get<0>(timeStepData),
       std::get<1>(timeStepData),
+      pLeft.getSize(),
       face._direction, false, -1); // TODO(Dominic): Merge Riemann solver directly with the face integral and push the result on update
->>>>>>> 44537b21
                                    // does not make sense to overwrite the flux when performing local time stepping; coarse grid flux must be constant, or not?
 
   #ifdef Asserts
@@ -4226,14 +4207,10 @@
     std::tuple<double,double> timeStepData = getRiemannSolverTimeStepData(cellDescription,cellDescription);
     riemannSolver(
         FL, FR, QL, QR,
-<<<<<<< HEAD
-        cellDescription.getCorrectorTimeStamp(), cellDescription.getCorrectorTimeStepSize(),
-	cellDescription.getSize(), face._direction, false, face._faceIndex);
-=======
         std::get<0>(timeStepData),
         std::get<1>(timeStepData),
+	pLeft.getSize(),
         face._direction,false,face._faceIndex);
->>>>>>> 44537b21
     
     #ifdef Asserts
     if ( _checkForNaNs ) {
@@ -5219,7 +5196,7 @@
     true
   );
 }
-<<<<<<< HEAD
+
 void exahype::solvers::ADERDGSolver::reduceGlobalObservables(
         std::vector<double>& globalObservables,
         CellInfo cellInfo, int solverNumber) const {
@@ -5235,7 +5212,7 @@
     const auto curGlobalObservables = mapGlobalObservables(luh, dx);
     reduceGlobalObservables(globalObservables, curGlobalObservables);
   }
-=======
+}
 
 ///////////////////////
 // PROFILING
@@ -5306,5 +5283,4 @@
   FiniteVolumesSolver::Heap::getInstance().deleteAllData();
 
   return result;
->>>>>>> 44537b21
 }