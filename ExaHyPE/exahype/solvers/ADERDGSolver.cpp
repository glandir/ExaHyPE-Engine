/**
 * This file is part of the ExaHyPE project.
 * Copyright (c) 2016  http://exahype.eu
 * All rights reserved.
 *
 * The project has received funding from the European Union's Horizon
 * 2020 research and innovation programme under grant agreement
 * No 671698. For copyrights and licensing, please consult the webpage.
 *
 * Released under the BSD 3 Open Source License.
 * For the full license text, see LICENSE.txt
 *
 * \author Dominic E. Charrier, Tobias Weinzierl, Jean-Matthieu Gallard, Fabian Gra, Leonhard Rannabauer
 **/
#include "exahype/solvers/ADERDGSolver.h"

#include <limits>
#include <iomanip>

#include <algorithm>

#include "exahype/Cell.h"
#include "exahype/Vertex.h"
#include "exahype/VertexOperations.h"

#include "tarch/la/VectorVectorOperations.h"
#include "tarch/multicore/Lock.h"

#include "multiscalelinkedcell/HangingVertexBookkeeper.h"

#include "exahype/amr/AdaptiveMeshRefinement.h"

#include "peano/heap/CompressedFloatingPointNumbers.h"
#include "peano/datatraversal/TaskSet.h"

#include "peano/grid/aspects/VertexStateAnalysis.h"

#include "exahype/solvers/LimitingADERDGSolver.h"

#include "kernels/KernelUtils.h"

#include "tarch/multicore/Jobs.h"
#include "tarch/la/Vector.h"

#if defined(SharedTBB) && !defined(noTBBPrefetchesJobData)
#include <immintrin.h>
#endif



namespace {
  constexpr const char* tags[]{"solutionUpdate",
                             "volumeIntegral",
                             "surfaceIntegral",
                             "riemannSolver",
                             "spaceTimePredictor",
                             "stableTimeStepSize",
                             "solutionAdjustment",
                             "faceUnknownsProlongation",
                             "faceUnknownsRestriction",
                             "volumeUnknownsProlongation",
                             "volumeUnknownsRestriction",
                             "boundaryConditions",
                             "deltaDistribution"
                             };
}

tarch::logging::Log exahype::solvers::ADERDGSolver::_log( "exahype::solvers::ADERDGSolver");

// communication status
int exahype::solvers::ADERDGSolver::CellCommunicationStatus                             = 2;
int exahype::solvers::ADERDGSolver::MinimumCommunicationStatusForNeighbourCommunication = 1;
// augmentation status
// On-the fly erasing seems to work with those values
int exahype::solvers::ADERDGSolver::MaximumAugmentationStatus                   = 4;
int exahype::solvers::ADERDGSolver::MinimumAugmentationStatusForVirtualRefining = 3;
int exahype::solvers::ADERDGSolver::MinimumAugmentationStatusForRefining        = 3;

/**
 * static constexpr need to declared again when following a
 * C++ standard before C++17.
 */
constexpr int exahype::solvers::ADERDGSolver::BoundaryStatus;
constexpr int exahype::solvers::ADERDGSolver::Pending;
constexpr int exahype::solvers::ADERDGSolver::Erase; 
constexpr int exahype::solvers::ADERDGSolver::Keep;

tarch::multicore::BooleanSemaphore exahype::solvers::ADERDGSolver::RestrictionSemaphore;

tarch::multicore::BooleanSemaphore exahype::solvers::ADERDGSolver::CoarseGridSemaphore;

int exahype::solvers::ADERDGSolver::computeWeight(const int cellDescriptionsIndex) {
  if ( ADERDGSolver::isValidCellDescriptionIndex(cellDescriptionsIndex) ) {
    int result = 0;
    for ( CellDescription& cellDescription : getCellDescriptions(cellDescriptionsIndex) ) {
      result += ( cellDescription.getType()==CellDescription::Type::Cell ) ?  1 : 0;
    }
    return result;
  }
  else return 0;
}

void exahype::solvers::ADERDGSolver::addNewCellDescription(
    const int                                    solverNumber,
    CellInfo&                                    cellInfo,
    const CellDescription::Type                  cellType,
    const CellDescription::RefinementEvent       refinementEvent,
    const int                                    level,
    const int                                    parentIndex,
    const tarch::la::Vector<DIMENSIONS, double>& cellSize,
    const tarch::la::Vector<DIMENSIONS, double>& cellOffset) {
  assertion2(parentIndex == -1 || parentIndex != cellInfo._cellDescriptionsIndex, parentIndex, cellInfo._cellDescriptionsIndex);
  assertion2(parentIndex != cellInfo._cellDescriptionsIndex, parentIndex, cellInfo._cellDescriptionsIndex);
  logDebug("addNewCellDescription(...)","Add cell description: index="<<cellInfo._cellDescriptionsIndex<<",type="<<CellDescription::toString(cellType)<<",level="<<level<<",parentIndex="<<parentIndex << ",solver=" <<solverNumber);

  assertion2(static_cast<unsigned int>(solverNumber) < solvers::RegisteredSolvers.size(),solverNumber,exahype::solvers::RegisteredSolvers.size());

  CellDescription newCellDescription;
  newCellDescription.setSolverNumber(solverNumber);

  // Background job completion monitoring (must be initialised with true)
  newCellDescription.setHasCompletedTimeStep(true);

  // Default AMR settings
  newCellDescription.setType(cellType);
  newCellDescription.setParentIndex(parentIndex);
  newCellDescription.setLevel(level);
  newCellDescription.setRefinementEvent(refinementEvent);

  newCellDescription.setHasVirtualChildren(false);
  newCellDescription.setAugmentationStatus(0);
  newCellDescription.setPreviousAugmentationStatus(0);
  if (cellType==CellDescription::Type::Cell) {
    newCellDescription.setPreviousAugmentationStatus(MaximumAugmentationStatus);
  }
  newCellDescription.setFacewiseAugmentationStatus(0); // implicit conversion
  newCellDescription.setCommunicationStatus(0);
  newCellDescription.setFacewiseCommunicationStatus(0); // implicit conversion
  if (cellType==CellDescription::Type::Cell) {
    newCellDescription.setCommunicationStatus(CellCommunicationStatus);
    newCellDescription.setFacewiseCommunicationStatus(CellCommunicationStatus); // implicit conversion
    // TODO(Dominic): Make sure prolongation and restriction considers this.
  }
  newCellDescription.setNeighbourMergePerformed((signed char) 0/*implicit conversion*/);

  // Pass geometry information to the cellDescription description
  newCellDescription.setSize(cellSize);
  newCellDescription.setOffset(cellOffset);

  // Initialise MPI helper variables
  #ifdef Parallel
  newCellDescription.setHasToHoldDataForMasterWorkerCommunication(false);
  for (int faceIndex = 0; faceIndex < DIMENSIONS_TIMES_TWO; faceIndex++) {
    newCellDescription.setFaceDataExchangeCounter(faceIndex,TWO_POWER_D);
  }
  #endif

  // Default field data indices
  newCellDescription.setSolutionIndex(-1);
  newCellDescription.setSolution(nullptr);
  newCellDescription.setPreviousSolutionIndex(-1);
  newCellDescription.setPreviousSolution(nullptr);
  newCellDescription.setUpdateIndex(-1);
  newCellDescription.setUpdate(nullptr);
  newCellDescription.setExtrapolatedPredictorIndex(-1);
  newCellDescription.setExtrapolatedPredictor(nullptr);
  newCellDescription.setFluctuationIndex(-1);
  newCellDescription.setFluctuation(nullptr);

  newCellDescription.setVetoErasingChildren(false);
  // Halo/Limiter meta data (oscillations identificator)
  newCellDescription.setRefinementFlag(false);
  newCellDescription.setRefinementStatus(Pending);
  newCellDescription.setPreviousRefinementStatus(Pending); 
  newCellDescription.setFacewiseRefinementStatus(Pending);  // implicit conversion
  newCellDescription.setSolutionMinIndex(-1);
  newCellDescription.setSolutionMin(0);
  newCellDescription.setSolutionMaxIndex(-1);
  newCellDescription.setSolutionMax(0);
  newCellDescription.setIterationsToCureTroubledCell(0);

  // Compression
  newCellDescription.setCompressionState(CellDescription::CompressionState::Uncompressed);
  newCellDescription.setSolutionAveragesIndex(-1);
  newCellDescription.setSolutionAverages(nullptr);
  newCellDescription.setPreviousSolutionAveragesIndex(-1);
  newCellDescription.setPreviousSolutionAverages(nullptr);
  newCellDescription.setUpdateAveragesIndex(-1);
  newCellDescription.setUpdateAverages(nullptr);
  newCellDescription.setExtrapolatedPredictorAveragesIndex(-1);
  newCellDescription.setExtrapolatedPredictorAverages(nullptr);
  newCellDescription.setFluctuationAveragesIndex(-1);
  newCellDescription.setFluctuationAverages(nullptr);

  newCellDescription.setSolutionCompressedIndex(-1);
  newCellDescription.setSolutionCompressed(nullptr);
  newCellDescription.setPreviousSolutionAveragesIndex(-1);
  newCellDescription.setPreviousSolutionAverages(nullptr);
  newCellDescription.setUpdateCompressedIndex(-1);
  newCellDescription.setUpdateCompressed(nullptr);
  newCellDescription.setExtrapolatedPredictorCompressedIndex(-1);
  newCellDescription.setExtrapolatedPredictorCompressed(nullptr);
  newCellDescription.setFluctuationCompressedIndex(-1);
  newCellDescription.setFluctuationCompressed(nullptr);

  newCellDescription.setBytesPerDoFInExtrapolatedPredictor(-1);
  newCellDescription.setBytesPerDoFInFluctuation(-1);
  newCellDescription.setBytesPerDoFInPreviousSolution(-1);
  newCellDescription.setBytesPerDoFInSolution(-1);
  newCellDescription.setBytesPerDoFInUpdate(-1);

  #ifdef Asserts
  newCellDescription.setCreation(CellDescription::Creation::NotSpecified);
  #endif

  tarch::multicore::Lock lock(exahype::HeapSemaphore);
  cellInfo._ADERDGCellDescriptions.push_back(newCellDescription);
  lock.free();
}

/**
 * Returns the ADERDGCellDescription heap vector
 * at address \p cellDescriptionsIndex.
 */
exahype::solvers::ADERDGSolver::Heap::HeapEntries& exahype::solvers::ADERDGSolver::getCellDescriptions(
    const int cellDescriptionsIndex) {
  assertion1(Heap::getInstance().isValidIndex(cellDescriptionsIndex),cellDescriptionsIndex);

  return Heap::getInstance().getData(cellDescriptionsIndex);
}

/**
 * Returns the ADERDGCellDescription with index \p element
 * in the heap vector at address \p cellDescriptionsIndex.
 */
exahype::solvers::ADERDGSolver::CellDescription& exahype::solvers::ADERDGSolver::getCellDescription(
    const int cellDescriptionsIndex,
    const int element) {
  assertion2(Heap::getInstance().isValidIndex(cellDescriptionsIndex),cellDescriptionsIndex,element);
  assertion2(element>=0,cellDescriptionsIndex,element);
  assertion2(static_cast<unsigned int>(element)<Heap::getInstance().getData(cellDescriptionsIndex).size(),cellDescriptionsIndex,element);

  return Heap::getInstance().getData(cellDescriptionsIndex)[element];
}


bool exahype::solvers::ADERDGSolver::holdsFaceData(const CellDescription& cellDescription) {
  return cellDescription.getType() != CellDescription::Type::Ancestor &&
         cellDescription.getCommunicationStatus()>=MinimumCommunicationStatusForNeighbourCommunication;
}

bool exahype::solvers::ADERDGSolver::communicateWithNeighbour(const CellDescription& cellDescription,const int faceIndex) {
  assertion1(cellDescription.getType()!=CellDescription::Type::Cell ||
            cellDescription.getCommunicationStatus()==CellCommunicationStatus,cellDescription.toString());
  return
      (cellDescription.getCommunicationStatus()                  == CellCommunicationStatus &&
      cellDescription.getFacewiseCommunicationStatus(faceIndex)  >= MinimumCommunicationStatusForNeighbourCommunication &&
      cellDescription.getFacewiseAugmentationStatus(faceIndex)   <  MaximumAugmentationStatus)
      ||
      (cellDescription.getFacewiseCommunicationStatus(faceIndex) == CellCommunicationStatus &&
      cellDescription.getCommunicationStatus()                   >= MinimumCommunicationStatusForNeighbourCommunication &&
      cellDescription.getAugmentationStatus()                    <  MaximumAugmentationStatus);
}

void exahype::solvers::ADERDGSolver::prefetchFaceData(CellDescription& cellDescription,const int faceIndex) {
  #if defined(SharedTBB) && !defined(noTBBPrefetchesJobData)
  auto* solver = solvers::RegisteredSolvers[cellDescription.getSolverNumber()];
  int dataPerFace = 0;
  int dofPerFace  = 0;
  switch (solver->getType()) {
    case Solver::Type::ADERDG:
      dataPerFace = static_cast<ADERDGSolver*>(solver)->getBndFaceSize();
      dofPerFace  = static_cast<ADERDGSolver*>(solver)->getBndFluxSize();
      break;
    case Solver::Type::LimitingADERDG:
      dataPerFace = static_cast<LimitingADERDGSolver*>(solver)->getSolver()->getBndFaceSize();
      dofPerFace  = static_cast<LimitingADERDGSolver*>(solver)->getSolver()->getBndFluxSize();
      break;
    default:
      break;
  }

  double* lQhbnd = static_cast<double*>(cellDescription.getExtrapolatedPredictor()) + faceIndex * dataPerFace;
  double* lFhbnd = static_cast<double*>(cellDescription.getFluctuation())           + faceIndex * dofPerFace;

  _mm_prefetch(lQhbnd, _MM_HINT_NTA);
  _mm_prefetch(lFhbnd, _MM_HINT_NTA);
  #endif
}

void exahype::solvers::ADERDGSolver::ensureNoUnnecessaryMemoryIsAllocated(
    CellDescription& cellDescription) const {

  if (
      cellDescription.getType()!=CellDescription::Type::Cell &&
      DataHeap::getInstance().isValidIndex(cellDescription.getSolutionIndex())
  ) {
    tarch::multicore::Lock lock(exahype::HeapSemaphore);

    assertion(DataHeap::getInstance().isValidIndex(cellDescription.getSolutionIndex()));
    assertion(DataHeap::getInstance().isValidIndex(cellDescription.getPreviousSolutionIndex()));

    if ( cellDescription.getSolutionIndex()>=0 ) {
      DataHeap::getInstance().deleteData(cellDescription.getSolutionIndex());
      assertion(cellDescription.getSolutionCompressedIndex()==-1);
    }
    else {
      assertion(CompressionAccuracy>0.0);
      assertion(cellDescription.getSolutionIndex()==-1);
      CompressedDataHeap::getInstance().deleteData(cellDescription.getSolutionCompressedIndex());
    }

    DataHeap::getInstance().deleteData(cellDescription.getSolutionAveragesIndex());
    DataHeap::getInstance().deleteData(cellDescription.getPreviousSolutionAveragesIndex());

    cellDescription.setPreviousSolutionIndex(-1);
    cellDescription.setPreviousSolution(nullptr);
    cellDescription.setSolutionIndex(-1);
    cellDescription.setSolution(nullptr);

    cellDescription.setPreviousSolutionAveragesIndex(-1);
    cellDescription.setPreviousSolutionAverages(nullptr);
    cellDescription.setSolutionAveragesIndex(-1);
    cellDescription.setSolutionAverages(nullptr);

    cellDescription.setPreviousSolutionCompressedIndex(-1);
    cellDescription.setPreviousSolutionCompressed(nullptr);
    cellDescription.setSolutionCompressedIndex(-1);
    cellDescription.setSolutionCompressed(nullptr);

    lock.free();
  }

  // deallocate update and boundary arrays
  if (
      !holdsFaceData(cellDescription) &&
      DataHeap::getInstance().isValidIndex(cellDescription.getUpdateIndex())
  ) {
    // update
    assertion(DataHeap::getInstance().isValidIndex(cellDescription.getUpdateIndex()));
    if ( cellDescription.getUpdateIndex()>=0 ) {
      assertion(cellDescription.getUpdateCompressedIndex()==-1);

      DataHeap::getInstance().deleteData(cellDescription.getUpdateIndex());
      cellDescription.setUpdateIndex(-1);
      cellDescription.setUpdate(nullptr);
    }
    else {
      assertion(CompressionAccuracy>0.0);
      assertion(cellDescription.getUpdateIndex()==-1);

      CompressedDataHeap::getInstance().deleteData(cellDescription.getUpdateCompressedIndex());
      cellDescription.setUpdateCompressedIndex(-1);
      cellDescription.setUpdateCompressed(nullptr);
    }
    DataHeap::getInstance().deleteData(cellDescription.getUpdateAveragesIndex());
    cellDescription.setUpdateAveragesIndex(-1);
    cellDescription.setUpdateAverages(nullptr);

    // extrapolated predictor
    tarch::multicore::Lock lock(exahype::HeapSemaphore);
    if ( cellDescription.getExtrapolatedPredictorIndex()>=0 ) {
      assertion(DataHeap::getInstance().isValidIndex(cellDescription.getExtrapolatedPredictorIndex()));
      assertion(cellDescription.getExtrapolatedPredictorCompressedIndex()==-1);

      DataHeap::getInstance().deleteData(cellDescription.getExtrapolatedPredictorIndex());
      cellDescription.setExtrapolatedPredictorIndex(-1);
      cellDescription.setExtrapolatedPredictor(nullptr);
    }
    else {
      assertion(CompressionAccuracy>0.0);
      assertion(cellDescription.getExtrapolatedPredictorIndex()==-1);

      CompressedDataHeap::getInstance().deleteData(cellDescription.getExtrapolatedPredictorCompressedIndex());
      cellDescription.setExtrapolatedPredictorCompressedIndex(-1);
      cellDescription.setExtrapolatedPredictorCompressed(nullptr);
    }
    DataHeap::getInstance().deleteData(cellDescription.getExtrapolatedPredictorAveragesIndex());
    cellDescription.setExtrapolatedPredictorAveragesIndex(-1);
    cellDescription.setExtrapolatedPredictorAverages(nullptr);

    // gradient of extrapolated predictor
    if ( cellDescription.getExtrapolatedPredictorGradient() <= 0) {
      assertion(DataHeap::getInstance().isValidIndex(cellDescription.getExtrapolatedPredictorGradient()));
      assertion(cellDescription.getExtrapolatedPredictorGradient()==-1);
      CompressedDataHeap::getInstance().deleteData(cellDescription.getExtrapolatedPredictorGradient());
      cellDescription.setExtrapolatedPredictorGradient(-1);
    }

    // fluctuations
    if ( cellDescription.getFluctuationIndex()>=0 ) {
      assertion(DataHeap::getInstance().isValidIndex(cellDescription.getFluctuationIndex()));
      assertion(cellDescription.getFluctuationCompressedIndex()==-1);

      DataHeap::getInstance().deleteData(cellDescription.getFluctuationIndex());
      cellDescription.setFluctuationIndex(-1);
      cellDescription.setFluctuation(nullptr);
    }
    else {
      assertion(CompressionAccuracy>0.0);
      assertion(cellDescription.getFluctuationIndex()==-1);

      CompressedDataHeap::getInstance().deleteData(cellDescription.getFluctuationCompressedIndex());
      cellDescription.setFluctuationCompressedIndex(-1);
      cellDescription.setFluctuationCompressed(nullptr);
    }
    DataHeap::getInstance().deleteData(cellDescription.getFluctuationAveragesIndex());
    cellDescription.setFluctuationAveragesIndex(-1);
    cellDescription.setFluctuationAverages(nullptr);

    if ( getDMPObservables()>0 ) {
      assertion(DataHeap::getInstance().isValidIndex(cellDescription.getSolutionMinIndex()));
      assertion(DataHeap::getInstance().isValidIndex(cellDescription.getSolutionMaxIndex()));
      DataHeap::getInstance().deleteData(cellDescription.getSolutionMinIndex());
      DataHeap::getInstance().deleteData(cellDescription.getSolutionMaxIndex());

      cellDescription.setSolutionMinIndex(-1);
      cellDescription.setSolutionMin(nullptr);
      cellDescription.setSolutionMaxIndex(-1);
      cellDescription.setSolutionMax(nullptr);
    }

    lock.free();
  }
}

void exahype::solvers::ADERDGSolver::checkDataHeapIndex(const CellDescription& cellDescription, const int arrayIndex,const std::string arrayName) {
  assertion1(DataHeap::getInstance().isValidIndex(arrayIndex),cellDescription.toString());
  if ( arrayIndex < 0 ) {
    logError("checkDataHeapIndex(...)","The data heap array 'cellDescription."<<arrayName<<"' could not be allocated! Likely reason: Not enough memory available." <<
             " CellDescription="<<cellDescription.toString());
    std::abort();
  }
}

void exahype::solvers::ADERDGSolver::ensureNecessaryMemoryIsAllocated(
    CellDescription& cellDescription) const {
  // allocate solution
  if (
      cellDescription.getType()==CellDescription::Type::Cell &&
      !DataHeap::getInstance().isValidIndex(cellDescription.getSolutionIndex())
  ) {
    assertion(!DataHeap::getInstance().isValidIndex(cellDescription.getPreviousSolutionIndex()));

    tarch::multicore::Lock lock(exahype::HeapSemaphore);
    // Allocate volume DoF
    const int dataPerCell = getDataPerCell(); // Only the solution and previousSolution store material parameters
    cellDescription.setPreviousSolutionIndex( DataHeap::getInstance().createData( dataPerCell, dataPerCell ) );
    cellDescription.setSolutionIndex        ( DataHeap::getInstance().createData( dataPerCell, dataPerCell ) );
    checkDataHeapIndex(cellDescription,cellDescription.getPreviousSolutionIndex(),"getPreviousSolutionIndex()");
    checkDataHeapIndex(cellDescription,cellDescription.getSolutionIndex(),"getSolutionIndex()");
    cellDescription.setPreviousSolution( getDataHeapEntries(cellDescription.getPreviousSolutionIndex()).data() ) ;
    cellDescription.setSolution        ( getDataHeapEntries(cellDescription.getSolutionIndex()).data() );
    std::fill_n(static_cast<double*>(cellDescription.getPreviousSolution()),getDataPerCell(),std::numeric_limits<double>::quiet_NaN());
    std::fill_n(static_cast<double*>(cellDescription.getSolution()),getDataPerCell(),std::numeric_limits<double>::quiet_NaN());
    
    cellDescription.setSolutionCompressedIndex(-1);
    cellDescription.setSolutionCompressed(nullptr);
    cellDescription.setPreviousSolutionCompressedIndex(-1);
    cellDescription.setPreviousSolutionCompressed(nullptr);

    const int dataPerNode = getNumberOfVariables()+getNumberOfParameters();
    cellDescription.setPreviousSolutionAveragesIndex( DataHeap::getInstance().createData( dataPerNode, dataPerNode ) );
    cellDescription.setSolutionAveragesIndex(         DataHeap::getInstance().createData( dataPerNode, dataPerNode ) );
    checkDataHeapIndex(cellDescription,cellDescription.getPreviousSolutionAveragesIndex(),"getPreviousSolutionAveragesIndex()");
    checkDataHeapIndex(cellDescription,cellDescription.getSolutionAveragesIndex(),"getSolutionAveragesIndex()");
    cellDescription.setPreviousSolutionAverages( getDataHeapEntries(cellDescription.getPreviousSolutionAveragesIndex()).data() ) ;
    cellDescription.setSolutionAverages        ( getDataHeapEntries(cellDescription.getSolutionAveragesIndex()).data() ) ;
    std::fill_n(static_cast<double*>(cellDescription.getPreviousSolutionAverages()),dataPerNode,std::numeric_limits<double>::quiet_NaN());
    std::fill_n(static_cast<double*>(cellDescription.getSolutionAverages()),dataPerNode,std::numeric_limits<double>::quiet_NaN());

    cellDescription.setCompressionState(CellDescription::Uncompressed);

    lock.free();
  }

  // allocate update and boundary arrays
  if (
      holdsFaceData(cellDescription) &&
      !DataHeap::getInstance().isValidIndex(cellDescription.getExtrapolatedPredictorIndex())
  ) {
    assertion(!DataHeap::getInstance().isValidIndex(cellDescription.getFluctuationIndex()));

    tarch::multicore::Lock lock(exahype::HeapSemaphore);

    // allocate update dof
    cellDescription.setUpdateIndex        ( DataHeap::getInstance().createData( getUpdateSize(), getUpdateSize() ) );
    cellDescription.setUpdateAveragesIndex( DataHeap::getInstance().createData( getNumberOfVariables(), getNumberOfVariables() ) );
    cellDescription.setUpdateCompressedIndex(-1);
    cellDescription.setUpdateCompressed(nullptr);
    checkDataHeapIndex(cellDescription,cellDescription.getUpdateIndex(),"getUpdate()");
    checkDataHeapIndex(cellDescription,cellDescription.getUpdateAveragesIndex(),"getUpdateAverages()");
    cellDescription.setUpdate        ( getDataHeapEntries(cellDescription.getUpdateIndex()).data() ) ;
    cellDescription.setUpdateAverages( getDataHeapEntries(cellDescription.getUpdateAveragesIndex()).data() ) ;
    // touch the memory
    std::fill_n(static_cast<double*>(cellDescription.getUpdate()),getUpdateSize(),std::numeric_limits<double>::quiet_NaN());
    std::fill_n(static_cast<double*>(cellDescription.getUpdateAverages()),getNumberOfVariables(),std::numeric_limits<double>::quiet_NaN());

    // extrapolated predictor
    const int dataPerBnd = getBndTotalSize();
<<<<<<< HEAD
    cellDescription.setExtrapolatedPredictor( DataHeap::getInstance().createData(dataPerBnd, dataPerBnd) );
    cellDescription.setExtrapolatedPredictorCompressed(-1);
    const int boundaryData     = (getNumberOfParameters()+getNumberOfVariables()) * DIMENSIONS_TIMES_TWO; //TODO JMG / Dominic adapt for padding with optimized kernels //TODO Tobias: Does it make sense to pad these arrays.
    cellDescription.setExtrapolatedPredictorAverages( DataHeap::getInstance().createData( boundaryData,  boundaryData  ) );
    checkDataHeapIndex(cellDescription,cellDescription.getExtrapolatedPredictor(),"getExtrapolatedPredictor()");
    checkDataHeapIndex(cellDescription,cellDescription.getExtrapolatedPredictorAverages(),"getExtrapolatedPredictorAverages()");

    // gradients of extrapolated predictor
    const int gradientSizePerBnd = _numberOfVariables * power(_nodesPerCoordinateAxis, DIMENSIONS - 1) * DIMENSIONS_TIMES_TWO * DIMENSIONS;
    cellDescription.setExtrapolatedPredictorGradient( DataHeap::getInstance().createData(gradientSizePerBnd, gradientSizePerBnd) );

=======
    cellDescription.setExtrapolatedPredictorIndex( DataHeap::getInstance().createData(dataPerBnd, dataPerBnd) );
    cellDescription.setExtrapolatedPredictorCompressedIndex(-1);
    cellDescription.setExtrapolatedPredictorCompressed(nullptr);
    const int boundaryData = (getNumberOfParameters()+getNumberOfVariables()) * DIMENSIONS_TIMES_TWO; //TODO JMG / Dominic adapt for padding with optimized kernels //TODO Tobias: Does it make sense to pad these arrays.
    cellDescription.setExtrapolatedPredictorAveragesIndex( DataHeap::getInstance().createData( boundaryData,  boundaryData  ) );
    checkDataHeapIndex(cellDescription,cellDescription.getExtrapolatedPredictorIndex(),"getExtrapolatedPredictor()");
    checkDataHeapIndex(cellDescription,cellDescription.getExtrapolatedPredictorAveragesIndex(),"getExtrapolatedPredictorAverages()");
    cellDescription.setExtrapolatedPredictor        ( getDataHeapEntries(cellDescription.getExtrapolatedPredictorIndex()).data() ) ;
    cellDescription.setExtrapolatedPredictorAverages( getDataHeapEntries(cellDescription.getExtrapolatedPredictorAveragesIndex()).data() ) ;
    // touch the memory
    std::fill_n(static_cast<double*>(cellDescription.getExtrapolatedPredictor()),dataPerBnd,std::numeric_limits<double>::quiet_NaN());
    std::fill_n(static_cast<double*>(cellDescription.getExtrapolatedPredictorAverages()),boundaryData,std::numeric_limits<double>::quiet_NaN());

    //
>>>>>>> a2e3c91a
    // fluctuations
    //
    const int dofPerBnd  = getBndFluxTotalSize();
    cellDescription.setFluctuationIndex( DataHeap::getInstance().createData(dofPerBnd,  dofPerBnd) );
    cellDescription.setFluctuationCompressedIndex(-1);
    cellDescription.setFluctuationCompressed(nullptr);
    const int boundaryUnknowns = getNumberOfVariables() * DIMENSIONS_TIMES_TWO;     //TODO JMG / Dominic adapt for padding with optimized kernels //TODO Tobias: Does it make sense to pad these arrays.
    cellDescription.setFluctuationAveragesIndex( DataHeap::getInstance().createData( boundaryUnknowns, boundaryUnknowns ) );
    checkDataHeapIndex(cellDescription,cellDescription.getFluctuationIndex(),"getFluctuation()");
    checkDataHeapIndex(cellDescription,cellDescription.getFluctuationAveragesIndex(),"getFluctuationAverages()");
    cellDescription.setFluctuation        ( getDataHeapEntries(cellDescription.getFluctuationIndex()).data() ) ;
    cellDescription.setFluctuationAverages( getDataHeapEntries(cellDescription.getFluctuationAveragesIndex()).data() ) ;
    // touch the memory
    std::fill_n(static_cast<double*>(cellDescription.getFluctuation()),dofPerBnd,std::numeric_limits<double>::quiet_NaN());
    std::fill_n(static_cast<double*>(cellDescription.getFluctuationAverages()),boundaryUnknowns,std::numeric_limits<double>::quiet_NaN());

    // Allocate volume DoF for limiter (we need for every of the 2*DIMENSIONS faces an array of min values
    // and array of max values of the neighbour at this face).
    const int numberOfObservables = getDMPObservables();
    if ( numberOfObservables>0 ) {
      cellDescription.setSolutionMinIndex(DataHeap::getInstance().createData(
          numberOfObservables * DIMENSIONS_TIMES_TWO, numberOfObservables * DIMENSIONS_TIMES_TWO ));
      cellDescription.setSolutionMaxIndex(DataHeap::getInstance().createData(
          numberOfObservables * DIMENSIONS_TIMES_TWO, numberOfObservables * DIMENSIONS_TIMES_TWO ));
      checkDataHeapIndex(cellDescription,cellDescription.getSolutionMinIndex(),"getSolutionMinIndex()");
      checkDataHeapIndex(cellDescription,cellDescription.getSolutionMaxIndex(),"getSolutionMaxIndex()");
      cellDescription.setSolutionMin( getDataHeapEntries(cellDescription.getSolutionMinIndex()).data() ) ;
      cellDescription.setSolutionMax( getDataHeapEntries(cellDescription.getSolutionMaxIndex()).data() ) ;
      // touch the memory
      std::fill_n(static_cast<double*>(cellDescription.getSolutionMin()),numberOfObservables * DIMENSIONS_TIMES_TWO,std::numeric_limits<double>::quiet_NaN());
      std::fill_n(static_cast<double*>(cellDescription.getSolutionMax()),numberOfObservables * DIMENSIONS_TIMES_TWO,std::numeric_limits<double>::quiet_NaN());
    }

    lock.free();
  }
}

void exahype::solvers::ADERDGSolver::eraseCellDescriptions(
    const int cellDescriptionsIndex) {
  assertion(Heap::getInstance().isValidIndex(cellDescriptionsIndex));
  for (auto& p : Heap::getInstance().getData(cellDescriptionsIndex)) {
    auto *solver = exahype::solvers::RegisteredSolvers[p.getSolverNumber()];

    ADERDGSolver* aderdgSolver = nullptr;
    if (solver->getType()==Solver::Type::ADERDG) {
      aderdgSolver = static_cast<ADERDGSolver*>(solver);
    }
    else if (solver->getType()==Solver::Type::LimitingADERDG) {
      aderdgSolver =
          static_cast<LimitingADERDGSolver*>(solver)->getSolver().get();
    }
    assertion(aderdgSolver!=nullptr);

    p.setType(CellDescription::Type::Erased);
    aderdgSolver->ensureNoUnnecessaryMemoryIsAllocated(p);
  }

  Heap::getInstance().getData(cellDescriptionsIndex).clear();
}

exahype::solvers::ADERDGSolver::ADERDGSolver(
    const std::string& identifier,
    const int numberOfVariables,
    const int numberOfParameters,
    const int numberOfGlobalObservables,
    const int basisSize,
    const double maximumMeshSize,
    const int maximumAdaptiveMeshDepth,
    const int haloCells,
    const int regularisedFineGridLevels,
    const exahype::solvers::Solver::TimeStepping timeStepping,
    const int limiterHelperLayers,
    const int DMPObservables,
    std::unique_ptr<profilers::Profiler> profiler)
    : Solver(identifier, Solver::Type::ADERDG, numberOfVariables,
             numberOfParameters, numberOfGlobalObservables, basisSize,
             maximumMeshSize, maximumAdaptiveMeshDepth,
             timeStepping, std::move(profiler)),
     _previousMinCorrectorTimeStamp( std::numeric_limits<double>::max() ),
     _previousMinCorrectorTimeStepSize( std::numeric_limits<double>::max() ),
     _minCorrectorTimeStamp( std::numeric_limits<double>::max() ),
     _minCorrectorTimeStepSize( std::numeric_limits<double>::max() ),
     _minPredictorTimeStamp( std::numeric_limits<double>::max() ),
     _minPredictorTimeStepSize( std::numeric_limits<double>::max() ),
     _minNextTimeStepSize( std::numeric_limits<double>::max() ),
     _stabilityConditionWasViolated( false ),
     _refineOrKeepOnFineGrid(1+haloCells),
     _limiterHelperLayers(limiterHelperLayers),
     _DMPObservables(DMPObservables),
     _minimumRefinementStatusForPassiveFVPatch(_refineOrKeepOnFineGrid+1),
     _minimumRefinementStatusForActiveFVPatch (limiterHelperLayers+_minimumRefinementStatusForPassiveFVPatch),
     _minimumRefinementStatusForTroubledCell  (limiterHelperLayers+_minimumRefinementStatusForActiveFVPatch),
     _checkForNaNs(true),
     _meshUpdateEvent(MeshUpdateEvent::None),
     _nextMeshUpdateEvent(MeshUpdateEvent::None)
 {

  // register tags with profiler
  for (const char* tag : tags) {
    _profiler->registerTag(tag);
  }

  #ifdef Parallel
  _invalidExtrapolatedPredictor.resize(getBndFaceSize());
  _invalidFluctuations.resize(getBndFluxSize());
  std::fill_n(_invalidExtrapolatedPredictor.data(),_invalidExtrapolatedPredictor.size(),-1);
  std::fill_n(_invalidFluctuations.data(),_invalidFluctuations.size(),-1);

  _receivedExtrapolatedPredictor.resize(getBndFaceSize());
  _receivedFluctuations.resize(getBndFluxSize());

  _receivedUpdate.reserve(getUpdateSize());
  #endif
}

int exahype::solvers::ADERDGSolver::getUnknownsPerFace() const {
  return _numberOfVariables * power(_nodesPerCoordinateAxis, DIMENSIONS - 1);
}

int exahype::solvers::ADERDGSolver::getUnknownsPerCellBoundary() const {
  return DIMENSIONS_TIMES_TWO * getUnknownsPerFace();
}

int exahype::solvers::ADERDGSolver::getUnknownsPerCell() const {
  return _numberOfVariables * power(_nodesPerCoordinateAxis, DIMENSIONS + 0);
}

int exahype::solvers::ADERDGSolver::getFluxUnknownsPerCell() const {
  return (DIMENSIONS + 1) * getUnknownsPerCell(); // +1 for sources
}

int exahype::solvers::ADERDGSolver::getSpaceTimeUnknownsPerCell() const {
  return _numberOfVariables * power(_nodesPerCoordinateAxis, DIMENSIONS + 1);
}

int exahype::solvers::ADERDGSolver::getSpaceTimeFluxUnknownsPerCell() const {
  return (DIMENSIONS + 1) * getSpaceTimeUnknownsPerCell();  // +1 for sources
}

int exahype::solvers::ADERDGSolver::getDataPerFace() const {
  return (_numberOfVariables+_numberOfParameters) * power(_nodesPerCoordinateAxis, DIMENSIONS - 1);
}

int exahype::solvers::ADERDGSolver::getDataPerCellBoundary() const {
  return (_numberOfVariables+_numberOfParameters) * power(_nodesPerCoordinateAxis, DIMENSIONS - 1) * DIMENSIONS_TIMES_TWO;
}

int exahype::solvers::ADERDGSolver::getDataPerCell() const {
  return (_numberOfVariables+_numberOfParameters) * power(_nodesPerCoordinateAxis, DIMENSIONS + 0);
}

int exahype::solvers::ADERDGSolver::getSpaceTimeDataPerCell() const {
  return (_numberOfVariables+_numberOfParameters) * power(_nodesPerCoordinateAxis, DIMENSIONS + 1);
}

int exahype::solvers::ADERDGSolver::getDMPObservables() const {
  return _DMPObservables;
}

int exahype::solvers::ADERDGSolver::getMinimumRefinementStatusForActiveFVPatch() const {
  return _minimumRefinementStatusForActiveFVPatch;
}

int exahype::solvers::ADERDGSolver::getMinimumRefinementStatusForTroubledCell() const {
  return _minimumRefinementStatusForTroubledCell;
}

exahype::solvers::Solver::MeshUpdateEvent
exahype::solvers::ADERDGSolver::getNextMeshUpdateEvent() const {
  return _nextMeshUpdateEvent;
}

void exahype::solvers::ADERDGSolver::setNextMeshUpdateEvent() {
  _meshUpdateEvent         = _nextMeshUpdateEvent;
  _nextMeshUpdateEvent     = MeshUpdateEvent::None;
}

void exahype::solvers::ADERDGSolver::updateNextMeshUpdateEvent(
    exahype::solvers::Solver::MeshUpdateEvent meshUpdateEvent) {
  _nextMeshUpdateEvent = mergeMeshUpdateEvents(_nextMeshUpdateEvent,meshUpdateEvent);
}

exahype::solvers::ADERDGSolver::MeshUpdateEvent
exahype::solvers::ADERDGSolver::getMeshUpdateEvent() const {
  return _meshUpdateEvent;
}

void exahype::solvers::ADERDGSolver::overwriteMeshUpdateEvent(MeshUpdateEvent newMeshUpdateEvent) {
   _meshUpdateEvent = newMeshUpdateEvent;
}

void exahype::solvers::ADERDGSolver::synchroniseTimeStepping(
    CellDescription& p) const {
  switch (_timeStepping) {
    case TimeStepping::Global:
      p.setPreviousCorrectorTimeStamp(_previousMinCorrectorTimeStamp);
      p.setPreviousCorrectorTimeStepSize(_previousMinCorrectorTimeStepSize);

      p.setCorrectorTimeStamp(_minCorrectorTimeStamp);
      p.setCorrectorTimeStepSize(_minCorrectorTimeStepSize);

      p.setPredictorTimeStamp(_minPredictorTimeStamp);
      p.setPredictorTimeStepSize(_minPredictorTimeStepSize);
      break;
    case TimeStepping::GlobalFixed:
      p.setPreviousCorrectorTimeStamp(_previousMinCorrectorTimeStamp);
      p.setPreviousCorrectorTimeStepSize(_previousMinCorrectorTimeStepSize);

      p.setCorrectorTimeStamp(_minCorrectorTimeStamp);
      p.setCorrectorTimeStepSize(_minCorrectorTimeStepSize);

      p.setPredictorTimeStamp(_minPredictorTimeStamp);
      p.setPredictorTimeStepSize(_minPredictorTimeStepSize);
      break;
  }
}

void exahype::solvers::ADERDGSolver::startNewTimeStep() {
  switch (_timeStepping) {
    case TimeStepping::Global:
      // n-1
      _previousMinCorrectorTimeStamp    = _minCorrectorTimeStamp;
      _previousMinCorrectorTimeStepSize = _minCorrectorTimeStepSize;
      // n
      _minCorrectorTimeStepSize = _minNextTimeStepSize;
      _minCorrectorTimeStamp    = _minCorrectorTimeStamp+_minCorrectorTimeStepSize;

      _minPredictorTimeStepSize = _minCorrectorTimeStepSize;
      _minPredictorTimeStamp    = _minCorrectorTimeStamp;

      _minNextTimeStepSize = std::numeric_limits<double>::max();
      break;
    case TimeStepping::GlobalFixed:
      // n-1
      _previousMinCorrectorTimeStamp    = _minCorrectorTimeStamp;
      _previousMinCorrectorTimeStepSize = _minCorrectorTimeStepSize;
      // n
      _minCorrectorTimeStepSize = _minNextTimeStepSize;
      _minCorrectorTimeStamp    = _minCorrectorTimeStamp+_minNextTimeStepSize;

      _minPredictorTimeStepSize = _minCorrectorTimeStepSize;
      _minPredictorTimeStamp    = _minCorrectorTimeStamp;
      break;
  }

  _maxLevel     = _nextMaxLevel;
  _nextMaxLevel = -std::numeric_limits<int>::max(); // "-", min

  _globalObservables = std::move(_nextGlobalObservables);
  _nextGlobalObservables = resetGlobalObservables();

}

void exahype::solvers::ADERDGSolver::startNewTimeStepFused(
    const bool isFirstIterationOfBatch,
    const bool isLastIterationOfBatch) {
  // n-1
  if ( isFirstIterationOfBatch ) {
    _previousMinCorrectorTimeStamp    = _minCorrectorTimeStamp;
    _previousMinCorrectorTimeStepSize = _minCorrectorTimeStepSize;
  }
  // n
  _minCorrectorTimeStamp    = _minPredictorTimeStamp;
  _minCorrectorTimeStepSize = _minPredictorTimeStepSize;
  // n+1
  _minPredictorTimeStamp    = _minPredictorTimeStamp + _minPredictorTimeStepSize;
  if ( isLastIterationOfBatch ) {
    // TODO(Dominic): Add to docu. We minimise the time step size over all batch iterations
    // Otherwise, we freeze (do not overwrite) the minPredictorTimeStepSize
    switch (_timeStepping) {
      case TimeStepping::Global:
        _minPredictorTimeStepSize     = _minNextTimeStepSize;
        _minNextTimeStepSize = std::numeric_limits<double>::max();
        break;
      case TimeStepping::GlobalFixed:
        _minPredictorTimeStepSize = _minNextTimeStepSize;
        break;
    }

    _maxLevel     = _nextMaxLevel;
    _nextMaxLevel = -std::numeric_limits<int>::max(); // "-", min

    _globalObservables = std::move(_nextGlobalObservables);
    _nextGlobalObservables = resetGlobalObservables();
  }
}

void exahype::solvers::ADERDGSolver::updateTimeStepSizesFused() {
  switch (_timeStepping) {
  case TimeStepping::Global:
    _minCorrectorTimeStepSize = _minNextTimeStepSize;
    _minPredictorTimeStepSize = _minNextTimeStepSize;

    _minPredictorTimeStamp    =  _minCorrectorTimeStamp+_minNextTimeStepSize;

    _minNextTimeStepSize = std::numeric_limits<double>::max();
    break;
  case TimeStepping::GlobalFixed:
    _minCorrectorTimeStepSize = _minNextTimeStepSize;
    _minPredictorTimeStepSize = _minNextTimeStepSize;

    _minPredictorTimeStamp =  _minCorrectorTimeStamp+_minNextTimeStepSize;
    break;
  }

  _stabilityConditionWasViolated = false;

  _maxLevel     = _nextMaxLevel;
  _nextMaxLevel = -std::numeric_limits<int>::max(); // "-", min

  _globalObservables = std::move(_nextGlobalObservables);
  _nextGlobalObservables = resetGlobalObservables();
}

void exahype::solvers::ADERDGSolver::updateTimeStepSizes() {
  switch (_timeStepping) {
    case TimeStepping::Global:
      _minCorrectorTimeStepSize = _minNextTimeStepSize;
      _minPredictorTimeStepSize = _minNextTimeStepSize;

      _minPredictorTimeStamp    =  _minCorrectorTimeStamp;

      _minNextTimeStepSize = std::numeric_limits<double>::max();
      break;
    case TimeStepping::GlobalFixed:
      _minCorrectorTimeStepSize = _minNextTimeStepSize;
      _minPredictorTimeStepSize = _minNextTimeStepSize;

      _minPredictorTimeStamp =  _minCorrectorTimeStamp;
      break;
  }

  _maxLevel     = _nextMaxLevel;
  _nextMaxLevel = -std::numeric_limits<int>::max(); // "-", min

  _globalObservables = std::move(_nextGlobalObservables);
  _nextGlobalObservables = resetGlobalObservables();
}

void exahype::solvers::ADERDGSolver::rollbackToPreviousTimeStep() {
  switch (_timeStepping) {
    case TimeStepping::Global:
      _minNextTimeStepSize                     = std::numeric_limits<double>::max();

      _minPredictorTimeStamp                    = _previousMinCorrectorTimeStamp;
      _minPredictorTimeStepSize                 = _previousMinCorrectorTimeStepSize;

      _minCorrectorTimeStamp                    = _previousMinCorrectorTimeStamp;
      _minCorrectorTimeStepSize                 = _previousMinCorrectorTimeStepSize;

      _previousMinCorrectorTimeStamp            = std::numeric_limits<double>::max();
      _previousMinCorrectorTimeStepSize         = std::numeric_limits<double>::max();
      break;
    case TimeStepping::GlobalFixed:
      _minPredictorTimeStamp                    = _previousMinCorrectorTimeStamp;
      _minPredictorTimeStepSize                 = _previousMinCorrectorTimeStepSize;

      _minCorrectorTimeStamp                    = _previousMinCorrectorTimeStamp;
      _minCorrectorTimeStepSize                 = _previousMinCorrectorTimeStepSize;

      _previousMinCorrectorTimeStamp            = std::numeric_limits<double>::max();
      _previousMinCorrectorTimeStepSize         = std::numeric_limits<double>::max();
      break;
  }

  _maxLevel     = _nextMaxLevel;
  _nextMaxLevel = -std::numeric_limits<int>::max(); // "-", min

  _globalObservables = std::move(_nextGlobalObservables);
  _nextGlobalObservables = resetGlobalObservables();
}

void exahype::solvers::ADERDGSolver::rollbackToPreviousTimeStepFused() {
  switch (_timeStepping) {
    case TimeStepping::Global:
      _minNextTimeStepSize                      = std::numeric_limits<double>::max();

      _minPredictorTimeStamp                    = _previousMinCorrectorTimeStamp+_previousMinCorrectorTimeStepSize;
      _minPredictorTimeStepSize                 = _minCorrectorTimeStepSize;

      _minCorrectorTimeStamp                    = _previousMinCorrectorTimeStamp;
      _minCorrectorTimeStepSize                 = _previousMinCorrectorTimeStepSize;

      _previousMinCorrectorTimeStamp            = std::numeric_limits<double>::max();
      _previousMinCorrectorTimeStepSize         = std::numeric_limits<double>::max();
      break;
    case TimeStepping::GlobalFixed:
      _minPredictorTimeStamp                    = _previousMinCorrectorTimeStamp+_previousMinCorrectorTimeStepSize;
      _minPredictorTimeStepSize                 = _minCorrectorTimeStepSize;

      _minCorrectorTimeStamp                    = _previousMinCorrectorTimeStamp;
      _minCorrectorTimeStepSize                 = _previousMinCorrectorTimeStepSize;

      _previousMinCorrectorTimeStamp            = std::numeric_limits<double>::max();
      _previousMinCorrectorTimeStepSize         = std::numeric_limits<double>::max();
      break;
  }

  _maxLevel     = _nextMaxLevel;
  _nextMaxLevel = -std::numeric_limits<int>::max(); // "-", min

  _globalObservables = std::move(_nextGlobalObservables);
  _nextGlobalObservables = resetGlobalObservables();
}

void exahype::solvers::ADERDGSolver::updateMinNextPredictorTimeStepSize(
    const double& minNextPredictorTimeStepSize) {
  switch (_timeStepping) {
    case TimeStepping::Global:
      _minNextTimeStepSize =
          std::min(_minNextTimeStepSize, minNextPredictorTimeStepSize);
      break;
    case TimeStepping::GlobalFixed: // TODO(Dominic): Problematic in MPI where we merge with the worker first
      _minNextTimeStepSize =
          _minPredictorTimeStamp == _minCorrectorTimeStamp
              ? std::min(_minNextTimeStepSize,
                         minNextPredictorTimeStepSize)
              : _minNextTimeStepSize;
      break;
  }
}

double exahype::solvers::ADERDGSolver::getMinNextPredictorTimeStepSize() const {
  return _minNextTimeStepSize;
}

double exahype::solvers::ADERDGSolver::getMinCorrectorTimeStamp() const {
  return _minCorrectorTimeStamp;
}

double exahype::solvers::ADERDGSolver::getMinPredictorTimeStamp() const {
  return _minPredictorTimeStamp;
}

double exahype::solvers::ADERDGSolver::getMinCorrectorTimeStepSize() const {
  return _minCorrectorTimeStepSize;
}

double exahype::solvers::ADERDGSolver::getMinPredictorTimeStepSize() const {
  return _minPredictorTimeStepSize;
}

void exahype::solvers::ADERDGSolver::setMinPredictorTimeStepSize(const double value) {
  _minPredictorTimeStepSize = value;
}

double exahype::solvers::ADERDGSolver::getPreviousMinCorrectorTimeStepSize() const {
  return _previousMinCorrectorTimeStepSize;
}

double exahype::solvers::ADERDGSolver::getPreviousMinCorrectorTimeStamp() const {
  return _previousMinCorrectorTimeStamp;
}

double exahype::solvers::ADERDGSolver::getMinTimeStamp() const {
  return getMinCorrectorTimeStamp();
}

double exahype::solvers::ADERDGSolver::getMinTimeStepSize() const {
  return getMinCorrectorTimeStepSize();
}

double exahype::solvers::ADERDGSolver::getMinNextTimeStepSize() const {
  return getMinNextPredictorTimeStepSize();
}

void exahype::solvers::ADERDGSolver::updateMinNextTimeStepSize( double value ) {
  updateMinNextPredictorTimeStepSize(value);
}

void exahype::solvers::ADERDGSolver::initSolver(
    const double timeStamp,
    const tarch::la::Vector<DIMENSIONS,double>& domainOffset,
    const tarch::la::Vector<DIMENSIONS,double>& domainSize,
    const tarch::la::Vector<DIMENSIONS,double>& boundingBoxSize,
    const std::vector<std::string>& cmdlineargs,
    const exahype::parser::ParserView& parserView
) {
  _domainOffset=domainOffset;
  _domainSize=domainSize;
  std::pair<double,int> coarsestMeshInfo =
      exahype::solvers::Solver::computeCoarsestMeshSizeAndLevel(_maximumMeshSize,boundingBoxSize[0]);
  _coarsestMeshSize  = coarsestMeshInfo.first;
  _coarsestMeshLevel = coarsestMeshInfo.second;

  _previousMinCorrectorTimeStepSize = 0.0;
  _minCorrectorTimeStepSize = 0.0;
  _minPredictorTimeStepSize = 0.0;

  _previousMinCorrectorTimeStamp = timeStamp;
  _minCorrectorTimeStamp         = timeStamp;
  _minPredictorTimeStamp         = timeStamp;

  overwriteMeshUpdateEvent(MeshUpdateEvent::InitialRefinementRequested);

  _globalObservables = resetGlobalObservables();
  _nextGlobalObservables = resetGlobalObservables();

  init(cmdlineargs,parserView); // call user define initalisiation
}

bool exahype::solvers::ADERDGSolver::isPerformingPrediction(
    const exahype::State::AlgorithmSection& section) const {
  bool isPerformingPrediction = false;

  switch (section) {
    case exahype::State::AlgorithmSection::TimeStepping:
      isPerformingPrediction = true;
      break;
    case exahype::State::AlgorithmSection::PredictionRerunAllSend:
      isPerformingPrediction = !hasRequestedMeshRefinement() &&
                               getStabilityConditionWasViolated();
      break;
    case exahype::State::AlgorithmSection::PredictionOrLocalRecomputationAllSend:
      isPerformingPrediction = hasRequestedMeshRefinement();
      break;
    default:
      break;
  }

  return isPerformingPrediction;
}

bool exahype::solvers::ADERDGSolver::isMergingMetadata(
    const exahype::State::AlgorithmSection& section) const {
  bool isMergingMetadata = false;

  switch (section) {
    case exahype::State::AlgorithmSection::MeshRefinement:
      isMergingMetadata = hasRequestedMeshRefinement();
      break;
    default:
      break;
  }

  return isMergingMetadata;
}

void exahype::solvers::ADERDGSolver::setStabilityConditionWasViolated(bool state) {
  _stabilityConditionWasViolated = state;
}

bool exahype::solvers::ADERDGSolver::getStabilityConditionWasViolated() const {
  return _stabilityConditionWasViolated;
}

bool exahype::solvers::ADERDGSolver::isValidCellDescriptionIndex(
    const int cellDescriptionsIndex) {
  bool result = cellDescriptionsIndex>=0;
  assertion1(!result || Heap::getInstance().isValidIndex(cellDescriptionsIndex),cellDescriptionsIndex);
  return result;
}

int exahype::solvers::ADERDGSolver::tryGetElement(
    const int cellDescriptionsIndex,
    const int solverNumber) const {
  if ( isValidCellDescriptionIndex(cellDescriptionsIndex) ) {
    int element=0;
    for (auto& p : Heap::getInstance().getData(cellDescriptionsIndex)) {
      if (p.getSolverNumber()==solverNumber) {
        return element;
      }
      ++element;
    }
  }
  return NotFound;
}

///////////////////////////////////
// CELL-LOCAL MESH REFINEMENT
///////////////////////////////////
bool exahype::solvers::ADERDGSolver::progressMeshRefinementInEnterCell(
    exahype::Cell& fineGridCell,
    exahype::Vertex* const fineGridVertices,
    const peano::grid::VertexEnumerator& fineGridVerticesEnumerator,
    exahype::Cell& coarseGridCell,
    const peano::grid::VertexEnumerator& coarseGridVerticesEnumerator,
    const int  solverNumber,
    const bool stillInRefiningMode) {
  bool newComputeCell = false;

  // Fine grid cell based uniform mesh refinement.
  const int fineGridElement =
      tryGetElement(fineGridCell.getCellDescriptionsIndex(),solverNumber);
  const int coarseGridElement =
      tryGetElement(coarseGridCell.getCellDescriptionsIndex(),solverNumber);
  if (
      fineGridElement==exahype::solvers::Solver::NotFound &&
      tarch::la::allSmallerEquals(fineGridVerticesEnumerator.getCellSize(),getMaximumMeshSize()) &&
      tarch::la::oneGreater(coarseGridVerticesEnumerator.getCellSize(),getMaximumMeshSize())
  ) {
    logDebug("progressMeshRefinementInEnterCell(...)","Add new uniform grid cell at centre="<<fineGridVerticesEnumerator.getCellCenter() <<", level="<<fineGridVerticesEnumerator.getLevel()
        << " for solver=" << solverNumber);

    addNewCell(
        fineGridCell,fineGridVerticesEnumerator,
        multiscalelinkedcell::HangingVertexBookkeeper::InvalidAdjacencyIndex,
        solverNumber);
    newComputeCell = true;
  }
  else if ( fineGridElement!=exahype::solvers::Solver::NotFound ) {
    CellDescription& fineGridCellDescription =
        getCellDescription(fineGridCell.getCellDescriptionsIndex(),fineGridElement);

    #ifdef Asserts
    const tarch::la::Vector<DIMENSIONS,double> center = fineGridCellDescription.getOffset()+0.5*fineGridCellDescription.getSize();
    #endif
    assertion5(Vertex::equalUpToRelativeTolerance(fineGridVerticesEnumerator.getCellCenter(),center),
               fineGridVerticesEnumerator.getCellCenter(),center,fineGridVerticesEnumerator.getLevel(),fineGridCellDescription.getLevel(),tarch::parallel::Node::getInstance().getRank());
    assertionEquals3(fineGridVerticesEnumerator.getLevel(),fineGridCellDescription.getLevel(),fineGridVerticesEnumerator.getCellCenter(),fineGridCellDescription.getOffset()+0.5*fineGridCellDescription.getSize(),tarch::parallel::Node::getInstance().getRank());

    #ifdef Parallel // TODO(Dominic): Still needed?
    fineGridCellDescription.setAdjacentToRemoteRank(
        exahype::Cell::isAtRemoteBoundary(fineGridVertices,fineGridVerticesEnumerator));
    #endif

    // Update the status flagging
    updateCommunicationStatus(fineGridCellDescription);
    ensureNecessaryMemoryIsAllocated(fineGridCellDescription);
    ensureNoUnnecessaryMemoryIsAllocated(fineGridCellDescription);

    updateAugmentationStatus(fineGridCellDescription);

    updateRefinementStatus(
        fineGridCellDescription,fineGridCellDescription.getNeighbourMergePerformed());
    if ( coarseGridElement != exahype::solvers::Solver::NotFound ) {
      CellDescription& coarseGridCellDescription = getCellDescription(
          coarseGridCell.getCellDescriptionsIndex(),coarseGridElement);
      updateCoarseGridAncestorRefinementStatus(fineGridCellDescription,coarseGridCellDescription);
    }

    progressCollectiveRefinementOperationsInEnterCell(fineGridCellDescription);

    decideOnRefinement(fineGridCellDescription,stillInRefiningMode);
    decideOnVirtualRefinement(fineGridCellDescription);

    ensureFineGridCoarseGridConsistency(fineGridCellDescription,coarseGridCell.getCellDescriptionsIndex()); // must come after refinement status update
  }

  // Coarse grid cell based adaptive mesh refinement operations.
  // Add new cells to the grid and veto erasing or erasing virtual children
  // requests if there are cells on the fine level.
  if (coarseGridElement!=exahype::solvers::Solver::NotFound) {
    CellDescription& coarseGridCellDescription = getCellDescription(
        coarseGridCell.getCellDescriptionsIndex(),coarseGridElement);

    alterErasingRequestsIfNecessary(
        coarseGridCellDescription,
        fineGridCell.getCellDescriptionsIndex());

    addNewDescendantIfVirtualRefiningRequested(
            fineGridCell,fineGridVertices,fineGridVerticesEnumerator,
            coarseGridCellDescription,coarseGridCell.getCellDescriptionsIndex());
    newComputeCell |=
        addNewCellIfRefinementRequested(
            fineGridCell,fineGridVertices,fineGridVerticesEnumerator,
            coarseGridCellDescription,coarseGridCell.getCellDescriptionsIndex());
  }

  return newComputeCell;
}

int exahype::solvers::ADERDGSolver::evaluateRefinementCriterion(
    const CellDescription& cellDescription, const double* const solution, const double& timeStamp) {
  assertion1(cellDescription.getType()==CellDescription::Type::Cell,cellDescription.toString());
  assertion1(
      cellDescription.getRefinementEvent()==CellDescription::RefinementEvent::None ||
      cellDescription.getRefinementEvent()==CellDescription::RefinementEvent::ErasingChildrenRequested ||
      cellDescription.getRefinementEvent()==CellDescription::RefinementEvent::ChangeChildrenToVirtualChildrenRequested,
      cellDescription.toString());

  Solver::RefinementControl refinementControl =
      refinementCriterion(
          solution,cellDescription.getOffset()+0.5*cellDescription.getSize(),
          cellDescription.getSize(),
          timeStamp, // is done after the update
          cellDescription.getLevel());

  switch ( refinementControl ) {
  case exahype::solvers::Solver::RefinementControl::Refine:
      return _refineOrKeepOnFineGrid;
  case exahype::solvers::Solver::RefinementControl::Keep:
    return ( cellDescription.getLevel()==getMaximumAdaptiveMeshLevel() ) ? _refineOrKeepOnFineGrid : Keep;
  case exahype::solvers::Solver::RefinementControl::Erase:
    return Erase;
  default:
    logError("adjustSolutionDuringMeshRefinementBody(...)",
        "unknown refinement control value=" << static_cast<int>(refinementControl) <<
        ". Please check the return values of your refinement criterion.");
    std::abort();
    return Pending-1;
  }
}

void exahype::solvers::ADERDGSolver::markForRefinement(CellDescription& cellDescription) {
  const double* const solution = static_cast<double*>(cellDescription.getSolution());
  const int refinementStatus = evaluateRefinementCriterion(
      cellDescription,solution,cellDescription.getCorrectorTimeStamp());
  if ( refinementStatus==_refineOrKeepOnFineGrid ) {
    cellDescription.setRefinementFlag(true);
  }
  cellDescription.setRefinementStatus( std::max(cellDescription.getRefinementStatus(),refinementStatus) );
}

void exahype::solvers::ADERDGSolver::decideOnRefinement(
    CellDescription& fineGridCellDescription,const bool stillInRefiningMode) {
  // top-down refining
  if (
     stillInRefiningMode &&
     fineGridCellDescription.getType()==CellDescription::Type::Cell &&
     (fineGridCellDescription.getRefinementEvent()==CellDescription::RefinementEvent::None ||
     fineGridCellDescription.getRefinementEvent()==CellDescription::RefinementEvent::VirtualRefiningRequested)
     && fineGridCellDescription.getLevel()<getMaximumAdaptiveMeshLevel()
     && fineGridCellDescription.getRefinementStatus() > 0
  ) {
    fineGridCellDescription.setRefinementEvent(CellDescription::RefiningRequested);
  }
  // bottom-up refining (halo refinement)
  else if (
      stillInRefiningMode &&
      fineGridCellDescription.getType()==CellDescription::Type::Descendant &&
      fineGridCellDescription.getLevel()==getMaximumAdaptiveMeshLevel() &&
      (fineGridCellDescription.getRefinementStatus()>0 ||
      fineGridCellDescription.getPreviousRefinementStatus() > 0)
  ) {
    exahype::solvers::Solver::SubcellPosition subcellPosition =
        exahype::amr::computeSubcellPositionOfDescendant<CellDescription,ADERDGSolver::Heap,true>(fineGridCellDescription);
    CellDescription& topMostParent =
      getCellDescription(subcellPosition.parentCellDescriptionsIndex,subcellPosition.parentElement);
    tarch::multicore::Lock lock(ADERDGSolver::CoarseGridSemaphore);
    if ( topMostParent.getType()==CellDescription::Type::Cell ) {
      topMostParent.setRefinementStatus(_refineOrKeepOnFineGrid);
    }
    lock.free();
  }
}

void exahype::solvers::ADERDGSolver::decideOnVirtualRefinement(
    CellDescription& fineGridCellDescription) {
  // TODO(Dominic): We will balance in the decideOnRefinement (vetoErasingRequests)
  // routines based on the augmentation status flag

  // 1. Check if we can request augmenting or erasing virtual children request.
  bool idleCellOrDescendant =
      (fineGridCellDescription.getType()==CellDescription::Type::Cell ||
      fineGridCellDescription.getType()==CellDescription::Type::Descendant) &&
      fineGridCellDescription.getRefinementEvent()==CellDescription::None;

  if (
      idleCellOrDescendant &&
      fineGridCellDescription.getHasVirtualChildren() &&
      fineGridCellDescription.getAugmentationStatus()<MinimumAugmentationStatusForVirtualRefining
  ) {
    fineGridCellDescription.setRefinementEvent( CellDescription::RefinementEvent::ErasingVirtualChildrenRequested );
  }
  else if (
      idleCellOrDescendant &&
      !fineGridCellDescription.getHasVirtualChildren() &&
      fineGridCellDescription.getAugmentationStatus()>=MinimumAugmentationStatusForVirtualRefining
  ) {
    fineGridCellDescription.setRefinementEvent(CellDescription::VirtualRefiningRequested);
  }

  // 2. Check if we must veto the erasing virtual children request of the parent.
  if (
      fineGridCellDescription.getHasVirtualChildren() ||
      fineGridCellDescription.getAugmentationStatus()>0 // TODO(Dominic): Still necessary?
  ) {
    const int coarseGridCellElement = tryGetElement(fineGridCellDescription.getParentIndex(),
                                              fineGridCellDescription.getSolverNumber());
    if (coarseGridCellElement!=exahype::solvers::Solver::NotFound) {
      auto& coarseGridCellDescription = getCellDescription(fineGridCellDescription.getParentIndex(),
                                                           coarseGridCellElement);
      tarch::multicore::Lock lock(CoarseGridSemaphore);
      if ( coarseGridCellDescription.getRefinementEvent()==CellDescription::RefinementEvent::ErasingVirtualChildrenRequested ) {
        coarseGridCellDescription.setRefinementEvent(CellDescription::None);

        assertion1(fineGridCellDescription.getType()==CellDescription::Type::Descendant,
                   fineGridCellDescription.toString());
        assertion1(coarseGridCellDescription.getType()==CellDescription::Type::Cell ||
                   coarseGridCellDescription.getType()==CellDescription::Type::Descendant,
                   coarseGridCellDescription.toString());
      }
      lock.free();
    }
  }
}

void exahype::solvers::ADERDGSolver::alterErasingRequestsIfNecessary(
    CellDescription& coarseGridCellDescription,
    const int fineGridCellDescriptionsIndex) const {
  const int fineGridElement = tryGetElement(
      fineGridCellDescriptionsIndex,coarseGridCellDescription.getSolverNumber());
  if ( fineGridElement!=exahype::solvers::Solver::NotFound ) {
    CellDescription& fineGridCellDescription =
       getCellDescription(fineGridCellDescriptionsIndex,fineGridElement);
    if (
        fineGridCellDescription.getHasVirtualChildren()
        || fineGridCellDescription.getRefinementEvent()==CellDescription::RefinementEvent::VirtualRefining
        || fineGridCellDescription.getRefinementEvent()==CellDescription::RefinementEvent::VirtualRefiningRequested
        #ifdef Parallel
        || fineGridCellDescription.getHasToHoldDataForMasterWorkerCommunication()
        #endif
    ) {
      tarch::multicore::Lock lock(CoarseGridSemaphore);
      switch (coarseGridCellDescription.getRefinementEvent()) {
        case CellDescription::RefinementEvent::ErasingVirtualChildrenRequested: {
          assertion1(coarseGridCellDescription.getType()==CellDescription::Type::Cell ||
                     coarseGridCellDescription.getType()==CellDescription::Type::Descendant,
                     coarseGridCellDescription.toString());

          coarseGridCellDescription.setRefinementEvent(CellDescription::None);
        }  break;
        case CellDescription::RefinementEvent::ErasingChildrenRequested: {
          assertion1(coarseGridCellDescription.getType()==CellDescription::Type::Cell,
              coarseGridCellDescription.toString());

          coarseGridCellDescription.setRefinementEvent(
              CellDescription::RefinementEvent::ChangeChildrenToVirtualChildrenRequested);
        } break;
        default:
          break;
      }
      lock.free();
    }
  }
}

void exahype::solvers::ADERDGSolver::addNewCell(
    exahype::Cell& fineGridCell,
    const peano::grid::VertexEnumerator& fineGridVerticesEnumerator,
    const int coarseGridCellDescriptionsIndex,
    const int solverNumber) {
  logDebug("addNewCell(...)","Add new grid cell with center "<<fineGridVerticesEnumerator.getCellCenter() <<
              " at level "<<fineGridVerticesEnumerator.getLevel());

  CellInfo cellInfo = fineGridCell.addNewCellDescription(
      solverNumber,
      CellDescription::Type::Cell,
      CellDescription::None,
      fineGridVerticesEnumerator.getLevel(),
      coarseGridCellDescriptionsIndex,
      fineGridVerticesEnumerator.getCellSize(),
      fineGridVerticesEnumerator.getVertexPosition());

  const int fineGridElement = cellInfo.indexOfADERDGCellDescription(solverNumber);
  CellDescription& fineGridCellDescription = cellInfo._ADERDGCellDescriptions[fineGridElement]; //TODO(Dominic): Multi-solvers: Might need to lock this?
  if ( !exahype::solvers::Solver::SpawnAMRBackgroundJobs ) {
    ensureNecessaryMemoryIsAllocated(fineGridCellDescription);
  }

  fineGridCellDescription.setPreviousRefinementStatus(Erase); // reasonable state after rollback 
  fineGridCellDescription.setRefinementStatus(Pending); 

  #ifdef Asserts
  fineGridCellDescription.setCreation(CellDescription::Creation::UniformRefinement);
  #endif
}

void exahype::solvers::ADERDGSolver::addNewDescendantIfVirtualRefiningRequested(
     exahype::Cell& fineGridCell,
     exahype::Vertex* const fineGridVertices,
     const peano::grid::VertexEnumerator& fineGridVerticesEnumerator,
     CellDescription& coarseGridCellDescription,
     const int coarseGridCellDescriptionsIndex) {
  const int fineGridElement = tryGetElement(
      fineGridCell.getCellDescriptionsIndex(),coarseGridCellDescription.getSolverNumber());

  // read and modify coarse grid
  tarch::multicore::Lock lock(CoarseGridSemaphore);
  const bool virtualRefiningRequested =
      coarseGridCellDescription.getRefinementEvent()==CellDescription::VirtualRefiningRequested;
  const bool virtualRefining =
      coarseGridCellDescription.getRefinementEvent()==CellDescription::VirtualRefining;

  if ( virtualRefining || virtualRefiningRequested ) {
    assertion1(coarseGridCellDescription.getType()==CellDescription::Type::Cell ||
               coarseGridCellDescription.getType()==CellDescription::Type::Descendant,
               coarseGridCellDescription.toString());
    coarseGridCellDescription.setRefinementEvent(CellDescription::None);
    if ( fineGridElement==exahype::solvers::Solver::NotFound ) {
      coarseGridCellDescription.setRefinementEvent(CellDescription::VirtualRefining);
    } else if ( virtualRefiningRequested ) {
      coarseGridCellDescription.setRefinementEvent(CellDescription::None);

      #ifdef Asserts
      CellDescription& fineGridCellDescription =
          getCellDescription(fineGridCell.getCellDescriptionsIndex(),fineGridElement);
      #endif
      assertion1(fineGridCellDescription.getType()==CellDescription::Type::Descendant,
                 fineGridCellDescription.toString());
    }
  }
  lock.free();

  // work on fine grid
  if (
      (virtualRefiningRequested || virtualRefining) &&
      fineGridElement==exahype::solvers::Solver::NotFound
  ) {
    fineGridCell.addNewCellDescription( // (EmptyDescendant),None
        coarseGridCellDescription.getSolverNumber(),
        CellDescription::Type::Descendant,
        CellDescription::None, // This should be removed from the signature and defaulted to none
        fineGridVerticesEnumerator.getLevel(),
        coarseGridCellDescriptionsIndex,
        fineGridVerticesEnumerator.getCellSize(),
        fineGridVerticesEnumerator.getVertexPosition());

    #ifdef Asserts
    const int fineGridElement = tryGetElement(
        fineGridCell.getCellDescriptionsIndex(),coarseGridCellDescription.getSolverNumber());
    #endif
    assertion(fineGridElement!=exahype::solvers::Solver::NotFound);
  }
}

// TODO(Dominic): Cannot be called multiple times. Need extra state?
bool exahype::solvers::ADERDGSolver::addNewCellIfRefinementRequested(
    exahype::Cell& fineGridCell,
    exahype::Vertex* const fineGridVertices,
    const peano::grid::VertexEnumerator& fineGridVerticesEnumerator,
    CellDescription& coarseGridCellDescription,
    const int coarseGridCellDescriptionsIndex) {
  // read and modify coarse grid
  tarch::multicore::Lock lock(CoarseGridSemaphore);
  bool refiningOrRefiningRequested =
      coarseGridCellDescription.getRefinementEvent()==CellDescription::RefinementEvent::RefiningRequested ||
      coarseGridCellDescription.getRefinementEvent()==CellDescription::RefinementEvent::Refining;
  if ( refiningOrRefiningRequested ) {
    assertion1(coarseGridCellDescription.getType()==CellDescription::Type::Cell,
               coarseGridCellDescription.toString());
    coarseGridCellDescription.setRefinementEvent(CellDescription::RefinementEvent::Refining);
  }
  lock.free();

  // work on fine grid
  if ( refiningOrRefiningRequested ) {
    const int fineGridElement = tryGetElement(
        fineGridCell.getCellDescriptionsIndex(),coarseGridCellDescription.getSolverNumber());

    if ( fineGridElement==exahype::solvers::Solver::NotFound ) {
      addNewCell(fineGridCell,fineGridVerticesEnumerator,
                 coarseGridCellDescriptionsIndex,
                 coarseGridCellDescription.getSolverNumber());
      CellDescription& fineGridCellDescription =
          getCellDescriptions(fineGridCell.getCellDescriptionsIndex()).back();
      fineGridCellDescription.setRefinementEvent(CellDescription::Prolongating);
      #ifdef Asserts
      fineGridCellDescription.setCreation(CellDescription::Creation::AdaptiveRefinement);
      #endif
    } else {
      CellDescription& fineGridCellDescription = getCellDescription(fineGridCell.getCellDescriptionsIndex(),fineGridElement);
      #ifdef Parallel
      assertion4(fineGridCellDescription.getType()==CellDescription::Type::Descendant ||
                 fineGridCellDescription.getType()==CellDescription::Type::Cell,
                 fineGridCellDescription.toString(),coarseGridCellDescription.toString(),
                 coarseGridCellDescriptionsIndex,
                 tarch::parallel::Node::getInstance().getRank());
      #else  
      assertion2(fineGridCellDescription.getType()==CellDescription::Type::Descendant,
                 fineGridCellDescription.toString(),coarseGridCellDescription.toString());
      #endif 
      assertion2(fineGridCellDescription.getParentIndex()==coarseGridCellDescriptionsIndex,
                 fineGridCellDescription.toString(),coarseGridCellDescriptionsIndex);

      fineGridCellDescription.setType(CellDescription::Type::Cell);
      fineGridCellDescription.setRefinementEvent(CellDescription::RefinementEvent::Prolongating);
      fineGridCellDescription.setCommunicationStatus(CellCommunicationStatus);
      fineGridCellDescription.setFacewiseCommunicationStatus(0); // implicit conversion
      ensureNecessaryMemoryIsAllocated(fineGridCellDescription);
      #ifdef Asserts
      fineGridCellDescription.setCreation(CellDescription::Creation::AdaptiveRefinement);
      #endif
      fineGridCellDescription.setPreviousRefinementStatus(Erase); // reasonable state after rollback 
      fineGridCellDescription.setRefinementStatus(Pending);
    }
    return true;
  }
  return false;
}

void exahype::solvers::ADERDGSolver::prolongateVolumeData(
    CellDescription&       fineGridCellDescription,
    const bool initialGrid) {
  const int coarseGridElement =
      tryGetElement(fineGridCellDescription.getParentIndex(),fineGridCellDescription.getSolverNumber());
  assertion1(coarseGridElement!=exahype::solvers::Solver::NotFound,fineGridCellDescription.toString());
  CellDescription& coarseGridCellDescription =
      getCellDescription(fineGridCellDescription.getParentIndex(),coarseGridElement);

  tarch::la::Vector<DIMENSIONS,int> subcellIndex =
      exahype::amr::computeSubcellIndex(
          fineGridCellDescription.getOffset(),
          fineGridCellDescription.getSize(),coarseGridCellDescription.getOffset());

  const int levelFine = fineGridCellDescription.getLevel();
  const int levelCoarse = coarseGridCellDescription.getLevel();
  assertion(levelCoarse < levelFine);

  // current solution
  double* solutionFine   = static_cast<double*>(fineGridCellDescription.getSolution());
  double* solutionCoarse = static_cast<double*>(coarseGridCellDescription.getSolution());
  volumeUnknownsProlongation(
      solutionFine,solutionCoarse,
      levelCoarse,levelFine,
      subcellIndex);

  // previous solution
  assertion(DataHeap::getInstance().isValidIndex(fineGridCellDescription.getPreviousSolutionIndex()));
  double* previousSolutionFine   = static_cast<double*>(fineGridCellDescription.getPreviousSolution());
  double* previousSolutionCoarse = static_cast<double*>(coarseGridCellDescription.getPreviousSolution());
  volumeUnknownsProlongation(
      previousSolutionFine,previousSolutionCoarse,
      levelCoarse,levelFine,
      subcellIndex);

  fineGridCellDescription.setCorrectorTimeStamp(coarseGridCellDescription.getCorrectorTimeStamp());
  fineGridCellDescription.setPredictorTimeStamp(coarseGridCellDescription.getPredictorTimeStamp());
  fineGridCellDescription.setCorrectorTimeStepSize(coarseGridCellDescription.getCorrectorTimeStepSize());
  fineGridCellDescription.setPredictorTimeStepSize(coarseGridCellDescription.getPredictorTimeStepSize());

  // TODO Dominic: This is a little inconsistent since I orignially tried to hide
  // the limiting from the pure ADER-DG scheme
  fineGridCellDescription.setPreviousRefinementStatus(Erase); // TODO(Dominic): NEW CELLS
  fineGridCellDescription.setRefinementStatus(Pending);

  // TODO Dominic:
  // During the inital mesh build where we only refine
  // according to the PAD, we don't want to have a too broad refined area.
  // We thus do not flag children with troubled
  if (
      !initialGrid &&
      coarseGridCellDescription.getRefinementStatus()>=_minimumRefinementStatusForTroubledCell
  ) {
    fineGridCellDescription.setRefinementStatus(_minimumRefinementStatusForTroubledCell);
    fineGridCellDescription.setIterationsToCureTroubledCell(coarseGridCellDescription.getIterationsToCureTroubledCell());
  }
  fineGridCellDescription.setFacewiseRefinementStatus(Pending);
}

bool exahype::solvers::ADERDGSolver::attainedStableState(
        exahype::Cell& fineGridCell,
        exahype::Vertex* const fineGridVertices,
        const peano::grid::VertexEnumerator& fineGridVerticesEnumerator,
        const int solverNumber) const {
  const int element = tryGetElement(fineGridCell.getCellDescriptionsIndex(),solverNumber);
  if ( element!=exahype::solvers::Solver::NotFound ) {
    CellDescription& cellDescription = getCellDescription(fineGridCell.getCellDescriptionsIndex(),element);
    // compute flagging gradients in inside cells
    bool flaggingHasConverged = true;
    if ( !peano::grid::aspects::VertexStateAnalysis::isOneVertexBoundary(fineGridVertices,fineGridVerticesEnumerator) ) { // no check on boundary
      if ( cellDescription.getType()==CellDescription::Type::Cell || cellDescription.getType()==CellDescription::Type::Ancestor ) {
        for (int d=0; d<DIMENSIONS; d++) {
          flaggingHasConverged &=
              std::abs(cellDescription.getFacewiseAugmentationStatus(2*d+1)  - cellDescription.getFacewiseAugmentationStatus(2*d+0)) <= 2;
          flaggingHasConverged &=
              std::abs(cellDescription.getFacewiseCommunicationStatus(2*d+1) - cellDescription.getFacewiseCommunicationStatus(2*d+0)) <= 2;
        }
      }
      // refinement status is only spread on finest level
      if (
          cellDescription.getType()  == CellDescription::Type::Cell &&
          cellDescription.getLevel() == getMaximumAdaptiveMeshLevel()
      ) {
        for (int d=0; d<DIMENSIONS; d++) {
          flaggingHasConverged &=
              std::abs(cellDescription.getFacewiseRefinementStatus(2*d+1) - cellDescription.getFacewiseRefinementStatus(2*d+0)) <= 2;
        }
      }
    }
 
    // TODO(Dominic): Debugging
    bool stable =
      flaggingHasConverged
      &&
      cellDescription.getRefinementEvent()==CellDescription::RefinementEvent::None
      &&
      (cellDescription.getType()!=CellDescription::Cell || // cell must not have pending refinement status and must not require refinement on coarser grids
      (cellDescription.getRefinementStatus()!=Pending &&
      (cellDescription.getLevel() == getMaximumAdaptiveMeshLevel() ||
      cellDescription.getRefinementStatus()<=0)))
      &&
      (cellDescription.getType()!=CellDescription::Descendant || // descendant must not have refinement status > 0 on finest level
      cellDescription.getLevel() != getMaximumAdaptiveMeshLevel() ||
      cellDescription.getRefinementStatus()<=0);

//    if (!stable) {
//      logInfo("attainedStableState(...)",">flaggingHasConverged="<<flaggingHasConverged);
//      logInfo("attainedStableState(...)","type="<<cellDescription.toString(cellDescription.getType()));
//      logInfo("attainedStableState(...)","x="<<cellDescription.getOffset());
//      logInfo("attainedStableState(...)","level="<<cellDescription.getLevel());
//      logInfo("attainedStableState(...)","refinementStatus="<<cellDescription.getRefinementStatus());
//      logInfo("attainedStableState(...)","getFacewiseAugmentationStatus="<<cellDescription.getFacewiseAugmentationStatus());
//      logInfo("attainedStableState(...)","getFacewiseCommunicationStatus="<<cellDescription.getFacewiseCommunicationStatus());
//      logInfo("attainedStableState(...)","getFacewiseRefinementStatus="<<cellDescription.getFacewiseRefinementStatus());
//    }

    return stable;
  } else {
    return true;
  }
}

bool exahype::solvers::ADERDGSolver::progressMeshRefinementInLeaveCell(
    exahype::Cell& fineGridCell,
    exahype::Vertex* const fineGridVertices,
    const peano::grid::VertexEnumerator& fineGridVerticesEnumerator,
    exahype::Cell& coarseGridCell,
    const tarch::la::Vector<DIMENSIONS, int>& fineGridPositionOfCell,
    const int solverNumber,
    const bool stillInRefiningMode) {
  bool newComputeCell = false;

  const int fineGridElement =
      tryGetElement(fineGridCell.getCellDescriptionsIndex(),solverNumber);
  if ( fineGridElement!=exahype::solvers::Solver::NotFound ) {
    CellDescription& fineGridCellDescription = getCellDescription(
        fineGridCell.getCellDescriptionsIndex(),fineGridElement);

    // start or finish collective operations
    progressCollectiveRefinementOperationsInLeaveCell(fineGridCellDescription,stillInRefiningMode);

    // skip remainder if the refinement criterion has not been evaluated yet for a Cell
    // Reading the refinement request might result into data race but this is accepted at this point
    // as we only read and not write
    const int coarseGridElement =
        tryGetElement(coarseGridCell.getCellDescriptionsIndex(),solverNumber);
    if ( coarseGridElement!=exahype::solvers::Solver::NotFound ) {
      assertion3(fineGridCellDescription.getParentIndex()==coarseGridCell.getCellDescriptionsIndex(),
                 fineGridCellDescription.toString(),fineGridCell.toString(),
                 coarseGridCell.toString()); // see mergeCellDescriptionsWithRemoteData.

      CellDescription& coarseGridCellDescription = getCellDescription(
          fineGridCellDescription.getParentIndex(),coarseGridElement);
      assertion1(fineGridCellDescription.getSolverNumber()==
          coarseGridCellDescription.getSolverNumber(),
                     fineGridCellDescription.toString());

      restrictVolumeDataIfErasingRequested(
          fineGridCellDescription,coarseGridCellDescription);

      eraseCellDescriptionIfNecessary(
              fineGridCell.getCellDescriptionsIndex(),
              fineGridElement,
              coarseGridCellDescription);
    }
  }
  return newComputeCell;
}

exahype::solvers::Solver::RefinementControl
exahype::solvers::ADERDGSolver::eraseOrRefineAdjacentVertices(
    const int cellDescriptionsIndex,
    const int solverNumber,
    const tarch::la::Vector<DIMENSIONS, double>& cellOffset,
    const tarch::la::Vector<DIMENSIONS, double>& cellSize,
    const bool checkThoroughly) const {
  if ( tarch::la::oneGreater(cellSize,_maximumMeshSize) ) {
     return RefinementControl::Refine;
  } else {
    const int isValidIndex =
        cellDescriptionsIndex > 0 &&
        (!checkThoroughly ||
        Heap::getInstance().getInstance().isValidIndex(cellDescriptionsIndex));

    if ( isValidIndex ) {
      const int element = tryGetElement(cellDescriptionsIndex,solverNumber);
      if (element!=NotFound) {
        CellDescription& cellDescription = getCellDescription(
            cellDescriptionsIndex,element);

        if (
            !checkThoroughly ||
            Vertex::equalUpToRelativeTolerance(cellDescription.getOffset(), cellOffset)
        ) {
          bool refineAdjacentVertices =
              cellDescription.getType()==CellDescription::Type::Ancestor ||
              cellDescription.getHasVirtualChildren() ||
              cellDescription.getRefinementEvent()==CellDescription::RefinementEvent::ChangeChildrenToVirtualChildrenRequested ||
              cellDescription.getRefinementEvent()==CellDescription::RefinementEvent::ChangeChildrenToVirtualChildren ||
              cellDescription.getRefinementEvent()==CellDescription::RefinementEvent::VirtualRefiningRequested ||
              cellDescription.getRefinementEvent()==CellDescription::RefinementEvent::RefiningRequested ||
              cellDescription.getRefinementEvent()==CellDescription::RefinementEvent::Refining ||
              cellDescription.getRefinementEvent()==CellDescription::RefinementEvent::VirtualRefining;

          #ifdef Asserts
          assertion1(
              cellDescription.getRefinementEvent()!=CellDescription::RefinementEvent::RefiningRequested ||
              cellDescription.getType()==CellDescription::Type::Cell,
              cellDescription.toString());
          assertion1(
              cellDescription.getRefinementEvent()!=CellDescription::RefinementEvent::VirtualRefiningRequested ||
              cellDescription.getType()==CellDescription::Type::Cell ||
              cellDescription.getType()==CellDescription::Type::Descendant,
              cellDescription.toString());
          #endif

          bool eraseAdjacentVertices =
              (cellDescription.getType()==CellDescription::Type::Cell ||
                  cellDescription.getType()==CellDescription::Type::Descendant)
                  &&
                  cellDescription.getRefinementEvent()==CellDescription::RefinementEvent::None
                  &&
                  !cellDescription.getHasVirtualChildren()
                  &&
                  cellDescription.getAugmentationStatus()==0 // TODO(Dominic): Probably can tune here. This is chosen to large
                  &&
                  cellDescription.getRefinementStatus()==0;

          if (refineAdjacentVertices) {
            return RefinementControl::Refine;
          } else if (eraseAdjacentVertices) {
            return RefinementControl::Erase;
          } else {
            return RefinementControl::Keep;
          }
        } else {
          return RefinementControl::Keep; // ?
        }
      } else {
        return RefinementControl::Erase;
      }
    } else {
      return RefinementControl::Erase;
    }
  }
}

void exahype::solvers::ADERDGSolver::prepareVolumeDataRestriction(
    CellDescription& cellDescription) const {
  double* solution =
      static_cast<double*>(cellDescription.getSolution());
  std::fill_n(solution,getDataPerCell(),0.0);
  double* previousSolution =
      static_cast<double*>(cellDescription.getPreviousSolution());
  std::fill_n(previousSolution,getDataPerCell(),0.0);
}

void exahype::solvers::ADERDGSolver::changeCellToAncestor(CellDescription& cellDescription) {
  assertion1(cellDescription.getType()==CellDescription::Type::Cell,
             cellDescription.toString());
  cellDescription.setType(CellDescription::Type::Ancestor);
  cellDescription.setAugmentationStatus(MaximumAugmentationStatus);
  cellDescription.setHasVirtualChildren(false); // since we might replace descendants with cells
  cellDescription.setRefinementStatus(Keep);
  cellDescription.setCommunicationStatus(0);
  cellDescription.setFacewiseAugmentationStatus(0); // implicit conversion
  cellDescription.setFacewiseRefinementStatus(Pending);
  cellDescription.setFacewiseCommunicationStatus(0); // implicit conversion
  ensureNoUnnecessaryMemoryIsAllocated(cellDescription);
  cellDescription.setRefinementEvent(CellDescription::None);
}

void exahype::solvers::ADERDGSolver::progressCollectiveRefinementOperationsInEnterCell(
     CellDescription& fineGridCellDescription) {
  fineGridCellDescription.setVetoErasingChildren(false);

  switch (fineGridCellDescription.getRefinementEvent()) {
    case CellDescription::Refining:
      changeCellToAncestor(fineGridCellDescription);
      break;
    case CellDescription::VirtualRefining:
      fineGridCellDescription.setHasVirtualChildren(true);
      fineGridCellDescription.setRefinementEvent(CellDescription::None);
      break;
    default:
      break;
  }
}

bool exahype::solvers::ADERDGSolver::markPreviousAncestorForRefinement(CellDescription& cellDescription) {
  assertion1(cellDescription.getType()==CellDescription::Type::Cell &&
             (cellDescription.getRefinementEvent()==CellDescription::RefinementEvent::ErasingChildrenRequested ||
             cellDescription.getRefinementEvent()==CellDescription::RefinementEvent::ChangeChildrenToVirtualChildrenRequested),
             cellDescription.toString());
    double* solution = static_cast<double*>(cellDescription.getSolution());
    adjustSolution(solution,
          cellDescription.getOffset()+0.5*cellDescription.getSize(),
          cellDescription.getSize(),
          cellDescription.getCorrectorTimeStamp(),
          cellDescription.getCorrectorTimeStepSize());

    double* previousSolution = static_cast<double*>(cellDescription.getPreviousSolution());
    adjustSolution(previousSolution,
          cellDescription.getOffset()+0.5*cellDescription.getSize(),
          cellDescription.getSize(),
          cellDescription.getPreviousCorrectorTimeStamp(),
          cellDescription.getPreviousCorrectorTimeStepSize());

    cellDescription.setRefinementStatus( evaluateRefinementCriterion(
            cellDescription,solution,cellDescription.getCorrectorTimeStamp())
    );
    cellDescription.setPreviousRefinementStatus( evaluateRefinementCriterion(
            cellDescription,previousSolution,cellDescription.getPreviousCorrectorTimeStamp())
    );

    return cellDescription.getRefinementStatus()        !=_refineOrKeepOnFineGrid &&
           cellDescription.getPreviousRefinementStatus()!=_refineOrKeepOnFineGrid;
}

void exahype::solvers::ADERDGSolver::progressCollectiveRefinementOperationsInLeaveCell(
     CellDescription& fineGridCellDescription,
     const bool stillInRefiningMode) {
  switch ( fineGridCellDescription.getRefinementEvent() ) {
    case CellDescription::RefinementEvent::ErasingChildrenRequested:
      // evaluate refinement criterion now that fine grid cells have restricted their data
      if ( markPreviousAncestorForRefinement(fineGridCellDescription) ) {
        fineGridCellDescription.setRefinementEvent(CellDescription::RefinementEvent::ErasingChildren);
      } else { // veto erasing request
        changeCellToAncestor(fineGridCellDescription);
      }
      break;
    case CellDescription::RefinementEvent::ErasingChildren:
      //logInfo("progressCollectiveRefinementOperationsInLeaveCell(...)","ErasingChildren done");
      fineGridCellDescription.setRefinementEvent(CellDescription::RefinementEvent::None);
      break;
    case CellDescription::RefinementEvent::ChangeChildrenToVirtualChildrenRequested:
      // evaluate refinement criterion now that fine grid cells have restricted their data
      if ( markPreviousAncestorForRefinement(fineGridCellDescription) ) {
        fineGridCellDescription.setRefinementEvent(CellDescription::RefinementEvent::ChangeChildrenToVirtualChildren);
      } else { // veto erasing request
        changeCellToAncestor(fineGridCellDescription);
      }
      break;
    case CellDescription::ChangeChildrenToVirtualChildren:
      fineGridCellDescription.setHasVirtualChildren(true);
      fineGridCellDescription.setRefinementEvent(CellDescription::RefinementEvent::None);
      break;
    case CellDescription::RefinementEvent::ErasingVirtualChildrenRequested:
      fineGridCellDescription.setRefinementEvent(CellDescription::RefinementEvent::ErasingVirtualChildren);
      break;
    case CellDescription::RefinementEvent::ErasingVirtualChildren:
      fineGridCellDescription.setHasVirtualChildren(false);
      fineGridCellDescription.setRefinementEvent(CellDescription::RefinementEvent::None);
      break;
    default:
      break;
  }

  if (  // The children of this cell description have all flagged themselves and their parent (this cell) with Erase
      !stillInRefiningMode &&
      fineGridCellDescription.getType()==CellDescription::Type::Ancestor &&
      fineGridCellDescription.getRefinementEvent()==CellDescription::RefinementEvent::None &&
      fineGridCellDescription.getVetoErasingChildren()==false &&
      fineGridCellDescription.getRefinementStatus()==Erase &&
      fineGridCellDescription.getPreviousRefinementStatus()==Erase
  ) {
    //logInfo("progressCollectiveRefinementOperationsInLeaveCell(...)","ErasingChildren requested: "<<fineGridCellDescription.getRefinementStatus()<< ", "<<fineGridCellDescription.getPreviousRefinementStatus());
    fineGridCellDescription.setType(CellDescription::Type::Cell);
    fineGridCellDescription.setAugmentationStatus(0);
    fineGridCellDescription.setFacewiseAugmentationStatus(0); // implicit conversion
    fineGridCellDescription.setCommunicationStatus(CellCommunicationStatus);
    fineGridCellDescription.setFacewiseCommunicationStatus(CellCommunicationStatus); // implicit conversion
    ensureNecessaryMemoryIsAllocated(fineGridCellDescription);
    prepareVolumeDataRestriction(fineGridCellDescription);
    fineGridCellDescription.setRefinementEvent(CellDescription::RefinementEvent::ErasingChildrenRequested);
  }
}

void exahype::solvers::ADERDGSolver::eraseCellDescriptionIfNecessary(
    const int cellDescriptionsIndex,
    const int fineGridElement,
    CellDescription& coarseGridCellDescription) {
  tarch::multicore::Lock lock(CoarseGridSemaphore);
  const bool erasingChildren =
      coarseGridCellDescription.getRefinementEvent()==CellDescription::RefinementEvent::ErasingChildren;
  const bool changeChildrenToDescendants =
      coarseGridCellDescription.getRefinementEvent()==CellDescription::ChangeChildrenToVirtualChildren;
  const bool deaugmentingChildren =
      coarseGridCellDescription.getRefinementEvent()==CellDescription::RefinementEvent::ErasingVirtualChildren;
  lock.free();

  if ( changeChildrenToDescendants ) {
    CellDescription& fineGridCellDescription = getCellDescription(
        cellDescriptionsIndex,fineGridElement);

    // erase cell description // or change to descendant
    fineGridCellDescription.setType(CellDescription::Type::Descendant);
    fineGridCellDescription.setCommunicationStatus(0);
    fineGridCellDescription.setFacewiseCommunicationStatus(0); // implicit conversion
    ensureNoUnnecessaryMemoryIsAllocated(fineGridCellDescription);
  }
  else if ( erasingChildren || deaugmentingChildren ) {
    CellDescription& fineGridCellDescription = getCellDescription(
          cellDescriptionsIndex,fineGridElement);

    fineGridCellDescription.setType(CellDescription::Erased);
    fineGridCellDescription.setCommunicationStatus(0);
    fineGridCellDescription.setFacewiseCommunicationStatus(0); // implicit conversion
    ensureNoUnnecessaryMemoryIsAllocated(fineGridCellDescription);

    getCellDescriptions(cellDescriptionsIndex).erase(
        getCellDescriptions(cellDescriptionsIndex).begin()+fineGridElement);
  }
}

void exahype::solvers::ADERDGSolver::restrictVolumeDataIfErasingRequested(
    const CellDescription& fineGridCellDescription,
    const CellDescription& coarseGridCellDescription) {
//  assertion1(coarseGridCellDescription.getLimiterStatus()==CellDescription::LimiterStatus::Ok,
//      coarseGridCellDescription.toString()); // TODO(Dominic): Does not always apply see veto
  tarch::multicore::Lock lock(CoarseGridSemaphore);
  const bool restrictVolumeData =
      coarseGridCellDescription.getRefinementEvent()==CellDescription::RefinementEvent::ErasingChildrenRequested ||
      coarseGridCellDescription.getRefinementEvent()==CellDescription::RefinementEvent::ChangeChildrenToVirtualChildrenRequested;
  lock.free();

  if ( restrictVolumeData ) {
    //logInfo("restrictVolumeData(..)","restricting solution");

    tarch::la::Vector<DIMENSIONS,int> subcellIndex =
        exahype::amr::computeSubcellIndex(
            fineGridCellDescription.getOffset(),
            fineGridCellDescription.getSize(),coarseGridCellDescription.getOffset());

    // restrict values.
    tarch::multicore::Lock lock(RestrictionSemaphore);
    assertion1(fineGridCellDescription.getRefinementStatus()==-1,fineGridCellDescription.toString());
    assertion1(DataHeap::getInstance().isValidIndex(fineGridCellDescription.getSolutionIndex()),fineGridCellDescription.toString());
    assertion1(DataHeap::getInstance().isValidIndex(coarseGridCellDescription.getSolutionIndex()),coarseGridCellDescription.toString());
    assertion1(DataHeap::getInstance().isValidIndex(fineGridCellDescription.getPreviousSolutionIndex()),fineGridCellDescription.toString());
    assertion1(DataHeap::getInstance().isValidIndex(coarseGridCellDescription.getPreviousSolutionIndex()),coarseGridCellDescription.toString());

    const int levelFine   = fineGridCellDescription.getLevel();
    const int levelCoarse = coarseGridCellDescription.getLevel();
    assertion(levelCoarse < levelFine);

    if ( !DataHeap::getInstance().isValidIndex(fineGridCellDescription.getSolutionIndex()) ) {
      logError("restrictVolumeData(..)","solution not valid for cell="<<fineGridCellDescription.toString());
      std::abort();
    }

    // restrict current solution
    double* solutionFine   = static_cast<double*>(fineGridCellDescription.getSolution());
    double* solutionCoarse = static_cast<double*>(coarseGridCellDescription.getSolution());
    volumeUnknownsRestriction(
        solutionCoarse,solutionFine,
        levelCoarse,levelFine,
        subcellIndex);

    // restrict next solution
    double* previousSolutionFine   = static_cast<double*>(fineGridCellDescription.getPreviousSolution());
    double* previousSolutionCoarse = static_cast<double*>(coarseGridCellDescription.getPreviousSolution());
    volumeUnknownsRestriction(
        previousSolutionCoarse,previousSolutionFine,
        levelCoarse,levelFine,
        subcellIndex);

    // TODO(Dominic): Do later, move out

    // Reset the min and max
    const int numberOfObservables = getDMPObservables();
    if ( numberOfObservables>0 ) {
      double* solutionMin = static_cast<double*>(coarseGridCellDescription.getSolutionMin());
      std::fill_n(solutionMin,DIMENSIONS_TIMES_TWO*numberOfObservables,
          std::numeric_limits<double>::max());
      double* solutionMax = static_cast<double*>(coarseGridCellDescription.getSolutionMax());
      std::fill_n(solutionMax,DIMENSIONS_TIMES_TWO*numberOfObservables,
          -std::numeric_limits<double>::max()); // Be aware of "-"
    }

    // TODO(Dominic): What to do with the time step data for anarchic time stepping?
    // Tobias proposed some waiting procedure. Until they all have reached
    // a certain time level.
    //  coarseGridCellDescription.setCorrectorTimeStamp(fineGridCellDescription.getCorrectorTimeStamp());
    //  coarseGridCellDescription.setPredictorTimeStamp(fineGridCellDescription.getPredictorTimeStamp());
    //  coarseGridCellDescription.setCorrectorTimeStepSize(fineGridCellDescription.getCorrectorTimeStepSize());
    //  coarseGridCellDescription.setPredictorTimeStepSize(fineGridCellDescription.getPredictorTimeStepSize());
    // TODO(Dominic): Reconsider for anarchic time stepping.
    // coarseGridCellDescription.setCorrectorTimeStamp(fineGridCellDescription.getCorrectorTimeStamp());
    // coarseGridCellDescription.setPredictorTimeStamp(fineGridCellDescription.getPredictorTimeStamp());
    lock.free();
  }
}

void exahype::solvers::ADERDGSolver::ensureFineGridCoarseGridConsistency(
    CellDescription& fineGridCellDescription,
    const int coarseGridCellDescriptionsIndex) {

  const int coarseGridElement = tryGetElement(coarseGridCellDescriptionsIndex,fineGridCellDescription.getSolverNumber());
  if ( coarseGridElement!=exahype::solvers::Solver::NotFound ) {
    assertion2(
        fineGridCellDescription.getParentIndex()==coarseGridCellDescriptionsIndex ||
        fineGridCellDescription.getParentIndex()==multiscalelinkedcell::HangingVertexBookkeeper::InvalidAdjacencyIndex,
        coarseGridCellDescriptionsIndex,
        fineGridCellDescription.toString());
    fineGridCellDescription.setParentIndex(coarseGridCellDescriptionsIndex);

    #if defined(Asserts) || defined(Debug)
    assertion2(coarseGridElement==exahype::solvers::Solver::NotFound || fineGridCellDescription.getParentIndex()==coarseGridCellDescriptionsIndex,
        fineGridCellDescription.toString(), getCellDescription(coarseGridCellDescriptionsIndex,coarseGridElement).toString());
    #endif

  } else {
    fineGridCellDescription.setParentIndex(multiscalelinkedcell::HangingVertexBookkeeper::InvalidAdjacencyIndex);
  }
}

void exahype::solvers::ADERDGSolver::finaliseStateUpdates(
      const int solverNumber,
      CellInfo& cellInfo) {
  const int element = cellInfo.indexOfADERDGCellDescription(solverNumber);
  if ( element!=exahype::solvers::Solver::NotFound ) {
    CellDescription& cellDescription = cellInfo._ADERDGCellDescriptions[element];
    cellDescription.setRefinementFlag(false);
    cellDescription.setPreviousAugmentationStatus(cellDescription.getAugmentationStatus());
  }
}

////////////////////////////////////////
// CELL-LOCAL
////////////////////////////////////////
void exahype::solvers::ADERDGSolver::validateCellDescriptionData(
  const CellDescription& cellDescription,
  const bool validateTimeStepData,
  const bool afterCompression,
  const bool beforePrediction,
  const std::string& methodTraceOfCaller) const {
  #ifdef Asserts
  if ( _checkForNaNs && validateTimeStepData ) {
    assertion2(std::isfinite(cellDescription.getPredictorTimeStepSize()),
        cellDescription.toString(),toString());
    assertion3(cellDescription.getPredictorTimeStepSize()<
        std::numeric_limits<double>::max(),
        cellDescription.toString(),toString(),tarch::parallel::Node::getInstance().getRank());
    assertion2(cellDescription.getPredictorTimeStepSize()>0,
        cellDescription.toString(),toString());

    assertion2(std::isfinite(cellDescription.getPredictorTimeStamp()),
        cellDescription.toString(),toString());
    assertion2(cellDescription.getPredictorTimeStamp()<
        std::numeric_limits<double>::max(),
        cellDescription.toString(),toString());
    assertion2(cellDescription.getPredictorTimeStamp()>=0,
        cellDescription.toString(),toString());
  }

  assertion1(cellDescription.getRefinementEvent()==CellDescription::None,cellDescription.toString());
  assertion1(getType()==exahype::solvers::Solver::Type::ADERDG,cellDescription.toString());

  if ( _checkForNaNs && afterCompression) {
    // TODO(Dominic)
  } else if ( _checkForNaNs ) {
    assertion1(DataHeap::getInstance().isValidIndex(cellDescription.getSolutionIndex()),cellDescription.toString());
    assertion1(DataHeap::getInstance().isValidIndex(cellDescription.getUpdateIndex()),cellDescription.toString());
    assertion1(DataHeap::getInstance().isValidIndex(cellDescription.getExtrapolatedPredictorIndex()),cellDescription.toString());
    assertion1(DataHeap::getInstance().isValidIndex(cellDescription.getFluctuationIndex()),cellDescription.toString());

    double* luh  = static_cast<double*>(cellDescription.getSolution());
    double* lduh = static_cast<double*>(cellDescription.getUpdate());

    double* lQhbnd = static_cast<double*>(cellDescription.getExtrapolatedPredictor());
    double* lFhbnd = static_cast<double*>(cellDescription.getFluctuation());

    int dataPerCell             = getDataPerCell();
    int updateSize              = getUpdateSize();

    int dataPerCellBoundary     = getBndTotalSize();
    int unknownsPerCellBoundary = getBndFluxTotalSize();

    for (int i=0; i<dataPerCell; i++) {
      assertion4(tarch::la::equals(cellDescription.getCorrectorTimeStepSize(),0.0) || std::isfinite(luh[i]),
          cellDescription.toString(),toString(),methodTraceOfCaller,i);
    }
    if ( !beforePrediction ) {
      for (int i=0; i<updateSize; i++) {
       assertion4(tarch::la::equals(cellDescription.getCorrectorTimeStepSize(),0.0) || std::isfinite(lduh[i]),
           cellDescription.toString(),toString(),methodTraceOfCaller,i);
      }

      for (int i=0; i<dataPerCellBoundary; i++) {
        assertion4(tarch::la::equals(cellDescription.getCorrectorTimeStepSize(),0.0) || std::isfinite(lQhbnd[i]),
            cellDescription.toString(),toString(),methodTraceOfCaller,i);
      }

      for (int i=0; i<unknownsPerCellBoundary; i++) {
        assertion4(tarch::la::equals(cellDescription.getCorrectorTimeStepSize(),0.0) || std::isfinite(lFhbnd[i]),
            cellDescription.toString(),toString(),methodTraceOfCaller,i);
      }
    }
  }
  #endif
}

exahype::solvers::Solver::MeshUpdateEvent
exahype::solvers::ADERDGSolver::evaluateRefinementCriteriaAfterSolutionUpdate(
    CellDescription& cellDescription,
    const tarch::la::Vector<DIMENSIONS_TIMES_TWO,signed char>& neighbourMergePerformed) {
  cellDescription.setPreviousRefinementStatus(cellDescription.getRefinementStatus());

  cellDescription.setRefinementFlag(false);
  if ( cellDescription.getType()==CellDescription::Type::Cell ) {
    const double* solution = static_cast<double*>(cellDescription.getSolution());
    RefinementControl refinementControl = refinementCriterion(
                      solution,cellDescription.getOffset()+0.5*cellDescription.getSize(),
                      cellDescription.getSize(),
                      cellDescription.getCorrectorTimeStamp(), // must be called after advancing in time
                      cellDescription.getLevel());
    if (
        (refinementControl==RefinementControl::Refine ||
        (cellDescription.getLevel()==getMaximumAdaptiveMeshLevel()    &&
        refinementControl==RefinementControl::Keep))
    ) {
      cellDescription.setRefinementStatus(_refineOrKeepOnFineGrid);
      cellDescription.setRefinementFlag(true);
    } else if (
        cellDescription.getRefinementStatus()<_refineOrKeepOnFineGrid &&
        cellDescription.getLevel()<getMaximumAdaptiveMeshLevel()     &&
        refinementControl==RefinementControl::Keep
    ) {
      cellDescription.setRefinementStatus(Keep);
    }
    else if (
        cellDescription.getRefinementStatus()<=Keep &&
        refinementControl==RefinementControl::Erase
    ) {
      cellDescription.setRefinementStatus(Erase);
    }

    // update refinement status after prescribing refinement values
    updateRefinementStatus(cellDescription,neighbourMergePerformed);

    return
        (cellDescription.getLevel() < getMaximumAdaptiveMeshLevel() &&
         refinementControl==RefinementControl::Refine ) ?
            MeshUpdateEvent::RefinementRequested : MeshUpdateEvent::None;
  } else if ( cellDescription.getType()==CellDescription::Type::Descendant ) {
    // bottom up refinement criterion TODO(Dominic): Add to docu
    // We allow the halo region to diffuse into the virtual subcells
    // up to some point.
    updateRefinementStatus(cellDescription,neighbourMergePerformed);
    if (
        cellDescription.getRefinementStatus() > _refineOrKeepOnFineGrid-1 &&
        cellDescription.getLevel()==getMaximumAdaptiveMeshLevel()
    ) {
      cellDescription.setRefinementFlag(true);
      return MeshUpdateEvent::RefinementRequested;
    } else {
      return MeshUpdateEvent::None;
    }
  } else {
    cellDescription.setRefinementStatus(Pending); // Cannot override the refinement / limiter status in other cells
    return MeshUpdateEvent::None;
  }
}

exahype::solvers::Solver::UpdateResult exahype::solvers::ADERDGSolver::fusedTimeStepBody(
    CellDescription& cellDescription,
    const int cellDescriptionsIndex,
    const int element,
    const bool isFirstIterationOfBatch,
    const bool isLastIterationOfBatch,
    const bool isSkeletonCell,
    const bool mustBeDoneImmediately,
    const tarch::la::Vector<DIMENSIONS_TIMES_TWO,signed char>& neighbourMergePerformed ) {
  // solver->synchroniseTimeStepping(cellDescription); // assumes this was done in neighbour merge
  updateSolution(cellDescription,neighbourMergePerformed,isFirstIterationOfBatch);

  UpdateResult result;
  result._timeStepSize    = startNewTimeStepFused(cellDescription,isFirstIterationOfBatch,isLastIterationOfBatch);
  result._meshUpdateEvent = evaluateRefinementCriteriaAfterSolutionUpdate(cellDescription,neighbourMergePerformed);
  if (
      !SpawnPredictionAsBackgroundJob ||
      mustBeDoneImmediately
  ) {
    performPredictionAndVolumeIntegralBody(
          cellDescription,
          cellDescription.getCorrectorTimeStamp(),  // corrector time step data is correct; see docu
          cellDescription.getCorrectorTimeStepSize(),
          false, isSkeletonCell );
    cellDescription.setHasCompletedTimeStep(true);
  } else {
    cellDescription.setHasCompletedTimeStep(false);
    peano::datatraversal::TaskSet( new PredictionJob( 
        *this, cellDescription, cellDescriptionsIndex, element,
        cellDescription.getCorrectorTimeStamp(),  // corrector time step data is correct; see docu
        cellDescription.getCorrectorTimeStepSize(),
        false/*is uncompressed*/, isSkeletonCell ));
  }
  return result;
}

exahype::solvers::Solver::UpdateResult exahype::solvers::ADERDGSolver::fusedTimeStepOrRestrict(
    const int  solverNumber,
    CellInfo&  cellInfo,
    const bool isFirstIterationOfBatch,
    const bool isLastIterationOfBatch,
    const bool isAtRemoteBoundary) {
  const int element = cellInfo.indexOfADERDGCellDescription(solverNumber);
  if ( element != NotFound ) {
    CellDescription& cellDescription = cellInfo._ADERDGCellDescriptions[element];
    if ( cellDescription.getType()==CellDescription::Type::Cell ) {
      const bool isAMRSkeletonCell     = ADERDGSolver::belongsToAMRSkeleton(cellDescription,isAtRemoteBoundary);
      const bool isSkeletonCell        = isAMRSkeletonCell || isAtRemoteBoundary;
      const bool mustBeDoneImmediately = isSkeletonCell && PredictionSweeps==1;

      if (
          !SpawnPredictionAsBackgroundJob ||
          isFirstIterationOfBatch ||
          isLastIterationOfBatch
      ) {
        return
            fusedTimeStepBody(
                cellDescription,cellInfo._cellDescriptionsIndex,element,
                isFirstIterationOfBatch,isLastIterationOfBatch,isSkeletonCell, mustBeDoneImmediately,
                cellDescription.getNeighbourMergePerformed() );
      } else {
        cellDescription.setHasCompletedTimeStep(false); // done here in order to skip lookup of cell description in job constructor
        peano::datatraversal::TaskSet spawn( new FusedTimeStepJob(*this, 
          cellDescription, cellInfo._cellDescriptionsIndex, element,isSkeletonCell) );
        return UpdateResult();
      }
    } else if (
        cellDescription.getType()==CellDescription::Type::Descendant &&
        cellDescription.getCommunicationStatus()>=MinimumCommunicationStatusForNeighbourCommunication
    ) {
      restrictToTopMostParent(cellDescription);

      // TODO(Dominic): Evaluate ref crit here too // halos
      return UpdateResult();
    } else {
      return UpdateResult();
    }
  } else {
    return UpdateResult();
  }
}

exahype::solvers::Solver::UpdateResult exahype::solvers::ADERDGSolver::updateOrRestrict(
      const int  solverNumber,
      CellInfo&  cellInfo,
      const bool isAtRemoteBoundary){
  const int element = cellInfo.indexOfADERDGCellDescription(solverNumber);
  if ( element != NotFound ) {
    CellDescription& cellDescription = cellInfo._ADERDGCellDescriptions[element];
    if (cellDescription.getType()==CellDescription::Type::Cell) {
      uncompress(cellDescription);

      UpdateResult result;
      updateSolution(cellDescription,cellDescription.getNeighbourMergePerformed(),true);
      result._timeStepSize    = startNewTimeStep(cellDescription);
      result._meshUpdateEvent = evaluateRefinementCriteriaAfterSolutionUpdate(
          cellDescription,cellDescription.getNeighbourMergePerformed());

      compress(cellDescription,isAtRemoteBoundary);

      return result;
    } else if (
        cellDescription.getType()==CellDescription::Type::Descendant &&
        cellDescription.getCommunicationStatus()>=MinimumCommunicationStatusForNeighbourCommunication
    ) {
      restrictToTopMostParent(cellDescription);

      // TODO(Dominic): Evaluate ref crit here too // halos
      return UpdateResult();
    } else {
      return UpdateResult();
    }
  } else {
    return UpdateResult();
  }
}

void exahype::solvers::ADERDGSolver::compress(
      const int solverNumber,
      CellInfo& cellInfo,
      const bool isAtRemoteBoundary) const {
  const int element = cellInfo.indexOfADERDGCellDescription(solverNumber);
  if ( element!=NotFound ) {
    CellDescription& cellDescription = cellInfo._ADERDGCellDescriptions[element];
    if (cellDescription.getType()==CellDescription::Type::Cell) {
      const bool isSkeletonCell = belongsToAMRSkeleton(cellDescription,isAtRemoteBoundary);
      compress(cellDescription,isSkeletonCell);
    }
  }
}


void exahype::solvers::ADERDGSolver::performPredictionAndVolumeIntegral(
    const int solverNumber,
    CellInfo& cellInfo,
    const bool isAtRemoteBoundary) {
  const int element = cellInfo.indexOfADERDGCellDescription(solverNumber);
  if ( element != Solver::NotFound ) {
    CellDescription& cellDescription = cellInfo._ADERDGCellDescriptions[element];
    if (cellDescription.getType()==CellDescription::Type::Cell) {
      synchroniseTimeStepping(cellDescription);
      performPredictionAndVolumeIntegral(solverNumber,cellInfo,
          cellDescription.getPredictorTimeStamp(),
          cellDescription.getPredictorTimeStepSize(),
          true,isAtRemoteBoundary);
    }
  }
}

bool exahype::solvers::ADERDGSolver::belongsToAMRSkeleton(const CellDescription& cellDescription, const bool isAtRemoteBoundary) {
  return cellDescription.getHasVirtualChildren();
}

void exahype::solvers::ADERDGSolver::performPredictionAndVolumeIntegralBody(
    CellDescription& cellDescription,
    const double predictorTimeStamp,
    const double predictorTimeStepSize,
    const bool   uncompressBefore,
    const bool   isSkeletonCell ) {
  if (uncompressBefore) {
    uncompress(cellDescription);
  }

  validateCellDescriptionData(cellDescription,true,false,true,"exahype::solvers::ADERDGSolver::performPredictionAndVolumeIntegralBody [pre]");

<<<<<<< HEAD
  double* luh  = DataHeap::getInstance().getData(cellDescription.getSolution()).data();
  double* lduh = DataHeap::getInstance().getData(cellDescription.getUpdate()).data();
  double* lQhbnd = DataHeap::getInstance().getData(cellDescription.getExtrapolatedPredictor()).data();
  double* lGradQhbnd = DataHeap::getInstance().getData(cellDescription.getExtrapolatedPredictorGradient()).data();
  double* lFhbnd = DataHeap::getInstance().getData(cellDescription.getFluctuation()).data();
=======
  double* luh  = static_cast<double*>(cellDescription.getSolution());
  double* lduh = static_cast<double*>(cellDescription.getUpdate());
  double* lQhbnd = static_cast<double*>(cellDescription.getExtrapolatedPredictor());
  double* lFhbnd = static_cast<double*>(cellDescription.getFluctuation());
>>>>>>> a2e3c91a

  #ifdef Asserts
  for (int i=0; i<getDataPerCell(); i++) { // cellDescription.getCorrectorTimeStepSize==0.0 is an initial condition
    assertion3(tarch::la::equals(cellDescription.getCorrectorTimeStepSize(),0.0) || std::isfinite(luh[i]),cellDescription.toString(),"performPredictionAndVolumeIntegral(...)",i);
  }
  #endif

  #if !defined(SharedMemoryParallelisation) && !defined(Parallel) && defined(Asserts)
  static int counter = 0;
  static double timeStamp = 0;
  if ( !tarch::la::equals(timeStamp,_minCorrectorTimeStamp,1e-9) ) {
    logInfo("performPredictionAndVolumeIntegralBody(...)","#predictions="<<counter);
    timeStamp = _minCorrectorTimeStamp;
    counter=0;
  }
  counter++;
  #endif

  fusedSpaceTimePredictorVolumeIntegral(
      lduh,lQhbnd,lGradQhbnd,lFhbnd,
      luh,
      cellDescription.getOffset()+0.5*cellDescription.getSize(),
      cellDescription.getSize(),
      predictorTimeStamp,
      predictorTimeStepSize);

  compress(cellDescription,isSkeletonCell);

  cellDescription.setHasCompletedTimeStep(true);

  validateCellDescriptionData(cellDescription,true,true,false,"exahype::solvers::ADERDGSolver::performPredictionAndVolumeIntegralBody [post]");
}

void exahype::solvers::ADERDGSolver::performPredictionAndVolumeIntegral(
    const int    solverNumber,
    CellInfo&    cellInfo,
    const double predictorTimeStamp,
    const double predictorTimeStepSize,
    const bool   uncompressBefore,
    const bool   isAtRemoteBoundary) {
  const int element = cellInfo.indexOfADERDGCellDescription(solverNumber);
  CellDescription& cellDescription = cellInfo._ADERDGCellDescriptions[element];

  if ( cellDescription.getType()==CellDescription::Type::Cell ) {
    const bool isAMRSkeletonCell     = ADERDGSolver::belongsToAMRSkeleton(cellDescription,isAtRemoteBoundary);
    const bool isSkeletonCell        = isAMRSkeletonCell || isAtRemoteBoundary;
    const bool mustBeDoneImmediately = isSkeletonCell && PredictionSweeps==1;

    if (
        !SpawnPredictionAsBackgroundJob ||
        mustBeDoneImmediately
    ) {
      performPredictionAndVolumeIntegralBody(
          cellDescription,
          predictorTimeStamp,predictorTimeStepSize,
          uncompressBefore,isSkeletonCell);
    }
    else {
      cellDescription.setHasCompletedTimeStep(false);
      peano::datatraversal::TaskSet ( new PredictionJob( 
          *this, cellDescription, cellInfo._cellDescriptionsIndex, element,predictorTimeStamp,predictorTimeStepSize,
          uncompressBefore,isSkeletonCell ) );
    }
  }
}

double exahype::solvers::ADERDGSolver::computeTimeStepSize(CellDescription& cellDescription) {
  if( cellDescription.getType()==CellDescription::Type::Cell ) {
    assertion1( cellDescription.getRefinementEvent()==CellDescription::None,cellDescription.toString());
    const double* luh = static_cast<double*>(cellDescription.getSolution());

    validateCellDescriptionData(cellDescription,false,false,true,"computeTimeStepSizes(...)");
    double admissibleTimeStepSize = stableTimeStepSize(luh,cellDescription.getSize());
    assertion2(!_checkForNaNs || admissibleTimeStepSize>0,admissibleTimeStepSize,cellDescription.toString());

    assertion3(!_checkForNaNs || admissibleTimeStepSize<std::numeric_limits<double>::max(),std::numeric_limits<double>::max(),admissibleTimeStepSize,cellDescription.toString());
    assertion2(!_checkForNaNs || std::isfinite(admissibleTimeStepSize),admissibleTimeStepSize,cellDescription.toString());

    return admissibleTimeStepSize;
  } else {
    return std::numeric_limits<double>::max();
  }
}


double exahype::solvers::ADERDGSolver::startNewTimeStepFused(
    CellDescription& cellDescription,
    const bool firstBatchIteration,
    const bool lastBatchIteration) {
  if (cellDescription.getType()==CellDescription::Type::Cell) {
    double admissibleTimeStepSize = computeTimeStepSize(cellDescription);

    // Direct update of the cell description time steps
    // Note that these local quantities might
    // be overwritten again by the synchronisation
    // happening in the next time step.

    // n-1
    if (firstBatchIteration) {
      cellDescription.setPreviousCorrectorTimeStamp(cellDescription.getCorrectorTimeStamp());
      cellDescription.setPreviousCorrectorTimeStepSize(cellDescription.getCorrectorTimeStepSize());
    }

    // n
    cellDescription.setCorrectorTimeStamp(cellDescription.getPredictorTimeStamp());
    cellDescription.setCorrectorTimeStepSize(cellDescription.getPredictorTimeStepSize());

    // n+1
    cellDescription.setPredictorTimeStamp(
        cellDescription.getPredictorTimeStamp() + cellDescription.getPredictorTimeStepSize());
    if (lastBatchIteration) { // freeze the predictor time step size until last iteration
      cellDescription.setPredictorTimeStepSize(admissibleTimeStepSize);
    }

    return admissibleTimeStepSize; // still reduce the admissibile time step size over multiple iterations
  } else {
    return std::numeric_limits<double>::max();
  }
}

double exahype::solvers::ADERDGSolver::startNewTimeStep(CellDescription& cellDescription) {
  if (cellDescription.getType()==CellDescription::Type::Cell) {
    double admissibleTimeStepSize = computeTimeStepSize(cellDescription);

    // Direct update of the cell description time steps
    // Note that these local quantities might
    // be overwritten again by the synchronisation
    // happening in the next time step.

    // n-1
    cellDescription.setPreviousCorrectorTimeStamp(cellDescription.getCorrectorTimeStamp());
    cellDescription.setPreviousCorrectorTimeStepSize(cellDescription.getCorrectorTimeStepSize());

    // n
    cellDescription.setCorrectorTimeStamp(
        cellDescription.getCorrectorTimeStamp()+cellDescription.getCorrectorTimeStepSize());
    cellDescription.setCorrectorTimeStepSize(admissibleTimeStepSize);

    cellDescription.setPredictorTimeStamp(cellDescription.getCorrectorTimeStamp()); // just copy the stuff over
    cellDescription.setPredictorTimeStepSize(cellDescription.getCorrectorTimeStepSize());

    return admissibleTimeStepSize;
  } else {
    return std::numeric_limits<double>::max();
  }
}

double exahype::solvers::ADERDGSolver::updateTimeStepSizes(CellDescription& cellDescription,const bool fused) {
  const double admissibleTimeStepSize = computeTimeStepSize(cellDescription);

  cellDescription.setCorrectorTimeStepSize( admissibleTimeStepSize );
  cellDescription.setPredictorTimeStepSize( admissibleTimeStepSize );
  if ( fused ) {
    cellDescription.setPredictorTimeStamp   ( cellDescription.getCorrectorTimeStamp()+admissibleTimeStepSize );
  } else {
    cellDescription.setPredictorTimeStamp   ( cellDescription.getCorrectorTimeStamp() );
  }
  return admissibleTimeStepSize;
}

double exahype::solvers::ADERDGSolver::updateTimeStepSizes(
    const int solverNumber,CellInfo& cellInfo,const bool fused) {
  const int element = cellInfo.indexOfADERDGCellDescription(solverNumber);
  if ( element != NotFound ) {
    return updateTimeStepSizes(cellInfo._ADERDGCellDescriptions[element],fused);
  } else {
    return std::numeric_limits<double>::max();
  }
}

void exahype::solvers::ADERDGSolver::rollbackToPreviousTimeStep(CellDescription& cellDescription) const {
  // n+1
  cellDescription.setPredictorTimeStamp   (cellDescription.getPreviousCorrectorTimeStamp());
  cellDescription.setPredictorTimeStepSize(cellDescription.getPreviousCorrectorTimeStepSize());

  // n
  cellDescription.setCorrectorTimeStamp   (cellDescription.getPreviousCorrectorTimeStamp());
  cellDescription.setCorrectorTimeStepSize(cellDescription.getPreviousCorrectorTimeStepSize());

  // n-1
  cellDescription.setPreviousCorrectorTimeStamp(std::numeric_limits<double>::max());
  cellDescription.setPreviousCorrectorTimeStepSize(std::numeric_limits<double>::max()); // TODO(Dominic): get rid of the last time level.
}

void exahype::solvers::ADERDGSolver::rollbackToPreviousTimeStepFused(CellDescription& cellDescription) const {
  // n+1
  cellDescription.setPredictorTimeStamp   (
      cellDescription.getPreviousCorrectorTimeStamp()+cellDescription.getPreviousCorrectorTimeStepSize());
  cellDescription.setPredictorTimeStepSize(cellDescription.getCorrectorTimeStepSize());

  // n
  cellDescription.setCorrectorTimeStamp(cellDescription.getPreviousCorrectorTimeStamp());
  cellDescription.setCorrectorTimeStepSize(cellDescription.getPreviousCorrectorTimeStepSize());

  // n-1
  cellDescription.setPreviousCorrectorTimeStamp(std::numeric_limits<double>::max());
  cellDescription.setPreviousCorrectorTimeStepSize(std::numeric_limits<double>::max()); // TODO(Dominic): get rid of the last time level.
}

void exahype::solvers::ADERDGSolver::adjustSolutionDuringMeshRefinement(
    const int solverNumber,
    CellInfo& cellInfo) {
  const int element = cellInfo.indexOfADERDGCellDescription(solverNumber);
  if ( element != NotFound ) {
    CellDescription& cellDescription = cellInfo._ADERDGCellDescriptions[element];
    const bool isInitialMeshRefinement = getMeshUpdateEvent()==MeshUpdateEvent::InitialRefinementRequested;
    if ( exahype::solvers::Solver::SpawnAMRBackgroundJobs ) {
      peano::datatraversal::TaskSet( new AdjustSolutionDuringMeshRefinementJob(*this,cellDescription,isInitialMeshRefinement));
    } else {
      adjustSolutionDuringMeshRefinementBody(cellDescription,isInitialMeshRefinement);
    }
  }
}

void exahype::solvers::ADERDGSolver::adjustSolutionDuringMeshRefinementBody(
    CellDescription& cellDescription,
    const bool isInitialMeshRefinement) {
  synchroniseTimeStepping(cellDescription);

  if ( cellDescription.getType()==CellDescription::Type::Cell ) {
    assertion1(
        cellDescription.getRefinementEvent()==CellDescription::RefinementEvent::None ||
        cellDescription.getRefinementEvent()==CellDescription::RefinementEvent::Prolongating
        ,cellDescription.toString());

    if (cellDescription.getRefinementEvent()==CellDescription::RefinementEvent::Prolongating) {
      prolongateVolumeData(cellDescription,isInitialMeshRefinement);
      cellDescription.setRefinementEvent(CellDescription::RefinementEvent::None);
    }
    
    adjustSolution(cellDescription);
    markForRefinement(cellDescription);
  }
}

void exahype::solvers::ADERDGSolver::adjustSolution(CellDescription& cellDescription) {
  assertion1(cellDescription.getType()==CellDescription::Type::Cell,cellDescription.toString());    
  assertion1(
      cellDescription.getRefinementEvent()==CellDescription::RefinementEvent::None ||
      cellDescription.getRefinementEvent()==CellDescription::RefinementEvent::ErasingChildrenRequested
      ,cellDescription.toString());

  double* solution = static_cast<double*>(cellDescription.getSolution());
  adjustSolution(
      solution,
      cellDescription.getOffset()+0.5*cellDescription.getSize(),
      cellDescription.getSize(),
      cellDescription.getCorrectorTimeStamp(),
      cellDescription.getCorrectorTimeStepSize());

  double* previousSolution = static_cast<double*>(cellDescription.getPreviousSolution());
  adjustSolution(
      previousSolution,
      cellDescription.getOffset()+0.5*cellDescription.getSize(),
      cellDescription.getSize(),
      cellDescription.getPreviousCorrectorTimeStamp(),
      cellDescription.getPreviousCorrectorTimeStepSize());

  // touch first hte other arrays



  #ifdef Asserts
  if ( _checkForNaNs ) {
    for (int i=0; i<getDataPerCell(); i++) {
      assertion3(std::isfinite(solution[i]),cellDescription.toString(),"adjustSolution(...)",i);
    }
  }
  #endif
}

void exahype::solvers::ADERDGSolver::updateSolution(
    CellDescription& cellDescription,
    const tarch::la::Vector<DIMENSIONS_TIMES_TWO,signed char>& neighbourMergePerformed,
    const bool backupPreviousSolution) {
  //std::cout << "ADERDGSolver::updateSolution" << std::endl; // TODO(Lukas(Remove)
  if (
    cellDescription.getType()==CellDescription::Type::Cell &&
    cellDescription.getRefinementEvent()==CellDescription::None
  ) {
    assertion1( tarch::la::equals(cellDescription.getNeighbourMergePerformed(),(signed char) true) || ProfileUpdate,cellDescription.toString());
    if ( !tarch::la::equals(neighbourMergePerformed,(signed char) true) && !ProfileUpdate ) {
      logError("updateSolution(...)","Riemann solve was not performed on all faces of cell= "<<cellDescription.toString());
      std::terminate();
    }
    #if !defined(SharedMemoryParallelisation) && !defined(Parallel) && defined(Asserts)
    static int counter = 0;
    static double timeStamp = 0;
    if ( !tarch::la::equals(timeStamp,_minCorrectorTimeStamp,1e-9) ) {
      logInfo("mergeNeighboursData(...)","#updateSolution="<<counter);
      timeStamp = _minCorrectorTimeStamp;
      counter=0;
    }
    counter++;
    #endif

    double* newSolution = static_cast<double*>(cellDescription.getSolution());
    if ( backupPreviousSolution ) {
      //const double* const solution  = getDataHeapArrayForReadOnlyAccess(cellDescription.getPreviousSolution());
      double* solution  = static_cast<double*>(cellDescription.getPreviousSolution());
      std::copy(newSolution,newSolution+getDataPerCell(),solution); // Copy (current solution) in old solution field.

      #ifdef Asserts
      for (int i=0; i<getDataPerCell(); i++) { // cellDescription.getCorrectorTimeStepSize()==0.0 is an initial condition
        assertion3(tarch::la::equals(cellDescription.getCorrectorTimeStepSize(),0.0)  || std::isfinite(solution[i]),cellDescription.toString(),"updateSolution(...)",i);
      } 
      #endif
    }

    double* update  = static_cast<double*>(cellDescription.getUpdate());
    #ifdef Asserts
    if ( _checkForNaNs ) {
      for (int i=0; i<getUnknownsPerCell(); i++) { // update does not store parameters
        assertion3(tarch::la::equals(cellDescription.getCorrectorTimeStepSize(),0.0)  || std::isfinite(update[i]),cellDescription.toString(),"updateSolution",i);
      }
    }
    #endif

    assertion1(cellDescription.getCorrectorTimeStamp()<std::numeric_limits<double>::max(),cellDescription.toString());
    assertion1(cellDescription.getCorrectorTimeStepSize()<std::numeric_limits<double>::max(),cellDescription.toString());

    // gather surface integral
    const int dofsPerFace = getBndFluxSize(); // TODO(Dominic): Reintroduce surfaceIntegral??
    for (int direction=0; direction<DIMENSIONS; direction++) {
      for (int orientation=0; orientation<2; orientation++) {
        const int faceIndex=2*direction+orientation;
        if ( cellDescription.getFacewiseAugmentationStatus(faceIndex)<MaximumAugmentationStatus ) { // ignore Ancestors
          const double* const lFhbnd = static_cast<double*>(cellDescription.getFluctuation()) + dofsPerFace * faceIndex;
          faceIntegral(update,lFhbnd,direction,orientation,0/*implicit conversion*/,0,cellDescription.getSize());
        }
      }
    }

    // perform the update
    solutionUpdate(newSolution,update,cellDescription.getCorrectorTimeStepSize());

    adjustSolution(
        newSolution,
        cellDescription.getOffset()+0.5*cellDescription.getSize(),
        cellDescription.getSize(),
        cellDescription.getCorrectorTimeStamp()+cellDescription.getCorrectorTimeStepSize(),
        cellDescription.getCorrectorTimeStepSize());

    // only for profiling
    if ( Solver::ProfileUpdate ) { swapSolutionAndPreviousSolution(cellDescription); }

    #ifdef Asserts
    if ( _checkForNaNs ) {
      for (int i=0; i<getUnknownsPerCell(); i++) { // update does not store parameters
        assertion3(std::isfinite(newSolution[i]),cellDescription.toString(),"updateSolution(...)",i);
      }
    }
    #endif
  }
  assertion(cellDescription.getRefinementEvent()==CellDescription::None);

  // update helper status // TODO(Dominic): Check if we can work with the reduced values in the neighbour exchange
  updateCommunicationStatus(cellDescription);
  // marking for augmentation
  updateAugmentationStatus(cellDescription);
}

void exahype::solvers::ADERDGSolver::updateSolution(
    const int cellDescriptionsIndex,
    const int element,
    const bool backupPreviousSolution) {
  // reset helper variables
  CellDescription& cellDescription  = getCellDescription(cellDescriptionsIndex,element);
  updateSolution(cellDescription,cellDescription.getNeighbourMergePerformed(),backupPreviousSolution);
}

void exahype::solvers::ADERDGSolver::swapSolutionAndPreviousSolution(CellDescription& cellDescription) const {
  assertion(cellDescription.getType()==CellDescription::Type::Cell);
  assertion(cellDescription.getRefinementEvent()==CellDescription::None);

  // Simply swap the heap indices
  const int previousSolutionIndex      = cellDescription.getPreviousSolutionIndex();
  void* previousSolution = cellDescription.getPreviousSolution(); // pointer
  cellDescription.setPreviousSolutionIndex(cellDescription.getSolutionIndex());
  cellDescription.setPreviousSolution(cellDescription.getSolution());
  cellDescription.setSolutionIndex(previousSolutionIndex);
  cellDescription.setSolution(previousSolution);
}

void exahype::solvers::ADERDGSolver::prolongateObservablesMinAndMax(
    const CellDescription& cellDescription,
    const CellDescription& parentCellDescription) const {
  const int numberOfObservables = getDMPObservables();
  for (int faceIndex = 0; faceIndex < DIMENSIONS_TIMES_TWO; ++faceIndex) {
    if ( cellDescription.getFacewiseCommunicationStatus(faceIndex)==CellCommunicationStatus ) { // TODO(Dominic): If the grid changes dynamically during the time steps,
      // fine
      double* minFine = static_cast<double*>(cellDescription.getSolutionMin()) + numberOfObservables * faceIndex;
      double* maxFine = static_cast<double*>(cellDescription.getSolutionMax()) + numberOfObservables * faceIndex;
      // coarse
      const double* minCoarse = static_cast<double*>(parentCellDescription.getSolutionMin()) +  numberOfObservables * faceIndex;
      const double* maxCoarse = static_cast<double*>(parentCellDescription.getSolutionMax()) +  numberOfObservables * faceIndex;

      std::copy_n( minCoarse,numberOfObservables, minFine );
      std::copy_n( maxCoarse,numberOfObservables, maxFine );
    }
  }
}

void exahype::solvers::ADERDGSolver::prolongateFaceDataToDescendant(
    CellDescription& cellDescription,
    const CellDescription& parentCellDescription,
    const tarch::la::Vector<DIMENSIONS,int>& subcellIndex) {
  assertion(parentCellDescription.getSolverNumber() == cellDescription.getSolverNumber());
  assertion(parentCellDescription.getType() == CellDescription::Type::Cell ||
            parentCellDescription.getType() == CellDescription::Type::Descendant);

  const int levelFine   = cellDescription.getLevel();
  const int levelCoarse = parentCellDescription.getLevel();
  assertion(levelCoarse < levelFine);

  double* update = static_cast<double*>(cellDescription.getUpdate());
  std::fill_n(update,getUpdateSize(),0.0);

  for (int faceIndex = 0; faceIndex < DIMENSIONS_TIMES_TWO; ++faceIndex) {
    const int direction = faceIndex/2;
    if ( cellDescription.getFacewiseCommunicationStatus(faceIndex)==CellCommunicationStatus ) { // TODO(Dominic): If the grid changes dynamically during the time steps,
      assertion( exahype::amr::faceIsOnBoundaryOfParent(faceIndex,subcellIndex,levelFine-levelCoarse) ); // necessary but not sufficient

      logDebug("prolongateFaceDataToDescendant(...)","cell=" << cellDescription.getOffset() <<
               ",level=" << cellDescription.getLevel() <<
               ",face=" << faceIndex <<
               ",subcellIndex" << subcellIndex.toString() <<
               " to " <<
               " parentCell="<<parentCellDescription.getOffset()<<
               " level="<<parentCellDescription.getLevel());

      // extrapolated predictor and flux interpolation
      // extrapolated predictor
      assertion1(DataHeap::getInstance().isValidIndex(cellDescription.getExtrapolatedPredictorIndex()),cellDescription.toString());
      assertion1(DataHeap::getInstance().isValidIndex(parentCellDescription.getExtrapolatedPredictorIndex()),parentCellDescription.toString());

      const int dataPerFace = getBndFaceSize();
      const int dofsPerFace  = getBndFluxSize();

      // fine
      double* lQhbndFine = static_cast<double*>(cellDescription.getExtrapolatedPredictor()) + dataPerFace * faceIndex; // TODO(Dominic ): Pointer should be obtained only once
      double* lFhbndFine = static_cast<double*>(cellDescription.getFluctuation())           + dofsPerFace  * faceIndex ;
      // coarse
      const double* lQhbndCoarse = static_cast<double*>(parentCellDescription.getExtrapolatedPredictor()) + dataPerFace * faceIndex;
      const double* lFhbndCoarse = static_cast<double*>(parentCellDescription.getFluctuation()          ) + dofsPerFace  * faceIndex;

      faceUnknownsProlongation(lQhbndFine,lFhbndFine,lQhbndCoarse,lFhbndCoarse, levelCoarse, levelFine,
                               exahype::amr::getSubfaceIndex(subcellIndex,direction));

      // time step data TODO(LTS), still need veto
      cellDescription.setPredictorTimeStamp(parentCellDescription.getPredictorTimeStamp());
      cellDescription.setPredictorTimeStepSize(parentCellDescription.getPredictorTimeStepSize());
    }
  }

  if ( getDMPObservables()>0 ) {
    prolongateObservablesMinAndMax(cellDescription,parentCellDescription);
  }

  cellDescription.setHasCompletedTimeStep(true);
}

void exahype::solvers::ADERDGSolver::prolongateFaceData(
    const int solverNumber,
    CellInfo& cellInfo,
    const bool isAtRemoteBoundary) {
  const int element = cellInfo.indexOfADERDGCellDescription(solverNumber);

  if ( element != Solver::NotFound ) {
    CellDescription& cellDescription = cellInfo._ADERDGCellDescriptions[element];

    if (
        cellDescription.getType()==CellDescription::Type::Descendant &&
        cellDescription.getCommunicationStatus()>=MinimumCommunicationStatusForNeighbourCommunication &&
        isValidCellDescriptionIndex(cellDescription.getParentIndex()) // might be at master-worker boundary
    ) {
        if (
            !SpawnProlongationAsBackgroundJob ||
            isAtRemoteBoundary
        ) {
          exahype::solvers::Solver::SubcellPosition subcellPosition =
              exahype::amr::computeSubcellPositionOfDescendant<CellDescription,Heap,false>( // look up next parent which might be a Cell or Descendant
                  cellDescription);
          assertion2(Heap::getInstance().isValidIndex(
                subcellPosition.parentCellDescriptionsIndex),
                subcellPosition.parentCellDescriptionsIndex,cellDescription.toString());

          CellDescription& parentCellDescription = getCellDescription(
              subcellPosition.parentCellDescriptionsIndex,subcellPosition.parentElement);
          assertion1(parentCellDescription.getType()==CellDescription::Type::Cell ||
                     parentCellDescription.getType()==CellDescription::Type::Descendant
                     ,parentCellDescription.toString());

          waitUntilCompletedTimeStep<CellDescription>(parentCellDescription,true,false); // TODO(Dominic): We wait for skeleton jobs here. It might make sense to receiveDanglingMessages here too
          prolongateFaceDataToDescendant(cellDescription,parentCellDescription,subcellPosition.subcellIndex);
        } else {
          exahype::solvers::Solver::SubcellPosition subcellPosition =
              exahype::amr::computeSubcellPositionOfDescendant<CellDescription,Heap,true>( // look up top-most parent which is a Cell
                  cellDescription);
          assertion2(Heap::getInstance().isValidIndex(
                      subcellPosition.parentCellDescriptionsIndex),
                      subcellPosition.parentCellDescriptionsIndex,cellDescription.toString());

          CellDescription& parentCellDescription = getCellDescription(
              subcellPosition.parentCellDescriptionsIndex,subcellPosition.parentElement);
          assertion1(parentCellDescription.getType()==CellDescription::Type::Cell,parentCellDescription.toString());

          waitUntilCompletedTimeStep<CellDescription>(parentCellDescription,true,false); // TODO(Dominic): We wait for skeleton jobs here. It might make sense to receiveDanglingMessages here too
          cellDescription.setHasCompletedTimeStep(false); // done here in order to skip lookup of cell description in job constructor
          peano::datatraversal::TaskSet spawn( new ProlongationJob( *this, 
              cellDescription, parentCellDescription, subcellPosition.subcellIndex) );
        }
      }
      assertion2(
          cellDescription.getType()!=CellDescription::Type::Descendant ||
          isValidCellDescriptionIndex(cellDescription.getParentIndex()),
          cellDescription.toString(),
          tarch::parallel::Node::getInstance().getRank());
  }
}

void exahype::solvers::ADERDGSolver::restrictObservablesMinAndMax(
    const CellDescription& cellDescription,
    const CellDescription& parentCellDescription) const {
  const int numberOfObservables = getDMPObservables();
  for (int faceIndex=0; faceIndex<DIMENSIONS_TIMES_TWO; faceIndex++) {
    if ( cellDescription.getFacewiseCommunicationStatus(faceIndex)==CellCommunicationStatus ) {
      // fine
      const double* minFine = static_cast<double*>(cellDescription.getSolutionMin()) + numberOfObservables* faceIndex;
      const double* maxFine = static_cast<double*>(cellDescription.getSolutionMax()) + numberOfObservables* faceIndex;
      // coarse
      double* minCoarse = static_cast<double*>(parentCellDescription.getSolutionMin()) + numberOfObservables * faceIndex;
      double* maxCoarse = static_cast<double*>(parentCellDescription.getSolutionMax()) + numberOfObservables * faceIndex;

      tarch::multicore::Lock lock(RestrictionSemaphore);
      for (int i=0; i<numberOfObservables; i++) {
        *(minCoarse+i) = std::min( *(minFine+i), *(minCoarse+i) );
        *(maxCoarse+i) = std::max( *(maxFine+i), *(maxCoarse+i) );
      }
      lock.free();
    }
  }
}

void exahype::solvers::ADERDGSolver::restrictToTopMostParent(const CellDescription& cellDescription) {
  // validate and obtain parent
  assertion1( cellDescription.getType()==CellDescription::Type::Descendant &&
              cellDescription.getCommunicationStatus()>=MinimumCommunicationStatusForNeighbourCommunication, cellDescription.toString() );
  assertion1( tryGetElement(cellDescription.getParentIndex(),cellDescription.getSolverNumber()) != NotFound, cellDescription.toString());
  exahype::solvers::Solver::SubcellPosition subcellPosition =
      exahype::amr::computeSubcellPositionOfDescendant<CellDescription,Heap,true>(cellDescription);
  assertion1(subcellPosition.parentElement!=exahype::solvers::Solver::NotFound,cellDescription.toString());

  CellDescription& parentCellDescription =
      getCellDescription(subcellPosition.parentCellDescriptionsIndex,subcellPosition.parentElement);

  assertion(parentCellDescription.getSolverNumber()==cellDescription.getSolverNumber());
  assertion1(cellDescription.getType()==CellDescription::Type::Descendant && parentCellDescription.getCommunicationStatus()>=MinimumCommunicationStatusForNeighbourCommunication,
             cellDescription.toString());
  #ifdef Parallel
  assertion1(parentCellDescription.getType()==CellDescription::Type::Cell ||
      (parentCellDescription.getType()==CellDescription::Type::Descendant &&
      parentCellDescription.getHasToHoldDataForMasterWorkerCommunication()),
      parentCellDescription.toString());
  #else
  assertion1(parentCellDescription.getType()==CellDescription::Type::Cell,
             parentCellDescription.toString());
  #endif


  // Perform the face integrals on fine grid cell
  double* updateFine   = static_cast<double*>(cellDescription.getUpdate()); // TODO(Dominic): Can be temporary
  const int levelDelta = cellDescription.getLevel() - parentCellDescription.getLevel();
  const tarch::la::Vector<DIMENSIONS,int> subcellIndex =
      exahype::amr::computeSubcellIndex(
          cellDescription.getOffset(),cellDescription.getSize(),
          parentCellDescription.getOffset()); // TODO(Dominic): Maybe, I get can get rid of some variables again
  // gather contributions
  const int dofsPerFace = getBndFluxSize();
  for (int faceIndex=0; faceIndex<DIMENSIONS_TIMES_TWO; faceIndex++) {
    const int direction   = faceIndex / 2;
    const int orientation = faceIndex % 2;
    const tarch::la::Vector<DIMENSIONS-1,int> subfaceIndex =
      exahype::amr::getSubfaceIndex(subcellIndex,direction);
    if ( cellDescription.getFacewiseCommunicationStatus(faceIndex)==CellCommunicationStatus ) {
      assertion1(exahype::amr::faceIsOnBoundaryOfParent(faceIndex,subcellIndex,levelDelta),cellDescription.toString());
      assertion1(cellDescription.getNeighbourMergePerformed(faceIndex),cellDescription.toString());// necessary but not sufficient

      const double* const lFhbnd = static_cast<double*>(cellDescription.getFluctuation()) + dofsPerFace * faceIndex;
      faceIntegral(updateFine,lFhbnd,direction,orientation,subfaceIndex,levelDelta,cellDescription.getSize());

      logDebug("restrictToTopMostParent(...)","cell=" << cellDescription.getOffset() <<
             ",level=" << cellDescription.getLevel() <<
             ",face=" << faceIndex <<
             ",subcellIndex" << subcellIndex.toString() <<
             " to " <<
             " parentCell="<<parentCellDescription.getOffset()<<
             " level="<<parentCellDescription.getLevel());
    }
  }

  // Add child contributions to parent
  double* updateCoarse = static_cast<double*>(parentCellDescription.getUpdate());
  tarch::multicore::Lock lock(RestrictionSemaphore);
  for (int i = 0; i < getUpdateSize(); ++i) {
      updateCoarse[i] += updateFine[i];
  }
  lock.free();
  std::fill_n(updateFine,getUpdateSize(),0.0);

  if ( getDMPObservables()>0 ) {
    restrictObservablesMinAndMax(cellDescription,parentCellDescription);
  }
}

void exahype::solvers::ADERDGSolver::disableCheckForNaNs() {
  _checkForNaNs = false;
}

///////////////////////////////////
// NEIGHBOUR
///////////////////////////////////
void exahype::solvers::ADERDGSolver::mergeWithRefinementStatus(
    CellDescription& cellDescription,
    const int faceIndex,
    const int otherRefinementStatus) const {
  cellDescription.setFacewiseRefinementStatus( faceIndex, otherRefinementStatus );
}

void
exahype::solvers::ADERDGSolver::updateCommunicationStatus(
    exahype::solvers::ADERDGSolver::CellDescription& cellDescription) const {
  cellDescription.setCommunicationStatus(determineCommunicationStatus(cellDescription));
  assertion1(
      cellDescription.getType()!=CellDescription::Type::Cell ||
      cellDescription.getCommunicationStatus()==CellCommunicationStatus,
      cellDescription.toString());
}

int
exahype::solvers::ADERDGSolver::determineCommunicationStatus(
    exahype::solvers::ADERDGSolver::CellDescription& cellDescription) const {
  if ( cellDescription.getType()==CellDescription::Type::Cell ) {
    return CellCommunicationStatus;
  } else {
    int max = 0;
    for (unsigned int i=0; i<DIMENSIONS_TIMES_TWO; i++) {
      if ( cellDescription.getNeighbourMergePerformed(i) ) {
        max = std::max( max, cellDescription.getFacewiseCommunicationStatus(i)-1 );
      }
    }
    return max;
  }
}

void exahype::solvers::ADERDGSolver::mergeWithCommunicationStatus(
    CellDescription& cellDescription,
    const int faceIndex,
    const int otherCommunicationStatus) const {
  assertion3(cellDescription.getCommunicationStatus()<=CellCommunicationStatus,
             cellDescription.getCommunicationStatus(),otherCommunicationStatus,
             cellDescription.getCommunicationStatus());
  cellDescription.setFacewiseCommunicationStatus( faceIndex, otherCommunicationStatus );
}

void
exahype::solvers::ADERDGSolver::updateAugmentationStatus(
    exahype::solvers::ADERDGSolver::CellDescription& cellDescription) const {
  cellDescription.setAugmentationStatus(determineAugmentationStatus(cellDescription));
  assertion1(
      cellDescription.getType()!=CellDescription::Type::Ancestor ||
      cellDescription.getAugmentationStatus()==MaximumAugmentationStatus,
      cellDescription.toString());
}

int
exahype::solvers::ADERDGSolver::determineAugmentationStatus(
    exahype::solvers::ADERDGSolver::CellDescription& cellDescription) const {
  if (cellDescription.getType()==CellDescription::Type::Ancestor) {
    return MaximumAugmentationStatus;
  } else {
    int max = 0;
    for (unsigned int i=0; i<DIMENSIONS_TIMES_TWO; i++) {
      if ( cellDescription.getNeighbourMergePerformed(i) ) {
        max = std::max( max, cellDescription.getFacewiseAugmentationStatus(i)-1 );
      }
    }
    return max;
  }
}

void exahype::solvers::ADERDGSolver::mergeWithAugmentationStatus(
    CellDescription& cellDescription,
    const int faceIndex,
    const int otherAugmentationStatus) const {
  assertion3(
      cellDescription.getAugmentationStatus()<=MaximumAugmentationStatus,
      cellDescription.getAugmentationStatus(),otherAugmentationStatus,
      cellDescription.getAugmentationStatus());
  cellDescription.setFacewiseAugmentationStatus( faceIndex, otherAugmentationStatus );
}

void exahype::solvers::ADERDGSolver::updateRefinementStatus(
    CellDescription& cellDescription,
    const tarch::la::Vector<DIMENSIONS_TIMES_TWO, signed char>& neighbourMergePerformed) const {
  if (
    cellDescription.getRefinementStatus()<_minimumRefinementStatusForTroubledCell &&
    cellDescription.getLevel()==getMaximumAdaptiveMeshLevel()
  ) {
    int max = ( cellDescription.getRefinementFlag() ) ? _refineOrKeepOnFineGrid : Erase;
    for (unsigned int i=0; i<DIMENSIONS_TIMES_TWO; i++) {
      if ( neighbourMergePerformed[i] ) {
        max = std::max( max, cellDescription.getFacewiseRefinementStatus(i)-1 );
      }
    }
    cellDescription.setRefinementStatus(max);
  }
}

void exahype::solvers::ADERDGSolver::updateCoarseGridAncestorRefinementStatus(
    const CellDescription& fineGridCellDescription,
    CellDescription& coarseGridCellDescription) {
  // fine to coarse grid
  if ( coarseGridCellDescription.getType()==CellDescription::Type::Ancestor ) {
    tarch::multicore::Lock lock(CoarseGridSemaphore);
    if ( fineGridCellDescription.getType()==CellDescription::Type::Cell ) {
      coarseGridCellDescription.setRefinementStatus(
          std::max( coarseGridCellDescription.getRefinementStatus(), fineGridCellDescription.getRefinementStatus()) );
      coarseGridCellDescription.setPreviousRefinementStatus(
          std::max( coarseGridCellDescription.getPreviousRefinementStatus(), fineGridCellDescription.getPreviousRefinementStatus()) );
    } else if ( fineGridCellDescription.getType()==CellDescription::Type::Ancestor ) {
      coarseGridCellDescription.setVetoErasingChildren(true);
    }
    lock.free();
  }
}

// TODO(Dominic): Check that we have rolled back in time as well
void exahype::solvers::ADERDGSolver::rollbackSolutionGlobally(
    const int solverNumber,CellInfo& cellInfo,
    const bool fusedTimeStepping) const {
  const int element = cellInfo.indexOfADERDGCellDescription(solverNumber);
  if ( element != NotFound ) {
    CellDescription& cellDescription = cellInfo._ADERDGCellDescriptions[element];

    // 1. Rollback time step data
    if ( fusedTimeStepping ) {
      rollbackToPreviousTimeStepFused(cellDescription);
    } else {
      rollbackToPreviousTimeStep(cellDescription);
    }
    // 2. Rollback solution to previous one
    if (cellDescription.getType()==CellDescription::Type::Cell) {
      swapSolutionAndPreviousSolution(cellDescription);
    }

    // 3. Reset the previous refinement status on the finest mesh level
    if ( cellDescription.getLevel()==getMaximumAdaptiveMeshLevel() ) {
      cellDescription.setRefinementStatus(cellDescription.getPreviousRefinementStatus());
    } else {
      cellDescription.setRefinementStatus(Pending);
      cellDescription.setPreviousRefinementStatus(Pending);
    }
  }
}

void exahype::solvers::ADERDGSolver::mergeNeighboursMetadata(
    const int                                    solverNumber,
    Solver::CellInfo&                            cellInfo1,
    Solver::CellInfo&                            cellInfo2,
    const tarch::la::Vector<DIMENSIONS, int>&    pos1,
    const tarch::la::Vector<DIMENSIONS, int>&    pos2,
    const tarch::la::Vector<DIMENSIONS, double>& x,
    const tarch::la::Vector<DIMENSIONS, double>& h,
    const bool                                   checkThoroughly) const {
  const int element1 = cellInfo1.indexOfADERDGCellDescription(solverNumber);
  const int element2 = cellInfo2.indexOfADERDGCellDescription(solverNumber);
  if ( element1 != Solver::NotFound && element2 != Solver::NotFound ) {
    Solver::InterfaceInfo face(pos1,pos2);
    CellDescription& cellDescription1 = cellInfo1._ADERDGCellDescriptions[element1];
    CellDescription& cellDescription2 = cellInfo2._ADERDGCellDescriptions[element2];

    bool mergeMetadata = true;
    if ( checkThoroughly ) {
      const tarch::la::Vector<DIMENSIONS,double> baryCentreFrom1 =
          exahype::Cell::computeFaceBarycentre(cellDescription1.getOffset(),cellDescription1.getSize(),face._direction,face._orientation1);
      const tarch::la::Vector<DIMENSIONS,double> baryCentreFrom2 =
          exahype::Cell::computeFaceBarycentre(cellDescription2.getOffset(),cellDescription2.getSize(),face._direction,face._orientation2);
      const tarch::la::Vector<DIMENSIONS,double> baryCentreFromVertex =
          exahype::Vertex::computeFaceBarycentre(x,h,face._direction,pos2); // or pos 1
      mergeMetadata &= Vertex::equalUpToRelativeTolerance(baryCentreFrom1,baryCentreFromVertex) &&
                       Vertex::equalUpToRelativeTolerance(baryCentreFrom2,baryCentreFromVertex);
    }
    if ( mergeMetadata ) {
      mergeWithCommunicationStatus(cellDescription1,face._faceIndex1,cellDescription2.getCommunicationStatus());
      mergeWithAugmentationStatus(cellDescription1,face._faceIndex1,cellDescription2.getAugmentationStatus());
      mergeWithRefinementStatus(cellDescription1,face._faceIndex1,cellDescription2.getRefinementStatus());

      mergeWithCommunicationStatus(cellDescription2,face._faceIndex2,cellDescription1.getCommunicationStatus());
      mergeWithAugmentationStatus(cellDescription2,face._faceIndex2,cellDescription1.getAugmentationStatus());
      mergeWithRefinementStatus(cellDescription2,face._faceIndex2,cellDescription1.getRefinementStatus());

      cellDescription1.setNeighbourMergePerformed(face._faceIndex1,true); // here we only set, doesn't matter if operation is done twice.
      cellDescription2.setNeighbourMergePerformed(face._faceIndex2,true);
    }
  }
}

// merge compute data
void exahype::solvers::ADERDGSolver::mergeNeighboursData(
    const int                                 solverNumber,
    Solver::CellInfo&                         cellInfo1,
    Solver::CellInfo&                         cellInfo2,
    const tarch::la::Vector<DIMENSIONS, int>& pos1,
    const tarch::la::Vector<DIMENSIONS, int>& pos2) {
  const int element1 = cellInfo1.indexOfADERDGCellDescription(solverNumber);
  const int element2 = cellInfo2.indexOfADERDGCellDescription(solverNumber);
  if ( element1 != Solver::NotFound && element2 != Solver::NotFound ) {
    Solver::InterfaceInfo face(pos1,pos2);
    CellDescription& cellDescription1 = cellInfo1._ADERDGCellDescriptions[element1];
    CellDescription& cellDescription2 = cellInfo2._ADERDGCellDescriptions[element2];

    if (
        ((cellDescription1.getCommunicationStatus()==CellCommunicationStatus &&
        cellDescription1.getFacewiseCommunicationStatus(face._faceIndex1) >= MinimumCommunicationStatusForNeighbourCommunication &&
        cellDescription1.getFacewiseAugmentationStatus(face._faceIndex1)  <  MaximumAugmentationStatus) // excludes Ancestors
        ||
        (cellDescription2.getCommunicationStatus()==CellCommunicationStatus &&
        cellDescription2.getFacewiseCommunicationStatus(face._faceIndex2) >= MinimumCommunicationStatusForNeighbourCommunication &&
        cellDescription2.getFacewiseAugmentationStatus(face._faceIndex2)  <  MaximumAugmentationStatus)) // excludes Ancestors
    ) { // check
      #if !defined(SharedMemoryParallelisation) && !defined(Parallel) && defined(Asserts)
      static int counter = 0;
      static double timeStamp = 0;
      if ( !tarch::la::equals(timeStamp,_minCorrectorTimeStamp,1e-9) ) {
        logInfo("mergeNeighboursData(...)","#riemanns="<<counter);
        timeStamp = _minCorrectorTimeStamp;
        counter=0;
      }
      counter++;
      #endif

      waitUntilCompletedTimeStep<CellDescription>(cellDescription1,false,false);
      waitUntilCompletedTimeStep<CellDescription>(cellDescription2,false,false);

      // synchronise time stepping if necessary
      synchroniseTimeStepping(cellDescription1);
      synchroniseTimeStepping(cellDescription2);

      if ( CompressionAccuracy > 0.0 ) {
        peano::datatraversal::TaskSet uncompression(
            [&] () -> bool {
          uncompress(cellDescription1);
          return false;
        },
        [&] () -> bool {
          uncompress(cellDescription1);
          return false;
        },
        peano::datatraversal::TaskSet::TaskType::IsTaskAndRunAsSoonAsPossible,
        peano::datatraversal::TaskSet::TaskType::IsTaskAndRunAsSoonAsPossible,
        true
        );
      }

      //
      // 1. Solve Riemann problem (merge data)
      //
      solveRiemannProblemAtInterface(cellDescription1,cellDescription2,face);

    }
  }
}

std::string exahype::solvers::ADERDGSolver::riemannDataToString(
    const double* const Q,const double* const F,std::string suffix) const {
  const int numberOfData = _numberOfVariables + _numberOfParameters;
  const int nodesPerFace = getBndFaceSize()/numberOfData;

  std::ostringstream stream;
  stream << std::endl;
  stream << "riemann states ("<<suffix<<"):" << std::endl;
  for (int i = 0; i<numberOfData; i++) {
    double minQ = std::numeric_limits<double>::max();
    double maxQ = -std::numeric_limits<double>::max();
    for(int n=0; n<nodesPerFace; ++n) {
      minQ = std::min(Q[n*numberOfData+i],minQ);
      maxQ = std::max(Q[n*numberOfData+i],maxQ);
    }
<<<<<<< HEAD
    #endif

    /*
    // Compute distance between cell centers.
    const auto cellCenterL =  pLeft.getOffset() + 0.5*pLeft.getSize();
    const auto cellCenterR =  pRight.getOffset() + 0.5*pRight.getSize();
    const auto distance = tarch::la::abs<DIMENSIONS, double>(cellCenterL - cellCenterR);
#if DIMENSIONS == 2
    assertion3(distance[normalDirection] > 0.0, cellCenterR, cellCenterL, distance);
#elif DIMENSIONS == 3
    assertion3(distance[normalDirection] > 0.0, cellCenterR, cellCenterL, distance);
#endif
     */

    riemannSolver( // TODO(Dominic): Merge Riemann solver directly with the face integral and push the result on update
                   // does not make sense to overwrite the flux when performing local time stepping; coarse grid flux must be constant, or not?
        FL,FR,QL,QR,
        std::min(pLeft.getCorrectorTimeStepSize(),
            pRight.getCorrectorTimeStepSize()),
        pLeft.getSize(),
        normalDirection, false, -1);
    
    #if defined(Debug) || defined(Asserts)
    for(int i=0; i<dofPerFace; ++i) {
      assertion8(tarch::la::equals(pLeft.getCorrectorTimeStepSize(),0.0) || (std::isfinite(FL[i]) && std::isfinite(FR[i])),
                 pLeft.toString(),faceIndexLeft,pRight.toString(),faceIndexRight,normalDirection,i,FL[i],FR[i]);
    }  
    #endif
=======
    stream << "Q"<<suffix<<"["<<i<<"] in ["<<std::setprecision(2)<<minQ<<","<<std::setprecision(2)<<maxQ<<"], ";
    stream << std::endl;
  }
  stream << "riemann fluxes ("<<suffix<<"):" << std::endl;
  for (int i = 0; i<_numberOfVariables; i++) {
    double minF = std::numeric_limits<double>::max();
    double maxF = -std::numeric_limits<double>::max();
    for(int n=0; n<nodesPerFace; ++n) {
      minF = std::min(F[n*_numberOfVariables+i],minF);
      maxF = std::max(F[n*_numberOfVariables+i],maxF);
    }
    stream << "F"<<suffix<<"["<<i<<"] in  ["<<std::setprecision(2)<<minF<<","<<std::setprecision(2)<<maxF<<"], ";
    stream << std::endl;
  }
  return stream.str();
}
>>>>>>> a2e3c91a

void exahype::solvers::ADERDGSolver::solveRiemannProblemAtInterface(
    CellDescription& cellDescription1,
    CellDescription& cellDescription2,
    Solver::InterfaceInfo& face) {
  CellDescription& pLeft  =
      (face._orientation1==1) ? cellDescription1 : cellDescription2;
  CellDescription& pRight =
      (face._orientation1==1) ? cellDescription2 : cellDescription1;

  assertion2(DataHeap::getInstance().isValidIndex(pLeft.getExtrapolatedPredictorIndex()),pLeft.toString(),pRight.toString());
  assertion2(DataHeap::getInstance().isValidIndex(pLeft.getFluctuationIndex()),pLeft.toString(),pRight.toString());
  assertion2(DataHeap::getInstance().isValidIndex(pRight.getExtrapolatedPredictorIndex()),pLeft.toString(),pRight.toString());
  assertion2(DataHeap::getInstance().isValidIndex(pRight.getFluctuationIndex()),pLeft.toString(),pRight.toString());
  assertion1(pLeft.getRefinementEvent()==CellDescription::None,pLeft.toString());
  assertion1(pRight.getRefinementEvent()==CellDescription::None,pRight.toString());

  const int dataPerFace = getBndFaceSize();
  const int dofsPerFace  = getBndFluxSize();

  double* QL = static_cast<double*>(pLeft.getExtrapolatedPredictor()) +  dataPerFace * face._faceIndexLeft;
  double* FL = static_cast<double*>(pLeft.getFluctuation()          ) +  dofsPerFace  * face._faceIndexLeft;

  double* QR = static_cast<double*>(pRight.getExtrapolatedPredictor()) + dataPerFace * face._faceIndexRight;
  double* FR = static_cast<double*>(pRight.getFluctuation()          ) + dofsPerFace  * face._faceIndexRight;

  // todo Time step must be interpolated in local time stepping case
  // both time step sizes are the same, so the min has no effect here.
  assertion3(std::isfinite(pLeft.getCorrectorTimeStepSize()),pLeft.toString(),face._faceIndexLeft,face._direction);
  assertion3(std::isfinite(pRight.getCorrectorTimeStepSize()),pRight.toString(),face._faceIndexRight,face._direction);
  assertion3(pLeft.getCorrectorTimeStepSize()>=0.0,pLeft.toString(),face._faceIndexLeft,face._direction);
  assertion3(pRight.getCorrectorTimeStepSize()>=0.0,pRight.toString(),face._faceIndexRight,face._direction);

  #ifdef Asserts
  std::string inputDataL = riemannDataToString(QL,FL,"L");
  std::string inputDataR = riemannDataToString(QR,FR,"R");
  #endif

  riemannSolver(
      FL,FR,QL,QR,
      std::min( pLeft.getCorrectorTimeStepSize(),pRight.getCorrectorTimeStepSize() ),
      face._direction, false, -1); // TODO(Dominic): Merge Riemann solver directly with the face integral and push the result on update
                                   // does not make sense to overwrite the flux when performing local time stepping; coarse grid flux must be constant, or not?

  #ifdef Asserts
  if ( _checkForNaNs ) { // assumes the solver is used as part of the hybrid solver
    std::string outputInformationL = riemannDataToString(QL,FL,"L");
    std::string outputInformationR = riemannDataToString(QR,FR,"R");

    const int nodesPerFace = dofsPerFace/_numberOfVariables;
    for (int i = 0; i<_numberOfVariables; i++) {
      for(int n=0; n<nodesPerFace; ++n) {
        assertion10(tarch::la::equals(pLeft.getCorrectorTimeStepSize(),0.0) || (std::isfinite(FL[i]) && std::isfinite(FR[i])),
                   pLeft.toString(),pRight.toString(),face._direction,i,FL[i],FR[i],
                   inputDataL,inputDataR,outputInformationL,outputInformationR);
      }
    }
  }
  #endif
}

void exahype::solvers::ADERDGSolver::mergeWithBoundaryData(
    const int                                 solverNumber,
    Solver::CellInfo&                         cellInfo,
    const tarch::la::Vector<DIMENSIONS, int>& posCell,
    const tarch::la::Vector<DIMENSIONS, int>& posBoundary) {
  assertion2(tarch::la::countEqualEntries(posCell,posBoundary)==(DIMENSIONS-1),posCell.toString(),posBoundary.toString());
  Solver::BoundaryFaceInfo face(posCell,posBoundary);

  const int element = cellInfo.indexOfADERDGCellDescription(solverNumber);
  if ( element != Solver::NotFound ) {
    CellDescription& cellDescription = cellInfo._ADERDGCellDescriptions[element];

    synchroniseTimeStepping(cellDescription);

    if ( cellDescription.getType()==CellDescription::Type::Cell ) {
      waitUntilCompletedTimeStep<CellDescription>(cellDescription,false,false);

      uncompress(cellDescription);

      applyBoundaryConditions(cellDescription,face);

      mergeWithAugmentationStatus(cellDescription,face._faceIndex,BoundaryStatus);
      mergeWithCommunicationStatus(cellDescription,face._faceIndex,BoundaryStatus);
      mergeWithRefinementStatus(cellDescription,face._faceIndex,BoundaryStatus);
    }
  }
}

void exahype::solvers::ADERDGSolver::applyBoundaryConditions(CellDescription& p,Solver::BoundaryFaceInfo& face) {
  assertion1(p.getType()==CellDescription::Type::Cell,p.toString());
  assertion1(p.getRefinementEvent()==CellDescription::None,p.toString());
<<<<<<< HEAD
  assertion1(DataHeap::getInstance().isValidIndex(p.getExtrapolatedPredictor()),p.toString());
  assertion1(DataHeap::getInstance().isValidIndex(p.getExtrapolatedPredictorGradient()),p.toString());
  assertion1(DataHeap::getInstance().isValidIndex(p.getFluctuation()),p.toString());

  const int dataPerFace = getBndFaceSize();

  const int gradientDataPerFace = _numberOfVariables * power(_nodesPerCoordinateAxis, DIMENSIONS - 1) * DIMENSIONS;
  //const int gradientDataPerFace = getBndFaceSize() * DIMENSIONS;
  const int dofPerFace  = getBndFluxSize();
  double* QIn = DataHeap::getInstance().getData(p.getExtrapolatedPredictor()).data() +
      (faceIndex * dataPerFace);
  double* gradQIn = DataHeap::getInstance().getData(p.getExtrapolatedPredictorGradient()).data() +
      (faceIndex * gradientDataPerFace);
  double* FIn = DataHeap::getInstance().getData(p.getFluctuation()).data() +
      (faceIndex * dofPerFace);
  const double* luh = DataHeap::getInstance().getData(p.getSolution()).data();
  double* update = DataHeap::getInstance().getData(p.getUpdate()).data();

  const int orientation = faceIndex % 2;
  const int direction   = (faceIndex - orientation)/2;
  #if defined(Debug) || defined(Asserts)
  assertion2(direction<DIMENSIONS,faceIndex,direction);
  for(int i=0; i<dataPerFace; ++i) {
    assertion5(std::isfinite(QIn[i]), p.toString(),faceIndex, direction, i, QIn[i]);
  }
  for(int i=0; i<dofPerFace; ++i) {
    assertion5(std::isfinite(FIn[i]), p.toString(),faceIndex, direction, i, FIn[i]);
  } 
=======
  assertion1(DataHeap::getInstance().isValidIndex(p.getExtrapolatedPredictorIndex()),p.toString());
  assertion1(DataHeap::getInstance().isValidIndex(p.getFluctuationIndex()),p.toString());
  #if !defined(SharedMemoryParallelisation) && !defined(Parallel) && defined(Asserts)
  static int counter = 0;
  static double timeStamp = 0;
  if ( !tarch::la::equals(timeStamp,_minCorrectorTimeStamp,1e-9) ) {
    logInfo("applyBoundaryConditions(...)","#boundaryConditions="<<counter);
    timeStamp = _minCorrectorTimeStamp;
    counter=0;
  }
  counter++;
  #endif

  const int dataPerFace = getBndFaceSize();
  const int dofsPerFace = getBndFluxSize();
  double* QIn = static_cast<double*>(p.getExtrapolatedPredictor()) +  dataPerFace * face._faceIndex;
  double* FIn = static_cast<double*>(p.getFluctuation())           +  dofsPerFace * face._faceIndex;
  const double* luh = static_cast<double*>(p.getSolution());

  #ifdef Asserts
  std::string inputData = riemannDataToString(QIn,FIn,"In");
>>>>>>> a2e3c91a
  #endif

  // TODO(Dominic): Hand in space-time volume data. Time integrate it afterwards
  boundaryConditions(
<<<<<<< HEAD
      update, // also refered to as dluh
      FIn,QIn, gradQIn,
=======
      FIn,QIn,
>>>>>>> a2e3c91a
      luh,
      p.getOffset() + 0.5*p.getSize(),
      p.getSize(),
      p.getCorrectorTimeStamp(),
      p.getCorrectorTimeStepSize(),
      face._direction,face._orientation);

  #ifdef Asserts
  assertion4(std::isfinite(p.getCorrectorTimeStamp()),p.toString(),face._faceIndex,face._direction,p.getCorrectorTimeStamp());
  assertion4(std::isfinite(p.getCorrectorTimeStepSize()),p.toString(),face._faceIndex,face._direction,p.getCorrectorTimeStepSize());
  assertion4(p.getCorrectorTimeStepSize()>=0.0, p.toString(),face._faceIndex,face._direction,p.getCorrectorTimeStepSize());
  if ( _checkForNaNs ) {
    for(int i=0; i<dofsPerFace; ++i) {
      assertion6(tarch::la::equals(p.getCorrectorTimeStepSize(),0.0) || std::isfinite(FIn[i]),p.toString(),face._faceIndex,face._direction,i,FIn[i],inputData);
    }
  }
  #endif
}

#ifdef Parallel
const int exahype::solvers::ADERDGSolver::DataMessagesPerNeighbourCommunication    = 2;
const int exahype::solvers::ADERDGSolver::DataMessagesPerForkOrJoinCommunication   = 2;
const int exahype::solvers::ADERDGSolver::DataMessagesPerMasterWorkerCommunication = 2;

/**
 * After the forking the master's cell descriptions
 * are not accessed by enterCell(...) on the master
 * anymore. However we still use them as buffer for saving data.
 */
bool exahype::solvers::ADERDGSolver::sendCellDescriptions(
    const int                                     toRank,
    const int                                     cellDescriptionsIndex,
    const bool                                    fromWorkerSide,
    const peano::heap::MessageType&               messageType,
    const tarch::la::Vector<DIMENSIONS, double>&  x,
    const int                                     level) {
  if ( isValidCellDescriptionIndex(cellDescriptionsIndex) ) {
    logDebug("sendCellDescriptions(...)","send "<< Heap::getInstance().getData(cellDescriptionsIndex).size()<<
        " cell descriptions to rank "<<toRank<<" (x="<< x.toString() << ",level="<< level << ")");
    bool oneSolverRequiresVerticalCommunication = false;
    for (auto& cellDescription : Heap::getInstance().getData(cellDescriptionsIndex)) {
      if ( fromWorkerSide ) {
        prepareWorkerCellDescriptionAtMasterWorkerBoundary(cellDescription);
      }
    }
    Heap::getInstance().sendData(cellDescriptionsIndex,toRank,x,level,messageType);
    return oneSolverRequiresVerticalCommunication;
  }
  else {
    logDebug("sendCellDescriptions(...)","send "
        " empty cell descriptions to rank "<<toRank<<" (x="<< x.toString() << ",level="<< level << ")");
    
    sendEmptyCellDescriptions(toRank,messageType,x,level);
    return false;
  }
}

void exahype::solvers::ADERDGSolver::sendEmptyCellDescriptions(
    const int                                     toRank,
    const peano::heap::MessageType&               messageType,
    const tarch::la::Vector<DIMENSIONS, double>&  x,
    const int                                     level) {
  logDebug("sendEmptyCellDescriptions(...)","send empty message to " <<
          "rank "<<toRank <<
          " at (center="<< x.toString() <<
          ",level="<< level << ")");

  Heap::HeapEntries emptyMessage(0);
  Heap::getInstance().sendData(emptyMessage,
      toRank,x,level,messageType);
}

void exahype::solvers::ADERDGSolver::receiveCellDescriptions(
    const int                                    fromRank,
    exahype::Cell&                               localCell,
    const peano::heap::MessageType&              messageType,
    const tarch::la::Vector<DIMENSIONS, double>& x,
    const int                                    level) {
  Heap::getInstance().receiveData(
      localCell.getCellDescriptionsIndex(),fromRank,x,level,messageType);

  logDebug("mergeCellDescriptionsWithRemoteData(...)","received " <<
          Heap::getInstance().getData(localCell.getCellDescriptionsIndex()).size() <<
          " cell descriptions for cell (centre="<< x.toString() << ", level="<< level << ")");

  for (auto& cellDescription : Heap::getInstance().getData(localCell.getCellDescriptionsIndex())) {
    resetIndicesAndFlagsOfReceivedCellDescription(
        cellDescription,multiscalelinkedcell::HangingVertexBookkeeper::InvalidAdjacencyIndex);
  }
}

void exahype::solvers::ADERDGSolver::resetIndicesAndFlagsOfReceivedCellDescription(
    CellDescription& cellDescription,const int parentIndex) {
  cellDescription.setParentIndex(parentIndex);

  cellDescription.setAdjacentToRemoteRank(false);
  cellDescription.setFaceDataExchangeCounter(0);

  // Default field data indices
  cellDescription.setSolutionIndex(-1);
  cellDescription.setSolution(nullptr);
  cellDescription.setPreviousSolutionIndex(-1);
  cellDescription.setPreviousSolution(nullptr);
  cellDescription.setUpdateIndex(-1);
  cellDescription.setUpdate(nullptr);
  cellDescription.setExtrapolatedPredictorIndex(-1);
  cellDescription.setExtrapolatedPredictor(nullptr);
  cellDescription.setFluctuationIndex(-1);
  cellDescription.setFluctuation(nullptr);

  // Limiter meta data (oscillations identificator)
  cellDescription.setSolutionMinIndex(-1);
  cellDescription.setSolutionMin(nullptr);
  cellDescription.setSolutionMaxIndex(-1);
  cellDescription.setSolutionMax(nullptr);

  // compression
  cellDescription.setCompressionState(CellDescription::CompressionState::Uncompressed);

  cellDescription.setExtrapolatedPredictorCompressedIndex(-1);
  cellDescription.setExtrapolatedPredictorCompressed(nullptr);
  cellDescription.setFluctuationCompressedIndex(-1);
  cellDescription.setFluctuationCompressed(nullptr);
  cellDescription.setSolutionCompressedIndex(-1);
  cellDescription.setSolutionCompressed(nullptr);
  cellDescription.setPreviousSolutionCompressedIndex(-1);
  cellDescription.setPreviousSolutionCompressed(nullptr);
  cellDescription.setUpdateCompressedIndex(-1);
  cellDescription.setUpdateCompressed(nullptr);

  cellDescription.setSolutionAveragesIndex(-1);
  cellDescription.setSolutionAverages(nullptr);
  cellDescription.setSolutionAveragesIndex(-1);
  cellDescription.setSolutionAverages(nullptr);
  cellDescription.setUpdateAveragesIndex(-1);
  cellDescription.setUpdateAverages(nullptr);
  cellDescription.setExtrapolatedPredictorAveragesIndex(-1);
  cellDescription.setExtrapolatedPredictorAverages(nullptr);
  cellDescription.setFluctuationAveragesIndex(-1);
  cellDescription.setFluctuationAverages(nullptr);
  cellDescription.setBytesPerDoFInPreviousSolution(-1);
  cellDescription.setBytesPerDoFInSolution(-1);
  cellDescription.setBytesPerDoFInUpdate(-1);
  cellDescription.setBytesPerDoFInExtrapolatedPredictor(-1);
  cellDescription.setBytesPerDoFInFluctuation(-1);

  // reset the facewise flags
  cellDescription.setFacewiseAugmentationStatus(0);
  cellDescription.setFacewiseCommunicationStatus(0);

  cellDescription.setFacewiseRefinementStatus(Pending);

  // limiter flagging
  cellDescription.setIterationsToCureTroubledCell(-1);

  #ifdef Asserts
  cellDescription.setCreation(CellDescription::Creation::ReceivedDueToForkOrJoin);
  #endif
}

void exahype::solvers::ADERDGSolver::ensureOnlyNecessaryMemoryIsAllocated(CellDescription& cellDescription) {
  auto* solver = RegisteredSolvers[cellDescription.getSolverNumber()];
  switch (solver->getType()) {
  case exahype::solvers::Solver::Type::ADERDG:
    static_cast<ADERDGSolver*>(solver)->ensureNoUnnecessaryMemoryIsAllocated(cellDescription);
    static_cast<ADERDGSolver*>(solver)->ensureNecessaryMemoryIsAllocated(cellDescription);
    break;
  case exahype::solvers::Solver::Type::LimitingADERDG:
    static_cast<LimitingADERDGSolver*>(solver)->
    getSolver()->ensureNoUnnecessaryMemoryIsAllocated(cellDescription);
    static_cast<LimitingADERDGSolver*>(solver)->
        getSolver()->ensureNecessaryMemoryIsAllocated(cellDescription);
    break;
  case exahype::solvers::Solver::Type::FiniteVolumes:
    assertionMsg(false,"Solver type not supported!");
    break;
  }
}

/**
 * Drop cell descriptions received from \p fromRank.
 */
void exahype::solvers::ADERDGSolver::dropCellDescriptions(
    const int                                     fromRank,
    const peano::heap::MessageType&               messageType,
    const tarch::la::Vector<DIMENSIONS, double>&  x,
    const int                                     level) {
  Heap::getInstance().receiveData(fromRank,x,level,messageType);
}

////////////////////////////////////
// MASTER <=> WORKER
////////////////////////////////////
void
exahype::solvers::ADERDGSolver::appendMasterWorkerCommunicationMetadata(
    MetadataHeap::HeapEntries& metadata,
    const int cellDescriptionsIndex,
    const int solverNumber) const {
  const int element = tryGetElement(cellDescriptionsIndex,solverNumber);

  if (element!=exahype::solvers::Solver::NotFound)  {
    CellDescription& cellDescription =
        getCellDescription(cellDescriptionsIndex,element);
    metadata.push_back(static_cast<int>(cellDescription.getType()));
    metadata.push_back(cellDescription.getAugmentationStatus()); // TODO(Dominic): Add to docu: Might be merged multiple times!
    metadata.push_back(cellDescription.getCommunicationStatus());
    metadata.push_back(cellDescription.getRefinementStatus());
    metadata.push_back(
        (cellDescription.getHasToHoldDataForMasterWorkerCommunication()) ? 1 : 0 );
  } else {
    for (int i = 0; i < exahype::MasterWorkerCommunicationMetadataPerSolver; ++i) {
      metadata.push_back(exahype::InvalidMetadataEntry); // implicit conversion
    }
  }
}

void exahype::solvers::ADERDGSolver::prepareWorkerCellDescriptionAtMasterWorkerBoundary(
    CellDescription& cellDescription) {
  if ( 
     cellDescription.getType()==CellDescription::Type::Cell ||
     cellDescription.getType()==CellDescription::Type::Descendant
  ) {
    cellDescription.setHasToHoldDataForMasterWorkerCommunication(cellDescription.getHasVirtualChildren());
  }
}

void exahype::solvers::ADERDGSolver::deduceChildCellErasingEvents(CellDescription& cellDescription) const {
  const int coarseGridElement = tryGetElement(cellDescription.getParentIndex(),cellDescription.getSolverNumber());
  if ( coarseGridElement!=exahype::solvers::Solver::NotFound ) {
    CellDescription& coarseGridCellDescription =
        getCellDescription(cellDescription.getParentIndex(),coarseGridElement);

    tarch::multicore::Lock lock(CoarseGridSemaphore);

    switch (coarseGridCellDescription.getRefinementEvent()) {
    case CellDescription::RefinementEvent::ErasingChildrenRequested: {  // TODO(Dominic): Fix this part too
      assertion1(coarseGridCellDescription.getType()==CellDescription::Type::Ancestor,
          coarseGridCellDescription.toString());
      cellDescription.setRefinementEvent(CellDescription::RefinementEvent::ErasingRequested);
    } break;
    case CellDescription::RefinementEvent::ErasingChildren: {  // TODO(Dominic): Fix this part too
      assertion1(coarseGridCellDescription.getType()==CellDescription::Type::Ancestor,
          coarseGridCellDescription.toString());
      cellDescription.setRefinementEvent(CellDescription::RefinementEvent::Erasing);
    } break;
    //
    case CellDescription::RefinementEvent::ChangeChildrenToVirtualChildrenRequested: {
      assertion1(coarseGridCellDescription.getType()==CellDescription::Type::Ancestor,coarseGridCellDescription.toString());
      cellDescription.setRefinementEvent(CellDescription::RefinementEvent::ChangeToVirtualCellRequested);
    } break;
    case CellDescription::RefinementEvent::ChangeChildrenToVirtualChildren: {
      assertion1(coarseGridCellDescription.getType()==CellDescription::Type::Ancestor,coarseGridCellDescription.toString());
      cellDescription.setRefinementEvent(CellDescription::RefinementEvent::ChangeToVirtualCell);
    } break;
    //
    case CellDescription::RefinementEvent::ErasingVirtualChildren: {
      assertion1(coarseGridCellDescription.getType()==CellDescription::Type::Cell ||
          coarseGridCellDescription.getType()==CellDescription::Type::Descendant,coarseGridCellDescription.toString());
      cellDescription.setRefinementEvent(CellDescription::RefinementEvent::ErasingVirtualCell);
    }  break;
    default:
      break;
    }
    lock.free();
  }
}

void exahype::solvers::ADERDGSolver::progressMeshRefinementInPrepareSendToWorker(
    const int workerRank,
    exahype::Cell& fineGridCell,
    exahype::Vertex* const fineGridVertices,
    const peano::grid::VertexEnumerator& fineGridVerticesEnumerator,
    exahype::Cell& coarseGridCell,
    const peano::grid::VertexEnumerator& coarseGridVerticesEnumerator,
    const int solverNumber) {
  // coarse grid based operations
  const int coarseGridCellDescriptionsIndex = coarseGridCell.getCellDescriptionsIndex();
  const int coarseGridCellElement = tryGetElement(coarseGridCellDescriptionsIndex,solverNumber);
  if (coarseGridCellElement!=exahype::solvers::Solver::NotFound) {
    CellDescription& coarseGridCellDescription = getCellDescription(
        coarseGridCell.getCellDescriptionsIndex(),coarseGridCellElement);

    addNewDescendantIfVirtualRefiningRequested(
        fineGridCell,fineGridVertices,fineGridVerticesEnumerator,
        coarseGridCellDescription,coarseGridCell.getCellDescriptionsIndex());

    bool addedNewCell =
        addNewCellIfRefinementRequested(
            fineGridCell,fineGridVertices,fineGridVerticesEnumerator,
            coarseGridCellDescription,coarseGridCell.getCellDescriptionsIndex());
    
    const int cellDescriptionsIndex = fineGridCell.getCellDescriptionsIndex();
    const int element = tryGetElement(cellDescriptionsIndex,solverNumber);
    
    if ( element!=exahype::solvers::Solver::NotFound ) {
      CellDescription& fineGridCellDescription = getCellDescription(cellDescriptionsIndex,element);
      if ( 
        fineGridCellDescription.getType()==CellDescription::Type::Descendant &&
        fineGridCellDescription.getHasToHoldDataForMasterWorkerCommunication()
      ) {
        exahype::solvers::Solver::SubcellPosition subcellPosition =
            exahype::amr::computeSubcellPositionOfDescendant<CellDescription,Heap,true>(fineGridCellDescription);
        CellDescription& topMostParentCellDescription = 
            getCellDescription(subcellPosition.parentCellDescriptionsIndex,subcellPosition.parentElement);
        if ( topMostParentCellDescription.getType()==CellDescription::Type::Cell ) {
           logDebug( "progressMeshRefinementInPrepareSendToWorker(...)"," try to refine parent " << topMostParentCellDescription.toString());
           topMostParentCellDescription.setRefinementStatus(_refineOrKeepOnFineGrid);
        }
      }
    }

    if ( addedNewCell ) {
      CellDescription& fineGridCellDescription = getCellDescription(cellDescriptionsIndex,element);
      prolongateVolumeData(fineGridCellDescription,getMeshUpdateEvent()==MeshUpdateEvent::InitialRefinementRequested);
      assertion1( fineGridCellDescription.getRefinementEvent()==CellDescription::RefinementEvent::Prolongating,
        fineGridCellDescription.toString());
    } 
  }
}

void exahype::solvers::ADERDGSolver::sendDataToWorkerIfProlongating(
    const int                                     workerRank,
    const int                                     cellDescriptionsIndex,
    const int                                     element,
    const tarch::la::Vector<DIMENSIONS, double>&  x,
    const int                                     level) const {
  CellDescription& fineGridCellDescription = getCellDescription(cellDescriptionsIndex,element);

  // send out the data
  if ( fineGridCellDescription.getRefinementEvent()==CellDescription::RefinementEvent::Prolongating ) {
    logDebug( "sendDataToWorkerIfProlongating(...)","send prolongated solution to rank "<<workerRank<< " at x="<<x.toString()<< ",level="<<level << " cell="<<fineGridCellDescription.toString());

    sendDataToWorkerOrMasterDueToForkOrJoin(workerRank,cellDescriptionsIndex,element,
        peano::heap::MessageType::MasterWorkerCommunication,x,level);
  }
}

void exahype::solvers::ADERDGSolver::receiveDataFromMasterIfProlongating(
  const int masterRank,
	const int receivedCellDescriptionsIndex,
  const int receivedElement,
  const tarch::la::Vector<DIMENSIONS,double>& x,
  const int level) const {
  CellDescription& receivedCellDescription = getCellDescription(receivedCellDescriptionsIndex,receivedElement);

  if ( receivedCellDescription.getRefinementEvent()==CellDescription::RefinementEvent::Prolongating ) {
    logDebug( "receiveDataFromMasterIfProlongating(...)","receiving prolongated solution from rank "<<masterRank<< " at x="<<x.toString()<< ",level="<<level);

    mergeWithWorkerOrMasterDataDueToForkOrJoin(
      masterRank,receivedCellDescriptionsIndex,receivedElement,
      peano::heap::MessageType::MasterWorkerCommunication,x,level);
  }
}

bool exahype::solvers::ADERDGSolver::progressMeshRefinementInMergeWithWorker(
    const int localCellDescriptionsIndex,
    const int receivedCellDescriptionsIndex, const int receivedElement) {
  auto& receivedCellDescriptions = getCellDescriptions(receivedCellDescriptionsIndex);
  assertion1( isValidCellDescriptionIndex(localCellDescriptionsIndex), localCellDescriptionsIndex );
  auto& localCellDescriptions = getCellDescriptions(localCellDescriptionsIndex);

  int localElement = NotFound;
  for (unsigned int element = 0; element < localCellDescriptions.size(); ++element) {
    if ( localCellDescriptions[element].getSolverNumber()==receivedCellDescriptions[receivedElement].getSolverNumber() ) {
      localElement = element;
    }
    element++;
  }
  if ( localElement==NotFound ) { // We have already received data and allocated all memory in this case
    CellDescription& receivedCellDescription = receivedCellDescriptions[receivedElement];
    localCellDescriptions.push_back(receivedCellDescription);
    assertion1(receivedCellDescription.getType()==CellDescription::Type::Descendant,receivedCellDescription.toString());
    receivedCellDescriptions.erase(receivedCellDescriptions.begin()+receivedElement);
    return false;
  } else {
    CellDescription& receivedCellDescription = receivedCellDescriptions[receivedElement];
    if ( receivedCellDescriptions[receivedElement].getRefinementEvent()==CellDescription::RefinementEvent::Prolongating ) {
      CellDescription& localCellDescription = localCellDescriptions[localElement];

      logDebug( "progressMeshRefinementInMergeWithWorker(...)","merging prolongated solution");

      assertion( localCellDescription.getType()==CellDescription::Type::Cell ||
          localCellDescription.getType()==CellDescription::Type::Descendant);
      assertion(receivedCellDescription.getType()==CellDescription::Type::Cell);
      assertion(DataHeap::getInstance().isValidIndex(receivedCellDescription.getSolutionIndex()));
      assertion(DataHeap::getInstance().isValidIndex(receivedCellDescription.getPreviousSolutionIndex()));

      // we know we have received data in this case
      localCellDescription.setType(CellDescription::Type::Cell);
      localCellDescription.setRefinementEvent(CellDescription::RefinementEvent::Prolongating);
      localCellDescription.setPreviousRefinementStatus(Pending);
      localCellDescription.setCommunicationStatus(CellCommunicationStatus);
      localCellDescription.setFacewiseCommunicationStatus(0); // implicit conversion

      ensureNecessaryMemoryIsAllocated(localCellDescription); // copy indices
      localCellDescription.setSolution(receivedCellDescription.getSolution());
      localCellDescription.setPreviousSolution(receivedCellDescription.getPreviousSolution());
      receivedCellDescription.setSolutionIndex(-1);
      receivedCellDescription.setPreviousSolutionIndex(-1);
      receivedCellDescription.setSolution(nullptr);
      receivedCellDescription.setPreviousSolution(nullptr);

      // adjust solution
      localCellDescription.setRefinementEvent(CellDescription::RefinementEvent::None);
      return true;
    } else {
      return false;
    }
  }
}

void exahype::solvers::ADERDGSolver::progressMeshRefinementInPrepareSendToMaster(
    const int masterRank,
    const int cellDescriptionsIndex, const int element,
    const tarch::la::Vector<DIMENSIONS,double>& x,
    const int level) const {
  CellDescription& cellDescription = getCellDescription(cellDescriptionsIndex,element);

  // send out data
  if (
      cellDescription.getRefinementEvent()==CellDescription::RefinementEvent::ErasingRequested ||
      cellDescription.getRefinementEvent()==CellDescription::RefinementEvent::ChangeToVirtualCellRequested
  ) {
    sendDataToWorkerOrMasterDueToForkOrJoin(masterRank,cellDescriptionsIndex,element,
        peano::heap::MessageType::MasterWorkerCommunication,x,level); // assumes blocking/copy
  }

  // erase or change type of cell descriptions
  if (
      cellDescription.getRefinementEvent()==CellDescription::RefinementEvent::Erasing ||
      cellDescription.getRefinementEvent()==CellDescription::RefinementEvent::ErasingVirtualCell
  ) {
    cellDescription.setType(CellDescription::Type::Erased);
    ensureNoUnnecessaryMemoryIsAllocated(cellDescription);
    getCellDescriptions(cellDescriptionsIndex).erase(
        getCellDescriptions(cellDescriptionsIndex).begin()+element);
  } else if ( cellDescription.getRefinementEvent()==CellDescription::RefinementEvent::ChangeToVirtualCell ) {
    assertion(cellDescription.getType()==CellDescription::Type::Cell)
            cellDescription.setType(CellDescription::Type::Descendant);
    ensureNoUnnecessaryMemoryIsAllocated(cellDescription);
    ensureNecessaryMemoryIsAllocated(cellDescription);
  }
}

bool exahype::solvers::ADERDGSolver::progressMeshRefinementInMergeWithMaster(
    const int worker,
    const int localCellDescriptionsIndex,
    const int localElement,
    const int coarseGridCellDescriptionsIndex,
    const tarch::la::Vector<DIMENSIONS, double>& x,
    const int                                    level,
    const bool                                   stillInRefiningMode) {
  CellDescription& cellDescription = getCellDescription(localCellDescriptionsIndex,localElement);
  ensureFineGridCoarseGridConsistency(cellDescription,coarseGridCellDescriptionsIndex);
  #ifdef Asserts
  cellDescription.setCreation(CellDescription::Creation::ReceivedFromWorker);
  #endif

  const int coarseGridElement = tryGetElement(
      cellDescription.getParentIndex(),cellDescription.getSolverNumber());
  if ( // receive restricted data
      cellDescription.getRefinementEvent()==CellDescription::RefinementEvent::ErasingRequested ||
      cellDescription.getRefinementEvent()==CellDescription::RefinementEvent::ChangeToVirtualCellRequested
  ) {
    assertion1(coarseGridElement!=exahype::solvers::Solver::NotFound,cellDescription.toString());
    mergeWithWorkerOrMasterDataDueToForkOrJoin(worker,localCellDescriptionsIndex,localElement,
        peano::heap::MessageType::MasterWorkerCommunication,x,level); // assumes blocking/copy

    // use the received data
    CellDescription& coarseGridCellDescription =
        getCellDescription(cellDescription.getParentIndex(),coarseGridElement); // TODO(Dominic): Have helper function for that

    restrictVolumeDataIfErasingRequested(cellDescription,coarseGridCellDescription);
  }

  // work with the data
  if (
      cellDescription.getRefinementEvent()==CellDescription::RefinementEvent::Erasing ||
      cellDescription.getRefinementEvent()==CellDescription::RefinementEvent::ChangeToVirtualCell ||
      cellDescription.getRefinementEvent()==CellDescription::RefinementEvent::ErasingVirtualCell
  ) {
    CellDescription& coarseGridCellDescription =
        getCellDescription(cellDescription.getParentIndex(),coarseGridElement); // TODO(Dominic): Have helper function for that
    assertion2( coarseGridCellDescription.getRefinementEvent()==CellDescription::RefinementEvent::ErasingChildren ||
        coarseGridCellDescription.getRefinementEvent()==CellDescription::RefinementEvent::ChangeChildrenToVirtualChildren ||
        coarseGridCellDescription.getRefinementEvent()==CellDescription::RefinementEvent::ErasingVirtualChildren,
        cellDescription.toString(),coarseGridCellDescription.toString());

    eraseCellDescriptionIfNecessary(localCellDescriptionsIndex,localElement,coarseGridCellDescription);
  }

  if ( coarseGridElement != exahype::solvers::Solver::NotFound ) {
    CellDescription& coarseGridCellDescription = getCellDescription(
        cellDescription.getParentIndex(),coarseGridElement);
    updateCoarseGridAncestorRefinementStatus(cellDescription,coarseGridCellDescription);
  }

  progressCollectiveRefinementOperationsInLeaveCell(cellDescription,stillInRefiningMode);
  // ignore return value as responsibiliy is still on fine grid.

  // check if any cell description requires vertical communication
  bool solverRequiresVerticalCommunication = false;

  // block erasing request of coarse grid cell description if deployed cell
  // does not want to be erased
  decideOnRefinement(cellDescription,stillInRefiningMode);

  return solverRequiresVerticalCommunication;
}

///////////////////////////////////
// FORK OR JOIN
///////////////////////////////////

void exahype::solvers::ADERDGSolver::sendDataToWorkerOrMasterDueToForkOrJoin(
    const int                                     toRank,
    const int                                     cellDescriptionsIndex,
    const int                                     element,
    const peano::heap::MessageType&               messageType,
    const tarch::la::Vector<DIMENSIONS, double>&  x,
    const int                                     level) const {
  assertion1(Heap::getInstance().isValidIndex(cellDescriptionsIndex),cellDescriptionsIndex);
  assertion1(element>=0,element);
  assertion2(static_cast<unsigned int>(element)<Heap::getInstance().getData(cellDescriptionsIndex).size(),
             element,Heap::getInstance().getData(cellDescriptionsIndex).size());
  CellDescription& cellDescription = getCellDescription(cellDescriptionsIndex,element);
  
  #ifdef Asserts
  const tarch::la::Vector<DIMENSIONS,double> center = cellDescription.getOffset()+0.5*cellDescription.getSize();
  #endif
  assertion5(Vertex::equalUpToRelativeTolerance(x,center),x,center,level,cellDescription.getLevel(),tarch::parallel::Node::getInstance().getRank());
  assertion2(cellDescription.getLevel()==level,cellDescription.getLevel(),level);

  if ( cellDescription.getType()==CellDescription::Type::Cell ) {
    logDebug("sendDataToWorkerOrMasterDueToForkOrJoin(...)",""
            "solution of solver " << cellDescription.getSolverNumber() << " sent to rank "<<toRank<<
                 ", cell: "<< x << ", level: " << level);

    assertion2(DataHeap::getInstance().isValidIndex(cellDescription.getSolutionIndex()),
        cellDescriptionsIndex,cellDescription.toString());
    assertion2(DataHeap::getInstance().isValidIndex(cellDescription.getPreviousSolutionIndex()),
            cellDescriptionsIndex,cellDescription.toString());
    DataHeap::getInstance().sendData(
        static_cast<double*>(cellDescription.getSolution()),
        getDataPerCell(), toRank, x, level,messageType);
    DataHeap::getInstance().sendData(
        static_cast<double*>(cellDescription.getPreviousSolution()),
        getDataPerCell(), toRank, x, level,messageType);
  }
}

void exahype::solvers::ADERDGSolver::mergeWithWorkerOrMasterDataDueToForkOrJoin(
    const int                                     fromRank,
    const int                                     cellDescriptionsIndex,
    const int                                     element,
    const peano::heap::MessageType&               messageType,
    const tarch::la::Vector<DIMENSIONS, double>&  x,
    const int                                     level) const {
  CellDescription& cellDescription = getCellDescription(cellDescriptionsIndex,element);
  #ifdef Asserts
  const tarch::la::Vector<DIMENSIONS,double> center = cellDescription.getOffset()+0.5*cellDescription.getSize();
  #endif
  assertion5(Vertex::equalUpToRelativeTolerance(x,center),x,center,level,cellDescription.getLevel(),tarch::parallel::Node::getInstance().getRank());
  assertion2(cellDescription.getLevel()==level,cellDescription.getLevel(),level);

  // allocate memory
  if ( messageType==peano::heap::MessageType::ForkOrJoinCommunication ) {
    ensureNecessaryMemoryIsAllocated(cellDescription);
    ensureNoUnnecessaryMemoryIsAllocated(cellDescription);
  } else if ( cellDescription.getType()==CellDescription::Type::Cell ) {
    ensureNecessaryMemoryIsAllocated(cellDescription);
    ensureNoUnnecessaryMemoryIsAllocated(cellDescription);
  }

  // receive data
  if ( cellDescription.getType()==CellDescription::Type::Cell ) {
    logDebug("mergeWithRemoteDataDueToForkOrJoin(...)","[solution] receive from rank "<<fromRank<<
             ", cell: "<< x << ", level: " << level);

    getDataHeapEntries(cellDescription.getSolutionIndex()).clear();
    getDataHeapEntries(cellDescription.getPreviousSolutionIndex()).clear();
    DataHeap::getInstance().receiveData(cellDescription.getSolutionIndex(),
        fromRank,x,level,messageType);
    DataHeap::getInstance().receiveData(cellDescription.getPreviousSolutionIndex(),
        fromRank,x,level,messageType);
  }
}

///////////////////////////////////
// NEIGHBOUR
///////////////////////////////////
void
exahype::solvers::ADERDGSolver::appendNeighbourCommunicationMetadata(
    exahype::MetadataHeap::HeapEntries& metadata,
    const tarch::la::Vector<DIMENSIONS,int>& src,
    const tarch::la::Vector<DIMENSIONS,int>& dest,
    const int cellDescriptionsIndex,
    const int solverNumber) const {
  const int element = tryGetElement(cellDescriptionsIndex,solverNumber);

  if (element!=exahype::solvers::Solver::NotFound)  {
    CellDescription& cellDescription =
        getCellDescription(cellDescriptionsIndex,element);

    metadata.push_back(static_cast<int>(cellDescription.getType()));
    metadata.push_back(cellDescription.getAugmentationStatus()); // TODO(Dominic): Add to docu: Might be merged multiple times!
    metadata.push_back(cellDescription.getCommunicationStatus());
    metadata.push_back(cellDescription.getRefinementStatus());
  } else {
    for (int i = 0; i < exahype::NeighbourCommunicationMetadataPerSolver; ++i) {
      metadata.push_back(exahype::InvalidMetadataEntry); // implicit conversion
    }
  }
}

void exahype::solvers::ADERDGSolver::mergeWithNeighbourMetadata(
    const int                                 solverNumber,
    Solver::CellInfo&                         cellInfo,
    const MetadataHeap::HeapEntries&          neighbourMetadata,
    const tarch::la::Vector<DIMENSIONS, int>& src,
    const tarch::la::Vector<DIMENSIONS, int>& dest) const {
  assertion(tarch::la::countEqualEntries(src,dest)==DIMENSIONS-1); // only consider faces
  const int element = cellInfo.indexOfADERDGCellDescription(solverNumber);
  if ( element!=Solver::NotFound ) {
    Solver::BoundaryFaceInfo face(dest,src);
    CellDescription& cellDescription = cellInfo._ADERDGCellDescriptions[element];

    const int neighbourAugmentationStatus  = neighbourMetadata[exahype::NeighbourCommunicationMetadataAugmentationStatus  ];
    const int neighbourCommunicationStatus = neighbourMetadata[exahype::NeighbourCommunicationMetadataCommunicationStatus ];
    const int neighbourRefinementStatus    = neighbourMetadata[exahype::NeighbourCommunicationMetadataLimiterStatus       ];

    mergeWithAugmentationStatus (cellDescription,face._faceIndex,neighbourAugmentationStatus);
    mergeWithCommunicationStatus(cellDescription,face._faceIndex,neighbourCommunicationStatus);
    mergeWithRefinementStatus   (cellDescription,face._faceIndex,neighbourRefinementStatus);

    cellDescription.setNeighbourMergePerformed(face._faceIndex,true);
  }
}

void exahype::solvers::ADERDGSolver::sendDataToNeighbour(
    const int                                     toRank,
    const int                                     solverNumber,
    Solver::CellInfo&                             cellInfo,
    const tarch::la::Vector<DIMENSIONS, int>&     src,
    const tarch::la::Vector<DIMENSIONS, int>&     dest,
    const tarch::la::Vector<DIMENSIONS, double>&  x,
    const int                                     level) const {
  const int element = cellInfo.indexOfADERDGCellDescription(solverNumber);
  if ( element != Solver::NotFound ) {
    CellDescription& cellDescription = cellInfo._ADERDGCellDescriptions[element];
    Solver::BoundaryFaceInfo face(src,dest);

    if ( communicateWithNeighbour(cellDescription,face._faceIndex) ) {
      assertion(DataHeap::getInstance().isValidIndex(cellDescription.getExtrapolatedPredictorIndex()));
      assertion(DataHeap::getInstance().isValidIndex(cellDescription.getFluctuationIndex()));

      const int dofsPerFace = getBndFluxSize();
      const int dataPerFace = getBndFaceSize();

      const double* lQhbnd = static_cast<double*>(cellDescription.getExtrapolatedPredictor()) + dataPerFace * face._faceIndex;
      const double* lFhbnd = static_cast<double*>(cellDescription.getFluctuation())           + dofsPerFace * face._faceIndex;

      waitUntilCompletedTimeStep<CellDescription>(cellDescription,true,true);

      // Send order: lQhbnd,lFhbnd,observablesMin,observablesMax
      // Receive order: observablesMax,observablesMin,lFhbnd,lQhbnd
      DataHeap::getInstance().sendData(
          lQhbnd, dataPerFace, toRank, x, level,
          peano::heap::MessageType::NeighbourCommunication);
      DataHeap::getInstance().sendData(
          lFhbnd, dofsPerFace, toRank, x, level,
          peano::heap::MessageType::NeighbourCommunication);
      // TODO(Dominic): If anarchic time stepping send the time step over too.
    }
  }
}

void exahype::solvers::ADERDGSolver::sendEmptyDataToNeighbour( // TODO(Dominic): Still needed?
    const int                                     toRank,
    const tarch::la::Vector<DIMENSIONS, double>&  x,
    const int                                     level) const {
  // Send order: lQhbnd,lFhbnd,observablesMin,observablesMax
  // Receive order: observablesMax,observablesMin,lFhbnd,lQhbnd
  // TODO(WORKAROUND)
  #if defined(UsePeanosSymmetricBoundaryExchanger)
  const int dofsPerFace = getBndFluxSize();
  const int dataPerFace = getBndFaceSize();
  DataHeap::getInstance().sendData(
      _invalidExtrapolatedPredictor.data(), dataPerFace, toRank, x, level,
      peano::heap::MessageType::NeighbourCommunication);
  DataHeap::getInstance().sendData(
      _invalidFluctuations.data(), dofsPerFace, toRank, x, level,
      peano::heap::MessageType::NeighbourCommunication);
  #else
  for(int sends=0; sends<DataMessagesPerNeighbourCommunication; ++sends)
    DataHeap::getInstance().sendData(
        exahype::EmptyDataHeapMessage, toRank, x, level,
        peano::heap::MessageType::NeighbourCommunication);
  #endif
}

// TODO(Dominic): Add to docu: We only perform a Riemann solve if a Cell is involved.
void exahype::solvers::ADERDGSolver::mergeWithNeighbourData(
    const int                                    fromRank,
    const int                                    solverNumber,
    Solver::CellInfo&                            cellInfo,
    const tarch::la::Vector<DIMENSIONS, int>&    src,
    const tarch::la::Vector<DIMENSIONS, int>&    dest,
    const tarch::la::Vector<DIMENSIONS, double>& x,
    const int                                    level) {
  const int element = cellInfo.indexOfADERDGCellDescription(solverNumber);
  if ( element != NotFound ) {
    Solver::BoundaryFaceInfo face(dest,src);
    CellDescription& cellDescription = cellInfo._ADERDGCellDescriptions[element];
    synchroniseTimeStepping(cellDescription);

    if( communicateWithNeighbour(cellDescription,face._faceIndex) ) {
      // Send order: lQhbnd,lFhbnd
      // Receive order: lFhbnd,lQhbnd
      // TODO(Dominic): If anarchic time stepping, receive the time step too.
       const int dofsPerFace  = getBndFluxSize();
       const int dataPerFace = getBndFaceSize();
       DataHeap::getInstance().receiveData(
           const_cast<double*>(_receivedFluctuations.data()),dofsPerFace, // TODO const-correct peano
           fromRank, x, level,peano::heap::MessageType::NeighbourCommunication);
       DataHeap::getInstance().receiveData(                              // TODO const-correct peano
           const_cast<double*>(_receivedExtrapolatedPredictor.data()),dataPerFace,
           fromRank, x, level, peano::heap::MessageType::NeighbourCommunication);

       solveRiemannProblemAtInterface(
           cellDescription, face,
           _receivedExtrapolatedPredictor.data(),
           _receivedFluctuations.data(),
           fromRank);
    }
  }
}

void exahype::solvers::ADERDGSolver::solveRiemannProblemAtInterface(
    records::ADERDGCellDescription& cellDescription,
    Solver::BoundaryFaceInfo& face,
    const double* const lQhbnd,
    const double* lFhbnd,
    const int fromRank) {
  logDebug("solveRiemannProblemAtInterface(...)",
      "cell-description=" << cellDescription.toString());

<<<<<<< HEAD
  // @todo Doku im Header warum wir das hier brauchen,
  const int orientation = faceIndex % 2;
  const int direction   = (faceIndex-orientation)/2;

  if ( orientation==0 ) {
    const double* const QL = lQhbnd;
    const double* const QR = DataHeap::getInstance().getData(cellDescription.getExtrapolatedPredictor()).data() +
        (faceIndex * dataPerFace);
    double* FL = const_cast<double*>(lFhbnd); // TODO const-correct kernels
    double* FR = DataHeap::getInstance().getData(cellDescription.getFluctuation()).data() +
        (faceIndex * dofPerFace); // TODO const-correct kernels

    riemannSolver(
        FL, FR, QL, QR,
        cellDescription.getCorrectorTimeStepSize(),
	cellDescription.getSize(), direction,false,faceIndex);
    
    #if defined(Debug) || defined(Asserts)
    for (int ii = 0; ii<dataPerFace; ii++) {
      assertion8(std::isfinite(QR[ii]), cellDescription.toString(),
          faceIndex, direction, ii, QR[ii], QL[ii], FR[ii], FL[ii]);
      assertion8(std::isfinite(QL[ii]), cellDescription.toString(),
          faceIndex, direction, ii, QR[ii], QL[ii], FR[ii], FL[ii]);
    }
=======
  assertion(DataHeap::getInstance().isValidIndex(cellDescription.getExtrapolatedPredictorIndex()));
  assertion(DataHeap::getInstance().isValidIndex(cellDescription.getFluctuationIndex()));

  const int dataPerFace = getBndFaceSize();
  const int dofsPerFace = getBndFluxSize();
  if ( face._orientation==0 ) {
    const double* const QL = lQhbnd;
    double* FL             = const_cast<double*>(lFhbnd); // TODO const-correct kernels
    const double* const QR = static_cast<double*>( cellDescription.getExtrapolatedPredictor()) + dataPerFace * face._faceIndex;
    double* FR             = static_cast<double*>( cellDescription.getFluctuation())           + dofsPerFace * face._faceIndex;
    // TODO const-correct kernels
    
    #ifdef Asserts
    std::string inputDataL = riemannDataToString(QL,FL,"L");
    std::string inputDataR = riemannDataToString(QR,FR,"R");
    #endif

    riemannSolver(
        FL, FR, QL, QR,
        cellDescription.getCorrectorTimeStepSize(),face._direction,false,face._faceIndex);
>>>>>>> a2e3c91a
    
    #ifdef Asserts
    for (int ii = 0; ii<dofsPerFace; ii++) {
      assertion8(std::isfinite(FL[ii]), cellDescription.toString(),
          face._faceIndex, ii, QR[ii], QL[ii], FR[ii], FL[ii],fromRank);
      assertion8(std::isfinite(FR[ii]), cellDescription.toString(),
          face._faceIndex, ii, QR[ii], QL[ii], FR[ii], FL[ii],fromRank);
    }
    #endif
  } else {
    const double* const QR = lQhbnd;
    const double* const QL = static_cast<double*>(cellDescription.getExtrapolatedPredictor()) + dataPerFace * face._faceIndex;
    double* FR = const_cast<double*>(lFhbnd); // TODO const-correct kernels
<<<<<<< HEAD
    double* FL = DataHeap::getInstance().getData(cellDescription.getFluctuation()).data() +
        (faceIndex * dofPerFace); // TODO const-correct kernels
    riemannSolver(
        FL, FR, QL, QR,
        cellDescription.getCorrectorTimeStepSize(), cellDescription.getSize(),direction,false,faceIndex);
=======
    double* FL = static_cast<double*>(cellDescription.getFluctuation()) + dofsPerFace * face._faceIndex; // TODO const-correct kernels
    
    #ifdef Asserts
    std::string inputDataL = riemannDataToString(QL,FL,"L");
    std::string inputDataR = riemannDataToString(QR,FR,"R");
    #endif

    riemannSolver(
        FL, FR, QL, QR,
        cellDescription.getCorrectorTimeStepSize(),face._direction,false,face._faceIndex);
>>>>>>> a2e3c91a
    
    #ifdef Asserts
    for (int ii = 0; ii<dofsPerFace; ii++) {
      assertion10(std::isfinite(FL[ii]), cellDescription.toString(),
          face._faceIndex, ii, QR[ii], QL[ii], FR[ii], FL[ii],fromRank,inputDataL,inputDataR);
      assertion10(std::isfinite(FR[ii]), cellDescription.toString(),
          face._faceIndex, ii, QR[ii], QL[ii], FR[ii], FL[ii],fromRank,inputDataL,inputDataR);
    }
    #endif
  }
}

void exahype::solvers::ADERDGSolver::dropNeighbourData(
    const int                                     fromRank,
    const tarch::la::Vector<DIMENSIONS, double>&  x,
    const int                                     level) const {
  logDebug("dropNeighbourData(...)", "drop "<<DataMessagesPerNeighbourCommunication<<" arrays from rank="<<fromRank<<",x="<<x<<",level="<<level);

  for(int receives=0; receives<DataMessagesPerNeighbourCommunication; ++receives)
    DataHeap::getInstance().receiveData(
        fromRank, x, level,
        peano::heap::MessageType::NeighbourCommunication);
}

///////////////////////////////////
// WORKER->MASTER
///////////////////////////////////
exahype::DataHeap::HeapEntries
exahype::solvers::ADERDGSolver::compileMessageForMaster(const int capacity) const {
  DataHeap::HeapEntries messageForMaster(0,std::max(3+_numberOfGlobalObservables,capacity));
  messageForMaster.push_back(_minPredictorTimeStepSize);
  messageForMaster.push_back(_maxLevel);
  messageForMaster.push_back(convertToDouble(getMeshUpdateEvent()));
  assertion2(_globalObservables.size() == _numberOfGlobalObservables,
          _globalObservables.size(),
          _numberOfGlobalObservables);

  for (const auto observable : _globalObservables) {
    messageForMaster.push_back(observable);
  }

  return messageForMaster;
}

/*
 * At the time of sending data to the master,
 * we have already performed a time step update locally
 * on the rank. We thus need to communicate the
 * current min predictor time step size to the master.
 * The next min predictor time step size is
 * already reset locally to the maximum double value.
 *
 * However on the master's side, we need to
 * merge the received time step size with
 * the next min predictor time step size since
 * the master has not yet performed a time step update
 * (i.e. called TimeStepSizeComputation::endIteration()).
 */
void exahype::solvers::ADERDGSolver::sendDataToMaster(
    const int                                    masterRank,
    const tarch::la::Vector<DIMENSIONS, double>& x,
    const int                                    level) const {
  DataHeap::HeapEntries messageForMaster = compileMessageForMaster();

  assertion1(messageForMaster.size()==3+_numberOfGlobalObservables,messageForMaster.size());
  assertion1(std::isfinite(messageForMaster[0]),messageForMaster[0]);
  if (_timeStepping==TimeStepping::Global) {
    assertionNumericalEquals1(_minNextTimeStepSize,std::numeric_limits<double>::max(),
                                tarch::parallel::Node::getInstance().getRank());
  }

  if (tarch::parallel::Node::getInstance().getRank()!=
      tarch::parallel::Node::getInstance().getGlobalMasterRank()) {
    logDebug("sendDataToMaster(...)","Sending time step data: " <<
             "data[0]=" << messageForMaster[0] <<
             ",data[1]=" << messageForMaster[1] <<
             ",data[2]=" << messageForMaster[2] <<
             " to rank " << masterRank <<
             ", message size="<<messageForMaster.size()
    );
  }

  DataHeap::getInstance().sendData(
      messageForMaster.data(), messageForMaster.size(),
      masterRank, x, level,
      peano::heap::MessageType::MasterWorkerCommunication);
}

void exahype::solvers::ADERDGSolver::mergeWithWorkerData(const DataHeap::HeapEntries& message) {
  assertion1(message[0]>=0,message[0]);
  assertion1(std::isfinite(message[0]),message[0]);
  // The master solver has not yet updated its minNextPredictorTimeStepSize.
  // Thus it does not equal MAX_DOUBLE.

  int index=0;
  _minNextTimeStepSize    = std::min( _minNextTimeStepSize, message[index++] );
  _nextMaxLevel           = std::max( _nextMaxLevel,        static_cast<int>(message[index++]) );
  updateNextMeshUpdateEvent(convertToMeshUpdateEvent(message[index++]));

  auto observablesFromWorker = std::vector<double>(_numberOfGlobalObservables);
  for (int i = 0; i < _numberOfGlobalObservables; ++i) {
    observablesFromWorker[i] = message[index++];
  }

  reduceGlobalObservables(_nextGlobalObservables, observablesFromWorker);

  if (tarch::parallel::Node::getInstance().getRank()==
      tarch::parallel::Node::getInstance().getGlobalMasterRank()) {
    logDebug("mergeWithWorkerData(...)","[post] Receiving time step data: " <<
        "data[0]=" << message[0] <<
        ",data[1]=" << message[1] <<
        ",data[2]=" << message[2] );
    logDebug("mergeWithWorkerData(...)","[post] Updated time step fields: " <<
        ",_minNextPredictorTimeStepSize=" << _minNextTimeStepSize <<
        ",_nextMeshUpdateEvent=" << Solver::toString(_nextMeshUpdateEvent) <<
        ",_nextMaxLevel=" << _nextMaxLevel);
  }
}

/**
 * At the time of the merging,
 * the workers and the master have already performed
 * at local update of the next predictor time step size
 * and of the predictor time stamp.
 * We thus need to minimise over both quantities.
 */
void exahype::solvers::ADERDGSolver::mergeWithWorkerData(
    const int                                    workerRank,
    const tarch::la::Vector<DIMENSIONS, double>& x,
    const int                                    level) {
  const auto messageSize = 3 + _numberOfGlobalObservables;
  DataHeap::HeapEntries messageFromWorker(messageSize);

  if (tarch::parallel::Node::getInstance().getRank()!=
      tarch::parallel::Node::getInstance().getGlobalMasterRank()) {
    logDebug("mergeWithWorkerData(...)","Receiving time step data [pre] from rank " << workerRank);
  }

  DataHeap::getInstance().receiveData(
      messageFromWorker.data(),messageFromWorker.size(),workerRank, x, level,
      peano::heap::MessageType::MasterWorkerCommunication);

  assertion1(messageFromWorker.size()==messageSize,messageFromWorker.size());
  mergeWithWorkerData(messageFromWorker);
}

///////////////////////////////////
// MASTER->WORKER
///////////////////////////////////
exahype::DataHeap::HeapEntries
exahype::solvers::ADERDGSolver::compileMessageForWorker(const int capacity) const {
  const auto messageSize = 7 + _numberOfGlobalObservables;
  DataHeap::HeapEntries messageForWorker(0,std::max(messageSize,capacity));
  messageForWorker.push_back(_minCorrectorTimeStamp);
  messageForWorker.push_back(_minCorrectorTimeStepSize);
  messageForWorker.push_back(_minPredictorTimeStamp);
  messageForWorker.push_back(_minPredictorTimeStepSize);

  messageForWorker.push_back(_maxLevel);

  messageForWorker.push_back(convertToDouble( getMeshUpdateEvent() ));

  messageForWorker.push_back(_stabilityConditionWasViolated ? 1.0 : -1.0);
  assertion2(_globalObservables.size() == _numberOfGlobalObservables,
          _globalObservables.size(),
          _numberOfGlobalObservables);

  for (const auto observable : _globalObservables) {
    messageForWorker.push_back(observable);
  }

  assertion1(messageForWorker.size()==messageSize,messageForWorker.size());
  assertion1(std::isfinite(messageForWorker[0]),messageForWorker[0]);
  assertion1(std::isfinite(messageForWorker[1]),messageForWorker[1]);
  assertion1(std::isfinite(messageForWorker[2]),messageForWorker[2]);
  assertion1(std::isfinite(messageForWorker[3]),messageForWorker[3]);


  if (_timeStepping==TimeStepping::Global) {
    assertionEquals1(_minNextTimeStepSize,std::numeric_limits<double>::max(),
                     tarch::parallel::Node::getInstance().getRank());
  }

  return messageForWorker;
}

void exahype::solvers::ADERDGSolver::sendDataToWorker(
    const int                                    workerRank,
    const tarch::la::Vector<DIMENSIONS, double>& x,
    const int                                    level) const {
  DataHeap::HeapEntries messageForWorker = compileMessageForWorker();

  if (tarch::parallel::Node::getInstance().getRank()==
      tarch::parallel::Node::getInstance().getGlobalMasterRank()) {
    logDebug(
        "sendDataToWorker(...)","Broadcasting time step data: " <<
        " data[0]=" << messageForWorker[0] <<
        ",data[1]=" << messageForWorker[1] <<
        ",data[2]=" << messageForWorker[2] <<
        ",data[3]=" << messageForWorker[3] <<
        ",data[4]=" << messageForWorker[4] <<
        ",data[5]=" << messageForWorker[5] <<
        ",data[6]=" << messageForWorker[6]);
    logDebug("sendDataWorker(...)","_minNextPredictorTimeStepSize="<<_minNextTimeStepSize);
  }

  DataHeap::getInstance().sendData(
      messageForWorker.data(), messageForWorker.size(),
      workerRank, x, level,
      peano::heap::MessageType::MasterWorkerCommunication);
}

void exahype::solvers::ADERDGSolver::mergeWithMasterData(const DataHeap::HeapEntries& message) {
  int index=0;
  _minCorrectorTimeStamp         = message[index++];
  _minCorrectorTimeStepSize      = message[index++];
  _minPredictorTimeStamp         = message[index++];
  _minPredictorTimeStepSize      = message[index++];

  _maxLevel                      = message[index++];

  overwriteMeshUpdateEvent( convertToMeshUpdateEvent(message[index++]) );
  _stabilityConditionWasViolated = (message[index++] > 0.0) ? true : false;

  logDebug("mergeWithMasterData(...)",
      "_meshUpdateEvent="<<Solver::toString(getMeshUpdateEvent()));
  logDebug("mergeWithMasterData(...)",
      "_stabilityConditionWasViolated="<< _stabilityConditionWasViolated);

  for (int i = 0; i < _numberOfGlobalObservables; ++i) {
    _globalObservables[i] = message[index++];
  }

  const auto masterRank = tarch::parallel::Node::getInstance().getGlobalMasterRank();
  const auto isMaster = tarch::parallel::Node::getInstance().getRank() == masterRank;
  std::cout << tarch::parallel::Node::getInstance().getRank() <<
  ":, ==Master: " << isMaster << " Merged with master, [0] = " << _globalObservables[0] <<
  " Received observables[0] = " << message[7] << std::endl;
}

void exahype::solvers::ADERDGSolver::mergeWithMasterData(
    const int                                    masterRank,
    const tarch::la::Vector<DIMENSIONS, double>& x,
    const int                                    level) {
  const auto messageSize = 7 + _numberOfGlobalObservables;
  DataHeap::HeapEntries messageFromMaster(messageSize);
  DataHeap::getInstance().receiveData(
      messageFromMaster.data(),messageFromMaster.size(),masterRank, x, level,
      peano::heap::MessageType::MasterWorkerCommunication);

  assertion1(messageFromMaster.size()==messageSize,messageFromMaster.size());
  mergeWithMasterData(messageFromMaster);

  if (_timeStepping==TimeStepping::Global) {
    assertionNumericalEquals1(_minNextTimeStepSize,std::numeric_limits<double>::max(),
                                  _minNextTimeStepSize);
  }

  if (tarch::parallel::Node::getInstance().getRank()!=
      tarch::parallel::Node::getInstance().getGlobalMasterRank()) {
    logDebug(
        "mergeWithMasterData(...)","Received time step data: " <<
        "data[0]="  << messageFromMaster[0] <<
        ",data[1]=" << messageFromMaster[1] <<
        ",data[2]=" << messageFromMaster[2] <<
        ",data[3]=" << messageFromMaster[3] <<
        ",data[4]=" << messageFromMaster[4] <<
        ",data[5]=" << messageFromMaster[5] <<
        ",data[6]=" << messageFromMaster[6]);
  }
}
#endif

std::string exahype::solvers::ADERDGSolver::toString() const {
  std::ostringstream stringstr;
  toString(stringstr);
  return stringstr.str();
}

void exahype::solvers::ADERDGSolver::toString (std::ostream& out) const {
  out << "(";
  out << "_identifier:" << _identifier;
  out << ",";
  out << "_type:" << exahype::solvers::Solver::toString(_type);
  out << ",";
  out << "_numberOfVariables:" << _numberOfVariables;
  out << ",";
  out << "_numberOfParameters:" << _numberOfParameters;
  out << ",";
  out << "_nodesPerCoordinateAxis:" << _nodesPerCoordinateAxis;
  out << ",";
  out << "_maximumMeshSize:" << _maximumMeshSize;
  out << ",";
  out << "_timeStepping:" << exahype::solvers::Solver::toString(_timeStepping); // only solver attributes
  out << ",";
  out << "_unknownsPerFace:" << getUnknownsPerFace();
  out << ",";
  out << "_unknownsPerCellBoundary:" << getUnknownsPerCellBoundary();
  out << ",";
  out << "_unknownsPerCell:" << getUnknownsPerCell();
  out << ",";
  out << "_fluxUnknownsPerCell:" << getFluxUnknownsPerCell();
  out << ",";
  out << "_spaceTimeUnknownsPerCell:" << getSpaceTimeUnknownsPerCell();
  out << ",";
  out << "_spaceTimeFluxUnknownsPerCell:" << getSpaceTimeFluxUnknownsPerCell();
  out << ",";
  out << "_previousMinCorrectorTimeStamp:" << _previousMinCorrectorTimeStamp;
  out << ",";
  out << "_previousMinCorrectorTimeStepSize:" << _previousMinCorrectorTimeStepSize;
  out << ",";
  out << "_minCorrectorTimeStamp:" << _minCorrectorTimeStamp;
  out << ",";
  out << "_minCorrectorTimeStepSize:" << _minCorrectorTimeStepSize;
  out << ",";
  out << "_minPredictorTimeStepSize:" << _minPredictorTimeStepSize;
  out << ",";
  out << "_minNextPredictorTimeStepSize:" << _minNextTimeStepSize;
  out <<  ")";
}

exahype::solvers::ADERDGSolver::ProlongationJob::ProlongationJob(
  ADERDGSolver&     solver,
  CellDescription& cellDescription,
  const CellDescription& parentCellDescription,
  const tarch::la::Vector<DIMENSIONS,int>& subcellIndex):
  tarch::multicore::jobs::Job(Solver::getTaskType(true),0),
  _solver(solver),
  _cellDescription(cellDescription),
  _parentCellDescription(parentCellDescription),
  _subcellIndex(subcellIndex) {
  tarch::multicore::Lock lock(exahype::BackgroundJobSemaphore);
  {
    NumberOfEnclaveJobs++; // TODO(Dominic): Not sure yet which queue is optimal
  }
  lock.free();
}

bool exahype::solvers::ADERDGSolver::ProlongationJob::run() {
  _solver.prolongateFaceDataToDescendant(
      _cellDescription,_parentCellDescription,_subcellIndex);

  tarch::multicore::Lock lock(exahype::BackgroundJobSemaphore);
  {
    NumberOfEnclaveJobs--;
    assertion( NumberOfEnclaveJobs>=0 );
  }
  lock.free();
  return false;
}

exahype::solvers::ADERDGSolver::CompressionJob::CompressionJob(
  const ADERDGSolver& solver,
  CellDescription&    cellDescription,
  const bool          isSkeletonJob):
  tarch::multicore::jobs::Job(Solver::getTaskType(isSkeletonJob),0),
  _solver(solver),
  _cellDescription(cellDescription),
  _isSkeletonJob(isSkeletonJob) {
  tarch::multicore::Lock lock(exahype::BackgroundJobSemaphore);
  {
    int& jobCounter = (_isSkeletonJob) ? NumberOfSkeletonJobs : NumberOfEnclaveJobs;
    jobCounter++;
  }
  lock.free();
}


bool exahype::solvers::ADERDGSolver::CompressionJob::run() {
  _solver.determineUnknownAverages(_cellDescription);
  _solver.computeHierarchicalTransform(_cellDescription,-1.0);
  _solver.putUnknownsIntoByteStream(_cellDescription);

  tarch::multicore::Lock lock(exahype::BackgroundJobSemaphore);
  {
    int& jobCounter = (_isSkeletonJob) ? NumberOfSkeletonJobs : NumberOfEnclaveJobs;
    jobCounter--;
    assertion( jobCounter>=0 );
  }
  lock.free();
  return false;
}


void exahype::solvers::ADERDGSolver::compress( CellDescription& cellDescription, const bool isSkeletonCell ) const {
  assertion1( cellDescription.getCompressionState() ==  CellDescription::Uncompressed, cellDescription.toString() );
  if (CompressionAccuracy>0.0) {
    if ( SpawnCompressionAsBackgroundJob ) {
      int& jobCounter = ( isSkeletonCell ) ? NumberOfSkeletonJobs : NumberOfEnclaveJobs;
      cellDescription.setCompressionState(CellDescription::CurrentlyProcessed);
      CompressionJob compressionJob( *this, cellDescription, jobCounter );
      assertionMsg( false, "this call is invalid" );
/*
      if ( isSkeletonCell ) {
        peano::datatraversal::TaskSet spawnedSet( compressionJob, peano::datatraversal::TaskSet::TaskType::IsTaskAndRunAsSoonAsPossible  );
      } else {
        peano::datatraversal::TaskSet spawnedSet( compressionJob, peano::datatraversal::TaskSet::TaskType::Background  );
      }
*/
    }
    else {
      determineUnknownAverages(cellDescription);
      computeHierarchicalTransform(cellDescription,-1.0);
      putUnknownsIntoByteStream(cellDescription);
      cellDescription.setCompressionState(CellDescription::Compressed);
    }
  }
}


void exahype::solvers::ADERDGSolver::uncompress(CellDescription& cellDescription) const {
  #ifdef SharedMemoryParallelisation
  bool madeDecision = CompressionAccuracy<=0.0;
  bool uncompress   = false;

  while (!madeDecision) {
    peano::datatraversal::TaskSet::finishToProcessBackgroundJobs();

    tarch::multicore::Lock lock(exahype::BackgroundJobSemaphore);
    madeDecision = cellDescription.getCompressionState() != CellDescription::CurrentlyProcessed;
    uncompress   = cellDescription.getCompressionState() == CellDescription::Compressed;
    if (uncompress) {
      cellDescription.setCompressionState( CellDescription::CurrentlyProcessed );
    }
    lock.free();
  }
  #else
  bool uncompress = CompressionAccuracy>0.0
      && cellDescription.getCompressionState() == CellDescription::Compressed;
  #endif

/*
  #ifdef Parallel
  assertion1(!cellDescription.getAdjacentToRemoteRank() || cellDescription.getCompressionState() == CellDescription::Compressed,
             cellDescription.toString());
  #endif
*/

  if (uncompress) {
    pullUnknownsFromByteStream(cellDescription);
    computeHierarchicalTransform(cellDescription,1.0);

    tarch::multicore::Lock lock(exahype::BackgroundJobSemaphore);
      cellDescription.setCompressionState(CellDescription::Uncompressed);
    lock.free();
  }
}


void exahype::solvers::ADERDGSolver::determineUnknownAverages(
  CellDescription& cellDescription) const {
  assertion1( DataHeap::getInstance().isValidIndex(cellDescription.getSolutionIndex()), cellDescription.toString() );
  assertion1( DataHeap::getInstance().isValidIndex(cellDescription.getPreviousSolutionIndex()), cellDescription.toString() );
  assertion1( DataHeap::getInstance().isValidIndex(cellDescription.getUpdateIndex()), cellDescription.toString() );
  assertion1( DataHeap::getInstance().isValidIndex(cellDescription.getExtrapolatedPredictorIndex()), cellDescription.toString() );
  assertion1( DataHeap::getInstance().isValidIndex(cellDescription.getFluctuationIndex()), cellDescription.toString() );

  assertion1( DataHeap::getInstance().isValidIndex(cellDescription.getSolutionAveragesIndex()), cellDescription.toString() );
  assertion1( DataHeap::getInstance().isValidIndex(cellDescription.getPreviousSolutionAveragesIndex()), cellDescription.toString() );
  assertion1( DataHeap::getInstance().isValidIndex(cellDescription.getUpdateAveragesIndex()), cellDescription.toString() );
  assertion1( DataHeap::getInstance().isValidIndex(cellDescription.getExtrapolatedPredictorAveragesIndex()), cellDescription.toString() );
  assertion1( DataHeap::getInstance().isValidIndex(cellDescription.getFluctuationAveragesIndex()), cellDescription.toString() );

  const int dataPerNode  = getNumberOfParameters()+getNumberOfVariables();
  const int nodesPerCell = getDataPerCell()/ dataPerNode;
  const int nodesPerFace = getDataPerFace() / dataPerNode;

  double* solutionAverages              = static_cast<double*>(cellDescription.getSolutionAverages());
  double* previousSolutionAverage       = static_cast<double*>(cellDescription.getPreviousSolutionAverages());
  double* updateAverages                = static_cast<double*>(cellDescription.getUpdateAverages());
  double* extrapolatedPredictorAverages = static_cast<double*>(cellDescription.getExtrapolatedPredictorAverages());
  double* fluctuationAverages           = static_cast<double*>(cellDescription.getFluctuationAverages());

  double* solution              = static_cast<double*>(cellDescription.getSolution());
  double* previousSolution      = static_cast<double*>(cellDescription.getPreviousSolution());
  double* update                = static_cast<double*>(cellDescription.getUpdate());
  double* extrapolatedPredictor = static_cast<double*>(cellDescription.getExtrapolatedPredictor());
  double* fluctuation           = static_cast<double*>(cellDescription.getFluctuation());

  // patch data
  kernels::idx2 idx_cellData    (nodesPerCell,dataPerNode);
  kernels::idx2 idx_cellUnknowns(nodesPerCell,getNumberOfVariables());
  for (int i=0; i<nodesPerCell; i++) {
    for (int variableNumber=0; variableNumber<dataPerNode; variableNumber++) { // variables+parameters
      solutionAverages[variableNumber]        += solution        [idx_cellData(i,variableNumber)];
      previousSolutionAverage[variableNumber] += previousSolution[idx_cellData(i,variableNumber)];
    }
    for (int variableNumber=0; variableNumber<getNumberOfVariables(); variableNumber++) { // variables
      updateAverages[variableNumber]          += update[idx_cellUnknowns(i,variableNumber)];
    }
  }
  for (int variableNumber=0; variableNumber<dataPerNode; variableNumber++) { // variables+parameters
    solutionAverages[variableNumber]        = solutionAverages[variableNumber]        / (double) nodesPerCell;
    previousSolutionAverage[variableNumber] = previousSolutionAverage[variableNumber] / (double) nodesPerCell;
  }
  for (int variableNumber=0; variableNumber<getNumberOfVariables(); variableNumber++) { // variables
    updateAverages[variableNumber]          = updateAverages[variableNumber]          / (double) nodesPerCell;
  }

  // face data
  kernels::idx2 idx_faceDataAvg    (DIMENSIONS_TIMES_TWO,dataPerNode);
  kernels::idx2 idx_faceUnknownsAvg(DIMENSIONS_TIMES_TWO,getNumberOfVariables());
  kernels::idx3 idx_faceData       (DIMENSIONS_TIMES_TWO,nodesPerFace,dataPerNode);
  kernels::idx3 idx_faceUnknowns   (DIMENSIONS_TIMES_TWO,nodesPerFace,getNumberOfVariables());
  for (int face=0; face<2*DIMENSIONS; face++) {
    for (int i=0; i<nodesPerFace; i++) {
      for (int variableNumber=0; variableNumber<dataPerNode; variableNumber++) { // variables+parameters
        extrapolatedPredictorAverages[idx_faceDataAvg(face,variableNumber)] +=
            extrapolatedPredictor[idx_faceData(face,i,variableNumber)];
      }
      for (int variableNumber=0; variableNumber<getNumberOfVariables(); variableNumber++) { // variables
        fluctuationAverages[idx_faceUnknownsAvg(face,variableNumber)] +=
            fluctuation[idx_faceUnknowns(face,i,variableNumber)];
      }
    }
    for (int variableNumber=0; variableNumber<dataPerNode; variableNumber++) { // variables+parameters
      extrapolatedPredictorAverages[idx_faceDataAvg(face,variableNumber)] =
          extrapolatedPredictorAverages[idx_faceDataAvg(face,variableNumber)] / (double) nodesPerFace;
    }
    for (int variableNumber=0; variableNumber<getNumberOfVariables(); variableNumber++) { // variables
      fluctuationAverages[idx_faceUnknownsAvg(face,variableNumber)] =
          fluctuationAverages[idx_faceUnknownsAvg(face,variableNumber)]       / (double) nodesPerFace;
    }
  }
}


void exahype::solvers::ADERDGSolver::computeHierarchicalTransform(
    CellDescription& cellDescription, double sign) const {
  const int dataPerNode  = getNumberOfParameters()+getNumberOfVariables();
  const int nodesPerCell = getDataPerCell()/ dataPerNode;
  const int nodesPerFace = getDataPerFace() / dataPerNode;

  double* solutionAverages              = static_cast<double*>(cellDescription.getSolutionAverages());
  double* previousSolutionAverage       = static_cast<double*>(cellDescription.getPreviousSolutionAverages());
  double* updateAverages                = static_cast<double*>(cellDescription.getUpdateAverages());
  double* extrapolatedPredictorAverages = static_cast<double*>(cellDescription.getExtrapolatedPredictorAverages());
  double* fluctuationAverages           = static_cast<double*>(cellDescription.getFluctuationAverages());

  double* solution              = static_cast<double*>(cellDescription.getSolution());
  double* previousSolution      = static_cast<double*>(cellDescription.getPreviousSolution());
  double* update                = static_cast<double*>(cellDescription.getUpdate());
  double* extrapolatedPredictor = static_cast<double*>(cellDescription.getExtrapolatedPredictor());
  double* fluctuation           = static_cast<double*>(cellDescription.getFluctuation());

  // patch data
  kernels::idx2 idx_cellData    (nodesPerCell,dataPerNode);
  kernels::idx2 idx_cellUnknowns(nodesPerCell,getNumberOfVariables());
  for (int i=0; i<nodesPerCell; i++) {
    for (int variableNumber=0; variableNumber<dataPerNode; variableNumber++) { // variables+parameters
      solution        [idx_cellData(i,variableNumber)] += sign * solutionAverages[variableNumber];
      previousSolution[idx_cellData(i,variableNumber)] += sign * previousSolutionAverage[variableNumber];
    }
    for (int variableNumber=0; variableNumber<getNumberOfVariables(); variableNumber++) { // variables
      update[idx_cellUnknowns(i,variableNumber)] += sign * updateAverages[variableNumber];
    }
  }

  // face data
  kernels::idx2 idx_faceDataAvg    (DIMENSIONS_TIMES_TWO,dataPerNode);
  kernels::idx2 idx_faceUnknownsAvg(DIMENSIONS_TIMES_TWO,getNumberOfVariables());
  kernels::idx3 idx_faceData       (DIMENSIONS_TIMES_TWO,nodesPerFace,dataPerNode);
  kernels::idx3 idx_faceUnknowns   (DIMENSIONS_TIMES_TWO,nodesPerFace,getNumberOfVariables());
  for (int face=0; face<DIMENSIONS_TIMES_TWO; face++) {
    for (int i=0; i<nodesPerFace; i++) {
      for (int variableNumber=0; variableNumber<dataPerNode; variableNumber++) {  // variables+parameters
        extrapolatedPredictor[idx_faceData(face,i,variableNumber)] +=
            sign * extrapolatedPredictorAverages[idx_faceDataAvg(face,variableNumber)];
      }
      for (int variableNumber=0; variableNumber<getNumberOfVariables(); variableNumber++) {  // variables
        fluctuation[idx_faceUnknowns(face,i,variableNumber)] +=
            sign * fluctuationAverages[idx_faceUnknownsAvg(face,variableNumber)];
      }
    }
  }
}

void exahype::solvers::ADERDGSolver::putUnknownsIntoByteStream(
    CellDescription& cellDescription) const {
  assertion(CompressionAccuracy>0.0);

  assertion( cellDescription.getPreviousSolutionCompressedIndex()==-1 );
  assertion( cellDescription.getSolutionCompressedIndex()==-1 );
  assertion( cellDescription.getUpdateCompressedIndex()==-1 );
  assertion( cellDescription.getExtrapolatedPredictorCompressedIndex()==-1 );
  assertion( cellDescription.getFluctuationCompressedIndex()==-1 );

  int compressionOfPreviousSolution;
  int compressionOfSolution;
  int compressionOfUpdate;
  int compressionOfExtrapolatedPredictor;
  int compressionOfFluctuation;

  assertion( DataHeap::getInstance().isValidIndex( cellDescription.getSolutionIndex() ));
  assertion( DataHeap::getInstance().isValidIndex( cellDescription.getPreviousSolutionIndex() ));
  assertion( DataHeap::getInstance().isValidIndex( cellDescription.getUpdateIndex() ));
  assertion( DataHeap::getInstance().isValidIndex( cellDescription.getExtrapolatedPredictorIndex() ));
  assertion( DataHeap::getInstance().isValidIndex( cellDescription.getFluctuationIndex() ));

  peano::datatraversal::TaskSet compressionFactorIdentification(
    [&]() -> bool { compressionOfPreviousSolution = peano::heap::findMostAgressiveCompression(
      static_cast<double*>(cellDescription.getPreviousSolution()),
      getDataPerCell(),
      CompressionAccuracy,true
      );
      return false;
      },
    [&] () -> bool  { compressionOfSolution = peano::heap::findMostAgressiveCompression(
      static_cast<double*>(cellDescription.getSolution()),
      getDataPerCell(),
      CompressionAccuracy,true
      );
      return false;
      },
    [&]() -> bool  { compressionOfUpdate = peano::heap::findMostAgressiveCompression(
      static_cast<double*>(cellDescription.getUpdate()),
      getUnknownsPerCell(),
      CompressionAccuracy,true
      );
      return false;
      },
    [&]() -> bool  { compressionOfExtrapolatedPredictor = peano::heap::findMostAgressiveCompression(
      static_cast<double*>(cellDescription.getExtrapolatedPredictor()),
      getDataPerCellBoundary(),
      CompressionAccuracy,true
      );
      return false;
      },
    [&]() -> bool  { compressionOfFluctuation = peano::heap::findMostAgressiveCompression(
      static_cast<double*>(cellDescription.getFluctuation()),
      getUnknownsPerCellBoundary(),
      CompressionAccuracy,true
      );
      return false;
      },
	peano::datatraversal::TaskSet::TaskType::IsTaskAndRunAsSoonAsPossible,
	peano::datatraversal::TaskSet::TaskType::IsTaskAndRunAsSoonAsPossible,
	peano::datatraversal::TaskSet::TaskType::IsTaskAndRunAsSoonAsPossible,
	peano::datatraversal::TaskSet::TaskType::IsTaskAndRunAsSoonAsPossible,
	peano::datatraversal::TaskSet::TaskType::IsTaskAndRunAsSoonAsPossible,
    true
  );

  assertion(1<=compressionOfPreviousSolution);
  assertion(1<=compressionOfSolution);
  assertion(1<=compressionOfUpdate);
  assertion(1<=compressionOfExtrapolatedPredictor);
  assertion(1<=compressionOfFluctuation);

  assertion(compressionOfPreviousSolution<=7);
  assertion(compressionOfSolution<=7);
  assertion(compressionOfUpdate<=7);
  assertion(compressionOfExtrapolatedPredictor<=7);
  assertion(compressionOfFluctuation<=7);

  peano::datatraversal::TaskSet runParallelTasks(
    [&]() -> bool {
      cellDescription.setBytesPerDoFInPreviousSolution(compressionOfPreviousSolution);
      if (compressionOfPreviousSolution<7) {
        tarch::multicore::Lock lock(exahype::BackgroundJobSemaphore);
          cellDescription.setPreviousSolutionCompressedIndex( CompressedDataHeap::getInstance().createData(0,0) );
          assertion( cellDescription.getPreviousSolutionCompressedIndex()>=0 );
          cellDescription.setPreviousSolutionCompressed( static_cast<void*>(CompressedDataHeap::getInstance().getData(cellDescription.getPreviousSolutionCompressedIndex()).data() ) );
        lock.free();

        const int numberOfEntries = getDataPerCell();
        tearApart(numberOfEntries, cellDescription.getPreviousSolutionIndex(), cellDescription.getPreviousSolutionCompressedIndex(), compressionOfPreviousSolution);

        #if defined(TrackGridStatistics)
        lock.lock();
          PipedUncompressedBytes += getDataHeapEntries(cellDescription.getPreviousSolutionIndex()).size() * 8.0;
          PipedCompressedBytes   += CompressedDataHeap::getInstance().getData( cellDescription.getPreviousSolutionCompressedIndex() ).size();
        lock.free();
        #endif

        #if !defined(ValidateCompressedVsUncompressedData)
        lock.lock();
          DataHeap::getInstance().deleteData( cellDescription.getPreviousSolutionIndex(), true );
          cellDescription.setPreviousSolutionIndex(-1);
          cellDescription.setPreviousSolution(nullptr);
        lock.free();
        #endif
      }
      else {
        #if defined(TrackGridStatistics)
        tarch::multicore::Lock lock(exahype::BackgroundJobSemaphore);
          PipedUncompressedBytes += getDataHeapEntries(cellDescription.getPreviousSolutionIndex()).size() * 8.0;
          PipedCompressedBytes   += getDataHeapEntries(cellDescription.getPreviousSolutionIndex()).size() * 8.0;
        lock.free();
        #endif
      }
      return false;
    },
    [&]() -> bool {
      cellDescription.setBytesPerDoFInSolution(compressionOfSolution);
      if (compressionOfSolution<7) {
        tarch::multicore::Lock lock(exahype::BackgroundJobSemaphore);
          cellDescription.setSolutionCompressedIndex(CompressedDataHeap::getInstance().createData(0,0));
          assertion1( cellDescription.getSolutionCompressedIndex()>=0, cellDescription.getSolutionCompressedIndex() );
          cellDescription.setSolutionCompressed( static_cast<void*>(CompressedDataHeap::getInstance().getData(cellDescription.getSolutionCompressedIndex()).data() ) );
        lock.free();

        const int numberOfEntries = getDataPerCell();

        tearApart(numberOfEntries, cellDescription.getSolutionIndex(), cellDescription.getSolutionCompressedIndex(), compressionOfSolution);

        #if defined(TrackGridStatistics)
        lock.lock();
          PipedUncompressedBytes += getDataHeapEntries(cellDescription.getSolutionIndex()).size() * 8.0;
          PipedCompressedBytes   += CompressedDataHeap::getInstance().getData( cellDescription.getSolutionCompressedIndex() ).size();
        lock.free();
        #endif

        #if !defined(ValidateCompressedVsUncompressedData)
        lock.lock();
          DataHeap::getInstance().deleteData( cellDescription.getSolutionIndex(), true );
          cellDescription.setSolutionIndex(-1);
          cellDescription.setSolution(nullptr);
        lock.free();
        #endif
      }
      else {
        #if defined(TrackGridStatistics)
        tarch::multicore::Lock lock(exahype::BackgroundJobSemaphore);
          PipedUncompressedBytes += getDataHeapEntries(cellDescription.getSolutionIndex()).size() * 8.0;
          PipedCompressedBytes   += getDataHeapEntries(cellDescription.getSolutionIndex()).size() * 8.0;
        lock.free();
        #endif
      }
      return false;
    },
    [&]() -> bool {
      cellDescription.setBytesPerDoFInUpdate(compressionOfUpdate);
      if (compressionOfUpdate<7) {
        tarch::multicore::Lock lock(exahype::BackgroundJobSemaphore);
          cellDescription.setUpdateCompressedIndex( CompressedDataHeap::getInstance().createData(0,0) );
          assertion( cellDescription.getUpdateCompressedIndex()>=0 );
          cellDescription.setUpdateCompressed( static_cast<void*>(CompressedDataHeap::getInstance().getData(cellDescription.getUpdateCompressedIndex()).data() ) );
        lock.free();

        const int numberOfEntries = getUnknownsPerCell();
        tearApart(numberOfEntries, cellDescription.getUpdateIndex(), cellDescription.getUpdateCompressedIndex(), compressionOfUpdate);

        #if defined(TrackGridStatistics)
        lock.lock();
          PipedUncompressedBytes += getDataHeapEntries(cellDescription.getUpdateIndex()).size() * 8.0;
          PipedCompressedBytes   += CompressedDataHeap::getInstance().getData( cellDescription.getUpdateCompressedIndex() ).size();
        lock.free();
        #endif

        #if !defined(ValidateCompressedVsUncompressedData)
        lock.lock();
          DataHeap::getInstance().deleteData( cellDescription.getUpdateIndex(), true );
          cellDescription.setUpdateIndex(-1);
          cellDescription.setUpdate(nullptr);
        lock.free();
        #endif
      }
      else {
        #if defined(TrackGridStatistics)
        tarch::multicore::Lock lock(exahype::BackgroundJobSemaphore);
          PipedUncompressedBytes += getDataHeapEntries(cellDescription.getUpdateIndex()).size() * 8.0;
          PipedCompressedBytes   += getDataHeapEntries(cellDescription.getUpdateIndex()).size() * 8.0;
        lock.free();
        #endif
      }
      return false;
    },
    [&]() -> bool {
      cellDescription.setBytesPerDoFInExtrapolatedPredictor(compressionOfExtrapolatedPredictor);
      if (compressionOfExtrapolatedPredictor<7) {
        tarch::multicore::Lock lock(exahype::BackgroundJobSemaphore);
          cellDescription.setExtrapolatedPredictorCompressedIndex( CompressedDataHeap::getInstance().createData(0,0) );
          assertion( cellDescription.getExtrapolatedPredictorCompressedIndex()>=0 );
          cellDescription.setExtrapolatedPredictorCompressed( static_cast<void*>(CompressedDataHeap::getInstance().getData(cellDescription.getExtrapolatedPredictorCompressedIndex()).data() ) );
        lock.free();

        const int numberOfEntries = getDataPerCellBoundary();
        tearApart(numberOfEntries, cellDescription.getExtrapolatedPredictorIndex(), cellDescription.getExtrapolatedPredictorCompressedIndex(), compressionOfExtrapolatedPredictor);

        #if defined(TrackGridStatistics)
        lock.lock();
          PipedUncompressedBytes += getDataHeapEntries(cellDescription.getExtrapolatedPredictorIndex()).size() * 8.0;
          PipedCompressedBytes   += CompressedDataHeap::getInstance().getData( cellDescription.getExtrapolatedPredictorCompressedIndex() ).size();
        lock.free();
        #endif

        #if !defined(ValidateCompressedVsUncompressedData)
        lock.lock();
          DataHeap::getInstance().deleteData( cellDescription.getExtrapolatedPredictorIndex(), true );
          cellDescription.setExtrapolatedPredictorIndex(-1);
          cellDescription.setExtrapolatedPredictor(nullptr);
        lock.free();
        #endif
      }
      else {
        #if defined(TrackGridStatistics)
        tarch::multicore::Lock lock(exahype::BackgroundJobSemaphore);
          PipedUncompressedBytes += getDataHeapEntries(cellDescription.getExtrapolatedPredictorIndex()).size() * 8.0;
          PipedCompressedBytes   += getDataHeapEntries(cellDescription.getExtrapolatedPredictorIndex()).size() * 8.0;
        lock.free();
        #endif
      }
      return false;
    },
    [&]() -> bool {
      cellDescription.setBytesPerDoFInFluctuation(compressionOfFluctuation);
      if (compressionOfFluctuation<7) {
        tarch::multicore::Lock lock(exahype::BackgroundJobSemaphore);
          cellDescription.setFluctuationCompressedIndex( CompressedDataHeap::getInstance().createData(0,0) );
          assertion( cellDescription.getFluctuationCompressedIndex()>=0 );
          cellDescription.setFluctuationCompressed( static_cast<void*>(CompressedDataHeap::getInstance().getData(cellDescription.getFluctuationCompressedIndex()).data() ) );
        lock.free();

        const int numberOfEntries = getUnknownsPerCellBoundary();
        tearApart(numberOfEntries, cellDescription.getFluctuationIndex(), cellDescription.getFluctuationCompressedIndex(), compressionOfFluctuation);

        #if defined(TrackGridStatistics)
        lock.lock();
          PipedUncompressedBytes += getDataHeapEntries(cellDescription.getFluctuationIndex()).size() * 8.0;
          PipedCompressedBytes   += CompressedDataHeap::getInstance().getData( cellDescription.getFluctuationCompressedIndex() ).size();
        lock.free();
        #endif

        #if !defined(ValidateCompressedVsUncompressedData)
        lock.lock();
          DataHeap::getInstance().deleteData( cellDescription.getFluctuationIndex(), true );
          cellDescription.setFluctuationIndex(-1);
          cellDescription.setFluctuation(nullptr);
        lock.free();
        #endif
      }
      else {
        #if defined(TrackGridStatistics)
        tarch::multicore::Lock lock(exahype::BackgroundJobSemaphore);
          PipedUncompressedBytes += getDataHeapEntries(cellDescription.getFluctuationIndex()).size() * 8.0;
          PipedCompressedBytes   += getDataHeapEntries(cellDescription.getFluctuationIndex()).size() * 8.0;
        lock.free();
        #endif
      }
      return false;
    },
	peano::datatraversal::TaskSet::TaskType::IsTaskAndRunAsSoonAsPossible,
	peano::datatraversal::TaskSet::TaskType::IsTaskAndRunAsSoonAsPossible,
	peano::datatraversal::TaskSet::TaskType::IsTaskAndRunAsSoonAsPossible,
	peano::datatraversal::TaskSet::TaskType::IsTaskAndRunAsSoonAsPossible,
	peano::datatraversal::TaskSet::TaskType::IsTaskAndRunAsSoonAsPossible,
    true
  );
}


void exahype::solvers::ADERDGSolver::pullUnknownsFromByteStream(
    CellDescription& cellDescription) const {
  assertion(CompressionAccuracy>0.0);

  #if !defined(ValidateCompressedVsUncompressedData)
  const int dataPointsPerCell       = getDataPerCell();
  const int unknownsPerCellBoundary = getUnknownsPerCellBoundary();

  {
    tarch::multicore::Lock lock(exahype::BackgroundJobSemaphore);
      cellDescription.setPreviousSolutionIndex( DataHeap::getInstance().createData( dataPointsPerCell, dataPointsPerCell ) );
      cellDescription.setSolutionIndex( DataHeap::getInstance().createData(         dataPointsPerCell, dataPointsPerCell ) );
      cellDescription.setUpdateIndex( DataHeap::getInstance().createData(           getUpdateSize(),   getUpdateSize() ) );

      cellDescription.setExtrapolatedPredictorIndex( DataHeap::getInstance().createData( unknownsPerCellBoundary, unknownsPerCellBoundary ) );
      cellDescription.setFluctuationIndex( DataHeap::getInstance().createData(           unknownsPerCellBoundary, unknownsPerCellBoundary ) );
    lock.free();

    if (cellDescription.getPreviousSolutionIndex()==-1) {
      ensureAllJobsHaveTerminated(JobType::SkeletonJob);
      ensureAllJobsHaveTerminated(JobType::EnclaveJob);
      lock.lock();
        cellDescription.setPreviousSolutionIndex( DataHeap::getInstance().createData( dataPointsPerCell, dataPointsPerCell ) );
      lock.free();
    }
    if (cellDescription.getSolutionIndex()==-1) {
      ensureAllJobsHaveTerminated(JobType::SkeletonJob);
      ensureAllJobsHaveTerminated(JobType::EnclaveJob);
      lock.lock();
        cellDescription.setSolutionIndex( DataHeap::getInstance().createData( dataPointsPerCell, dataPointsPerCell ) );
      lock.free();
    }
    if (cellDescription.getUpdateIndex()==-1) {
      ensureAllJobsHaveTerminated(JobType::SkeletonJob);
      ensureAllJobsHaveTerminated(JobType::EnclaveJob);
      lock.lock();
        cellDescription.setUpdateIndex( DataHeap::getInstance().createData( getUpdateSize(), getUpdateSize() ) );
      lock.free();
    }
    if (cellDescription.getExtrapolatedPredictorIndex()==-1) {
      ensureAllJobsHaveTerminated(JobType::SkeletonJob);
      ensureAllJobsHaveTerminated(JobType::EnclaveJob);
      lock.lock();
        cellDescription.setExtrapolatedPredictorIndex( DataHeap::getInstance().createData(unknownsPerCellBoundary ) );
      lock.free();
    }
    if (cellDescription.getFluctuationIndex()==-1) {
      ensureAllJobsHaveTerminated(JobType::SkeletonJob);
      ensureAllJobsHaveTerminated(JobType::EnclaveJob);
      lock.lock();
        cellDescription.setFluctuationIndex( DataHeap::getInstance().createData( unknownsPerCellBoundary, unknownsPerCellBoundary ) );
      lock.free();
    }

    cellDescription.setPreviousSolution     ( static_cast<void*>(CompressedDataHeap::getInstance().getData(cellDescription.getPreviousSolutionIndex()).data() ) );
    cellDescription.setSolution             ( static_cast<void*>(CompressedDataHeap::getInstance().getData(cellDescription.getSolutionIndex()).data() ) );
    cellDescription.setExtrapolatedPredictor( static_cast<void*>(CompressedDataHeap::getInstance().getData(cellDescription.getExtrapolatedPredictorIndex()).data() ) );

  }
  #else
  assertion( DataHeap::getInstance().isValidIndex( cellDescription.getPreviousSolution() ));
  assertion( DataHeap::getInstance().isValidIndex( cellDescription.getSolution() ));
  assertion( DataHeap::getInstance().isValidIndex( cellDescription.getUpdate() ));
  assertion( DataHeap::getInstance().isValidIndex( cellDescription.getExtrapolatedPredictor() ));
  assertion( DataHeap::getInstance().isValidIndex( cellDescription.getFluctuation() ));
  #endif

  assertion1(
      CompressedDataHeap::getInstance().isValidIndex( cellDescription.getPreviousSolutionCompressedIndex() ),
      cellDescription.getPreviousSolutionCompressedIndex()
    );
  assertion1(
    CompressedDataHeap::getInstance().isValidIndex( cellDescription.getSolutionCompressedIndex() ),
    cellDescription.getSolutionCompressedIndex()
  );
  assertion1(
    CompressedDataHeap::getInstance().isValidIndex( cellDescription.getUpdateCompressedIndex() ),
    cellDescription.getUpdateCompressedIndex()
  );
  assertion1(
    CompressedDataHeap::getInstance().isValidIndex( cellDescription.getExtrapolatedPredictorCompressedIndex() ),
    cellDescription.getExtrapolatedPredictorCompressedIndex()
  );
  assertion1(
    CompressedDataHeap::getInstance().isValidIndex( cellDescription.getFluctuationCompressedIndex() ),
    cellDescription.getFluctuationCompressedIndex()
  );

  peano::datatraversal::TaskSet glueTasks(
    [&]() -> bool {
      if (cellDescription.getBytesPerDoFInPreviousSolution()<7) {
        assertion1( DataHeap::getInstance().isValidIndex( cellDescription.getPreviousSolutionIndex() ), cellDescription.getPreviousSolutionIndex());
        assertion( CompressedDataHeap::getInstance().isValidIndex( cellDescription.getPreviousSolutionCompressedIndex() ));
        const int numberOfEntries = getDataPerCell();
        glueTogether(numberOfEntries, cellDescription.getPreviousSolutionIndex(), cellDescription.getPreviousSolutionCompressedIndex(), cellDescription.getBytesPerDoFInPreviousSolution());
        tarch::multicore::Lock lock(exahype::BackgroundJobSemaphore);
          CompressedDataHeap::getInstance().deleteData( cellDescription.getPreviousSolutionCompressedIndex(), true );
          cellDescription.setPreviousSolutionCompressedIndex(-1);
          cellDescription.setPreviousSolutionCompressed(nullptr);
        lock.free();
      }
      return false;
    },
    [&]() -> bool {
      if (cellDescription.getBytesPerDoFInSolution()<7) {
        assertion1( DataHeap::getInstance().isValidIndex( cellDescription.getSolutionIndex() ), cellDescription.getSolutionIndex() );
        assertion( CompressedDataHeap::getInstance().isValidIndex( cellDescription.getSolutionCompressedIndex() ));
        const int numberOfEntries = getDataPerCell();
        glueTogether(numberOfEntries, cellDescription.getSolutionIndex(), cellDescription.getSolutionCompressedIndex(), cellDescription.getBytesPerDoFInSolution());
        tarch::multicore::Lock lock(exahype::BackgroundJobSemaphore);
          CompressedDataHeap::getInstance().deleteData( cellDescription.getSolutionCompressedIndex(), true );
          cellDescription.setSolutionCompressedIndex(-1);
          cellDescription.setSolutionCompressed(nullptr);
        lock.free();
      }
      return false;
    },
    [&]() -> bool {
      if (cellDescription.getBytesPerDoFInUpdate()<7) {
        assertion1( DataHeap::getInstance().isValidIndex( cellDescription.getUpdateIndex() ), cellDescription.getUpdateIndex());
        assertion( CompressedDataHeap::getInstance().isValidIndex( cellDescription.getUpdateCompressedIndex() ));
        const int numberOfEntries = getUnknownsPerCell();
        glueTogether(numberOfEntries, cellDescription.getUpdateIndex(), cellDescription.getUpdateCompressedIndex(), cellDescription.getBytesPerDoFInUpdate());
        tarch::multicore::Lock lock(exahype::BackgroundJobSemaphore);
          CompressedDataHeap::getInstance().deleteData( cellDescription.getUpdateCompressedIndex(), true );
          cellDescription.setUpdateCompressedIndex(-1);
          cellDescription.setUpdateCompressed(nullptr);
        lock.free();
      }
      return false;
    },
    [&]() -> bool {
      if (cellDescription.getBytesPerDoFInExtrapolatedPredictor()<7) {
        assertion1( DataHeap::getInstance().isValidIndex( cellDescription.getExtrapolatedPredictorIndex() ), cellDescription.getExtrapolatedPredictorIndex());
        assertion( CompressedDataHeap::getInstance().isValidIndex( cellDescription.getExtrapolatedPredictorCompressedIndex() ));
        const int numberOfEntries = getDataPerCellBoundary();
        glueTogether(numberOfEntries, cellDescription.getExtrapolatedPredictorIndex(), cellDescription.getExtrapolatedPredictorCompressedIndex(), cellDescription.getBytesPerDoFInExtrapolatedPredictor());
        tarch::multicore::Lock lock(exahype::BackgroundJobSemaphore);
          CompressedDataHeap::getInstance().deleteData( cellDescription.getExtrapolatedPredictorCompressedIndex(), true );
          cellDescription.setExtrapolatedPredictorCompressedIndex(-1);
          cellDescription.setExtrapolatedPredictorCompressed(nullptr);
        lock.free();
      }
      return false;
    },
    [&]() -> bool {
      if (cellDescription.getBytesPerDoFInFluctuation()<7) {
        assertion1( DataHeap::getInstance().isValidIndex( cellDescription.getFluctuationIndex() ), cellDescription.getFluctuationIndex());
        assertion( CompressedDataHeap::getInstance().isValidIndex( cellDescription.getFluctuationCompressedIndex() ));
        const int numberOfEntries = getUnknownsPerCellBoundary();
        glueTogether(numberOfEntries, cellDescription.getFluctuationIndex(), cellDescription.getFluctuationCompressedIndex(), cellDescription.getBytesPerDoFInFluctuation());
        tarch::multicore::Lock lock(exahype::BackgroundJobSemaphore);
          CompressedDataHeap::getInstance().deleteData( cellDescription.getFluctuationCompressedIndex(), true );
          cellDescription.setFluctuationCompressedIndex(-1);
          cellDescription.setFluctuationCompressed(nullptr);
        lock.free();
      }
      return false;
    },
    peano::datatraversal::TaskSet::TaskType::IsTaskAndRunAsSoonAsPossible,
    peano::datatraversal::TaskSet::TaskType::IsTaskAndRunAsSoonAsPossible,
    peano::datatraversal::TaskSet::TaskType::IsTaskAndRunAsSoonAsPossible,
    peano::datatraversal::TaskSet::TaskType::IsTaskAndRunAsSoonAsPossible,
    peano::datatraversal::TaskSet::TaskType::IsTaskAndRunAsSoonAsPossible,
    true
  );
}

exahype::solvers::ADERDGSolver::AdjustSolutionDuringMeshRefinementJob::AdjustSolutionDuringMeshRefinementJob(
  ADERDGSolver&    solver,
  CellDescription& cellDescription,
  const bool       isInitialMeshRefinement):
  tarch::multicore::jobs::Job( Solver::getTaskType(false), 0 ),
  _solver(solver),
  _cellDescription(cellDescription),
  _isInitialMeshRefinement(isInitialMeshRefinement)
{
  tarch::multicore::Lock lock(exahype::BackgroundJobSemaphore);
  {
    NumberOfAMRBackgroundJobs++;
  }
  lock.free();
}

bool exahype::solvers::ADERDGSolver::AdjustSolutionDuringMeshRefinementJob::run() {
  _solver.ensureNecessaryMemoryIsAllocated(_cellDescription);
  _solver.adjustSolutionDuringMeshRefinementBody(_cellDescription,_isInitialMeshRefinement);

  tarch::multicore::Lock lock(exahype::BackgroundJobSemaphore);
  {
    NumberOfAMRBackgroundJobs--;
    assertion( NumberOfAMRBackgroundJobs>=0 );
  }
  lock.free();
  return false;
}

void exahype::solvers::ADERDGSolver::reduceGlobalObservables(std::vector<double> &globalObservables,
                                                             int cellDescriptionsIndex,
                                                             int element) const {
  CellDescription& cellDescription = getCellDescription(cellDescriptionsIndex,element);
  if (cellDescription.getType()!=CellDescription::Type::Cell) {
    return;
  }

  validateCellDescriptionData(cellDescription,true,false,"exahype::solvers::ADERDGSolver::reduceGlobalObservables [pre]");

  double* luh  = DataHeap::getInstance().getData(cellDescription.getSolution()).data();
  const auto curGlobalObservables = mapGlobalObservables(luh);
  reduceGlobalObservables(globalObservables, curGlobalObservables);

}<|MERGE_RESOLUTION|>--- conflicted
+++ resolved
@@ -498,19 +498,6 @@
 
     // extrapolated predictor
     const int dataPerBnd = getBndTotalSize();
-<<<<<<< HEAD
-    cellDescription.setExtrapolatedPredictor( DataHeap::getInstance().createData(dataPerBnd, dataPerBnd) );
-    cellDescription.setExtrapolatedPredictorCompressed(-1);
-    const int boundaryData     = (getNumberOfParameters()+getNumberOfVariables()) * DIMENSIONS_TIMES_TWO; //TODO JMG / Dominic adapt for padding with optimized kernels //TODO Tobias: Does it make sense to pad these arrays.
-    cellDescription.setExtrapolatedPredictorAverages( DataHeap::getInstance().createData( boundaryData,  boundaryData  ) );
-    checkDataHeapIndex(cellDescription,cellDescription.getExtrapolatedPredictor(),"getExtrapolatedPredictor()");
-    checkDataHeapIndex(cellDescription,cellDescription.getExtrapolatedPredictorAverages(),"getExtrapolatedPredictorAverages()");
-
-    // gradients of extrapolated predictor
-    const int gradientSizePerBnd = _numberOfVariables * power(_nodesPerCoordinateAxis, DIMENSIONS - 1) * DIMENSIONS_TIMES_TWO * DIMENSIONS;
-    cellDescription.setExtrapolatedPredictorGradient( DataHeap::getInstance().createData(gradientSizePerBnd, gradientSizePerBnd) );
-
-=======
     cellDescription.setExtrapolatedPredictorIndex( DataHeap::getInstance().createData(dataPerBnd, dataPerBnd) );
     cellDescription.setExtrapolatedPredictorCompressedIndex(-1);
     cellDescription.setExtrapolatedPredictorCompressed(nullptr);
@@ -524,8 +511,11 @@
     std::fill_n(static_cast<double*>(cellDescription.getExtrapolatedPredictor()),dataPerBnd,std::numeric_limits<double>::quiet_NaN());
     std::fill_n(static_cast<double*>(cellDescription.getExtrapolatedPredictorAverages()),boundaryData,std::numeric_limits<double>::quiet_NaN());
 
+    // gradients of extrapolated predictor
+    const int gradientSizePerBnd = _numberOfVariables * power(_nodesPerCoordinateAxis, DIMENSIONS - 1) * DIMENSIONS_TIMES_TWO * DIMENSIONS;
+    cellDescription.setExtrapolatedPredictorGradient( DataHeap::getInstance().createData(gradientSizePerBnd, gradientSizePerBnd) );
+
     //
->>>>>>> a2e3c91a
     // fluctuations
     //
     const int dofPerBnd  = getBndFluxTotalSize();
@@ -2200,7 +2190,7 @@
     cellDescription.setHasCompletedTimeStep(true);
   } else {
     cellDescription.setHasCompletedTimeStep(false);
-    peano::datatraversal::TaskSet( new PredictionJob( 
+    peano::datatraversal::TaskSet( new PredictionJob(
         *this, cellDescription, cellDescriptionsIndex, element,
         cellDescription.getCorrectorTimeStamp(),  // corrector time step data is correct; see docu
         cellDescription.getCorrectorTimeStepSize(),
@@ -2235,7 +2225,7 @@
                 cellDescription.getNeighbourMergePerformed() );
       } else {
         cellDescription.setHasCompletedTimeStep(false); // done here in order to skip lookup of cell description in job constructor
-        peano::datatraversal::TaskSet spawn( new FusedTimeStepJob(*this, 
+        peano::datatraversal::TaskSet spawn( new FusedTimeStepJob(*this,
           cellDescription, cellInfo._cellDescriptionsIndex, element,isSkeletonCell) );
         return UpdateResult();
       }
@@ -2338,18 +2328,12 @@
 
   validateCellDescriptionData(cellDescription,true,false,true,"exahype::solvers::ADERDGSolver::performPredictionAndVolumeIntegralBody [pre]");
 
-<<<<<<< HEAD
-  double* luh  = DataHeap::getInstance().getData(cellDescription.getSolution()).data();
-  double* lduh = DataHeap::getInstance().getData(cellDescription.getUpdate()).data();
-  double* lQhbnd = DataHeap::getInstance().getData(cellDescription.getExtrapolatedPredictor()).data();
-  double* lGradQhbnd = DataHeap::getInstance().getData(cellDescription.getExtrapolatedPredictorGradient()).data();
-  double* lFhbnd = DataHeap::getInstance().getData(cellDescription.getFluctuation()).data();
-=======
   double* luh  = static_cast<double*>(cellDescription.getSolution());
   double* lduh = static_cast<double*>(cellDescription.getUpdate());
   double* lQhbnd = static_cast<double*>(cellDescription.getExtrapolatedPredictor());
+  double* lGradQhbnd = static_cast<double*>(cellDescription.getExtrapolatedPredictorGradient());
   double* lFhbnd = static_cast<double*>(cellDescription.getFluctuation());
->>>>>>> a2e3c91a
+
 
   #ifdef Asserts
   for (int i=0; i<getDataPerCell(); i++) { // cellDescription.getCorrectorTimeStepSize==0.0 is an initial condition
@@ -2409,7 +2393,7 @@
     }
     else {
       cellDescription.setHasCompletedTimeStep(false);
-      peano::datatraversal::TaskSet ( new PredictionJob( 
+      peano::datatraversal::TaskSet ( new PredictionJob(
           *this, cellDescription, cellInfo._cellDescriptionsIndex, element,predictorTimeStamp,predictorTimeStepSize,
           uncompressBefore,isSkeletonCell ) );
     }
@@ -2625,7 +2609,6 @@
     CellDescription& cellDescription,
     const tarch::la::Vector<DIMENSIONS_TIMES_TWO,signed char>& neighbourMergePerformed,
     const bool backupPreviousSolution) {
-  //std::cout << "ADERDGSolver::updateSolution" << std::endl; // TODO(Lukas(Remove)
   if (
     cellDescription.getType()==CellDescription::Type::Cell &&
     cellDescription.getRefinementEvent()==CellDescription::None
@@ -2859,7 +2842,7 @@
 
           waitUntilCompletedTimeStep<CellDescription>(parentCellDescription,true,false); // TODO(Dominic): We wait for skeleton jobs here. It might make sense to receiveDanglingMessages here too
           cellDescription.setHasCompletedTimeStep(false); // done here in order to skip lookup of cell description in job constructor
-          peano::datatraversal::TaskSet spawn( new ProlongationJob( *this, 
+          peano::datatraversal::TaskSet spawn( new ProlongationJob( *this,
               cellDescription, parentCellDescription, subcellPosition.subcellIndex) );
         }
       }
@@ -3239,36 +3222,6 @@
       minQ = std::min(Q[n*numberOfData+i],minQ);
       maxQ = std::max(Q[n*numberOfData+i],maxQ);
     }
-<<<<<<< HEAD
-    #endif
-
-    /*
-    // Compute distance between cell centers.
-    const auto cellCenterL =  pLeft.getOffset() + 0.5*pLeft.getSize();
-    const auto cellCenterR =  pRight.getOffset() + 0.5*pRight.getSize();
-    const auto distance = tarch::la::abs<DIMENSIONS, double>(cellCenterL - cellCenterR);
-#if DIMENSIONS == 2
-    assertion3(distance[normalDirection] > 0.0, cellCenterR, cellCenterL, distance);
-#elif DIMENSIONS == 3
-    assertion3(distance[normalDirection] > 0.0, cellCenterR, cellCenterL, distance);
-#endif
-     */
-
-    riemannSolver( // TODO(Dominic): Merge Riemann solver directly with the face integral and push the result on update
-                   // does not make sense to overwrite the flux when performing local time stepping; coarse grid flux must be constant, or not?
-        FL,FR,QL,QR,
-        std::min(pLeft.getCorrectorTimeStepSize(),
-            pRight.getCorrectorTimeStepSize()),
-        pLeft.getSize(),
-        normalDirection, false, -1);
-    
-    #if defined(Debug) || defined(Asserts)
-    for(int i=0; i<dofPerFace; ++i) {
-      assertion8(tarch::la::equals(pLeft.getCorrectorTimeStepSize(),0.0) || (std::isfinite(FL[i]) && std::isfinite(FR[i])),
-                 pLeft.toString(),faceIndexLeft,pRight.toString(),faceIndexRight,normalDirection,i,FL[i],FR[i]);
-    }  
-    #endif
-=======
     stream << "Q"<<suffix<<"["<<i<<"] in ["<<std::setprecision(2)<<minQ<<","<<std::setprecision(2)<<maxQ<<"], ";
     stream << std::endl;
   }
@@ -3285,7 +3238,6 @@
   }
   return stream.str();
 }
->>>>>>> a2e3c91a
 
 void exahype::solvers::ADERDGSolver::solveRiemannProblemAtInterface(
     CellDescription& cellDescription1,
@@ -3327,7 +3279,7 @@
   riemannSolver(
       FL,FR,QL,QR,
       std::min( pLeft.getCorrectorTimeStepSize(),pRight.getCorrectorTimeStepSize() ),
-      face._direction, false, -1); // TODO(Dominic): Merge Riemann solver directly with the face integral and push the result on update
+      pLeft.getSize(), face._direction, false, -1); // TODO(Dominic): Merge Riemann solver directly with the face integral and push the result on update
                                    // does not make sense to overwrite the flux when performing local time stepping; coarse grid flux must be constant, or not?
 
   #ifdef Asserts
@@ -3378,36 +3330,6 @@
 void exahype::solvers::ADERDGSolver::applyBoundaryConditions(CellDescription& p,Solver::BoundaryFaceInfo& face) {
   assertion1(p.getType()==CellDescription::Type::Cell,p.toString());
   assertion1(p.getRefinementEvent()==CellDescription::None,p.toString());
-<<<<<<< HEAD
-  assertion1(DataHeap::getInstance().isValidIndex(p.getExtrapolatedPredictor()),p.toString());
-  assertion1(DataHeap::getInstance().isValidIndex(p.getExtrapolatedPredictorGradient()),p.toString());
-  assertion1(DataHeap::getInstance().isValidIndex(p.getFluctuation()),p.toString());
-
-  const int dataPerFace = getBndFaceSize();
-
-  const int gradientDataPerFace = _numberOfVariables * power(_nodesPerCoordinateAxis, DIMENSIONS - 1) * DIMENSIONS;
-  //const int gradientDataPerFace = getBndFaceSize() * DIMENSIONS;
-  const int dofPerFace  = getBndFluxSize();
-  double* QIn = DataHeap::getInstance().getData(p.getExtrapolatedPredictor()).data() +
-      (faceIndex * dataPerFace);
-  double* gradQIn = DataHeap::getInstance().getData(p.getExtrapolatedPredictorGradient()).data() +
-      (faceIndex * gradientDataPerFace);
-  double* FIn = DataHeap::getInstance().getData(p.getFluctuation()).data() +
-      (faceIndex * dofPerFace);
-  const double* luh = DataHeap::getInstance().getData(p.getSolution()).data();
-  double* update = DataHeap::getInstance().getData(p.getUpdate()).data();
-
-  const int orientation = faceIndex % 2;
-  const int direction   = (faceIndex - orientation)/2;
-  #if defined(Debug) || defined(Asserts)
-  assertion2(direction<DIMENSIONS,faceIndex,direction);
-  for(int i=0; i<dataPerFace; ++i) {
-    assertion5(std::isfinite(QIn[i]), p.toString(),faceIndex, direction, i, QIn[i]);
-  }
-  for(int i=0; i<dofPerFace; ++i) {
-    assertion5(std::isfinite(FIn[i]), p.toString(),faceIndex, direction, i, FIn[i]);
-  } 
-=======
   assertion1(DataHeap::getInstance().isValidIndex(p.getExtrapolatedPredictorIndex()),p.toString());
   assertion1(DataHeap::getInstance().isValidIndex(p.getFluctuationIndex()),p.toString());
   #if !defined(SharedMemoryParallelisation) && !defined(Parallel) && defined(Asserts)
@@ -3423,23 +3345,19 @@
 
   const int dataPerFace = getBndFaceSize();
   const int dofsPerFace = getBndFluxSize();
+  const int gradientDataPerFace = _numberOfVariables * power(_nodesPerCoordinateAxis, DIMENSIONS - 1) * DIMENSIONS;
   double* QIn = static_cast<double*>(p.getExtrapolatedPredictor()) +  dataPerFace * face._faceIndex;
+  double* gradQIn = static_cast<double*>(p.getExtrapolatedPredictorGradient()) +  gradientDataPerFace * face._faceIndex;
   double* FIn = static_cast<double*>(p.getFluctuation())           +  dofsPerFace * face._faceIndex;
   const double* luh = static_cast<double*>(p.getSolution());
 
   #ifdef Asserts
   std::string inputData = riemannDataToString(QIn,FIn,"In");
->>>>>>> a2e3c91a
   #endif
 
   // TODO(Dominic): Hand in space-time volume data. Time integrate it afterwards
   boundaryConditions(
-<<<<<<< HEAD
-      update, // also refered to as dluh
       FIn,QIn, gradQIn,
-=======
-      FIn,QIn,
->>>>>>> a2e3c91a
       luh,
       p.getOffset() + 0.5*p.getSize(),
       p.getSize(),
@@ -4187,32 +4105,6 @@
   logDebug("solveRiemannProblemAtInterface(...)",
       "cell-description=" << cellDescription.toString());
 
-<<<<<<< HEAD
-  // @todo Doku im Header warum wir das hier brauchen,
-  const int orientation = faceIndex % 2;
-  const int direction   = (faceIndex-orientation)/2;
-
-  if ( orientation==0 ) {
-    const double* const QL = lQhbnd;
-    const double* const QR = DataHeap::getInstance().getData(cellDescription.getExtrapolatedPredictor()).data() +
-        (faceIndex * dataPerFace);
-    double* FL = const_cast<double*>(lFhbnd); // TODO const-correct kernels
-    double* FR = DataHeap::getInstance().getData(cellDescription.getFluctuation()).data() +
-        (faceIndex * dofPerFace); // TODO const-correct kernels
-
-    riemannSolver(
-        FL, FR, QL, QR,
-        cellDescription.getCorrectorTimeStepSize(),
-	cellDescription.getSize(), direction,false,faceIndex);
-    
-    #if defined(Debug) || defined(Asserts)
-    for (int ii = 0; ii<dataPerFace; ii++) {
-      assertion8(std::isfinite(QR[ii]), cellDescription.toString(),
-          faceIndex, direction, ii, QR[ii], QL[ii], FR[ii], FL[ii]);
-      assertion8(std::isfinite(QL[ii]), cellDescription.toString(),
-          faceIndex, direction, ii, QR[ii], QL[ii], FR[ii], FL[ii]);
-    }
-=======
   assertion(DataHeap::getInstance().isValidIndex(cellDescription.getExtrapolatedPredictorIndex()));
   assertion(DataHeap::getInstance().isValidIndex(cellDescription.getFluctuationIndex()));
 
@@ -4224,7 +4116,7 @@
     const double* const QR = static_cast<double*>( cellDescription.getExtrapolatedPredictor()) + dataPerFace * face._faceIndex;
     double* FR             = static_cast<double*>( cellDescription.getFluctuation())           + dofsPerFace * face._faceIndex;
     // TODO const-correct kernels
-    
+
     #ifdef Asserts
     std::string inputDataL = riemannDataToString(QL,FL,"L");
     std::string inputDataR = riemannDataToString(QR,FR,"R");
@@ -4232,8 +4124,7 @@
 
     riemannSolver(
         FL, FR, QL, QR,
-        cellDescription.getCorrectorTimeStepSize(),face._direction,false,face._faceIndex);
->>>>>>> a2e3c91a
+        cellDescription.getCorrectorTimeStepSize(),cellDescription.getSize(),face._direction,false,face._faceIndex);
     
     #ifdef Asserts
     for (int ii = 0; ii<dofsPerFace; ii++) {
@@ -4247,15 +4138,8 @@
     const double* const QR = lQhbnd;
     const double* const QL = static_cast<double*>(cellDescription.getExtrapolatedPredictor()) + dataPerFace * face._faceIndex;
     double* FR = const_cast<double*>(lFhbnd); // TODO const-correct kernels
-<<<<<<< HEAD
-    double* FL = DataHeap::getInstance().getData(cellDescription.getFluctuation()).data() +
-        (faceIndex * dofPerFace); // TODO const-correct kernels
-    riemannSolver(
-        FL, FR, QL, QR,
-        cellDescription.getCorrectorTimeStepSize(), cellDescription.getSize(),direction,false,faceIndex);
-=======
     double* FL = static_cast<double*>(cellDescription.getFluctuation()) + dofsPerFace * face._faceIndex; // TODO const-correct kernels
-    
+
     #ifdef Asserts
     std::string inputDataL = riemannDataToString(QL,FL,"L");
     std::string inputDataR = riemannDataToString(QR,FR,"R");
@@ -4263,8 +4147,7 @@
 
     riemannSolver(
         FL, FR, QL, QR,
-        cellDescription.getCorrectorTimeStepSize(),face._direction,false,face._faceIndex);
->>>>>>> a2e3c91a
+        cellDescription.getCorrectorTimeStepSize(),cellDescription.getSize(),face._direction,false,face._faceIndex);
     
     #ifdef Asserts
     for (int ii = 0; ii<dofsPerFace; ii++) {
