--- conflicted
+++ resolved
@@ -4137,14 +4137,8 @@
 
     riemannSolver(
         FL, FR, QL, QR,
-<<<<<<< HEAD
-        cellDescription.getCorrectorTimeStepSize(),cellDescription.getSize(),face._direction,false,face._faceIndex);
-
-=======
-        cellDescription.getCorrectorTimeStamp(),
-        cellDescription.getCorrectorTimeStepSize(),face._direction,false,face._faceIndex);
-    
->>>>>>> 13ae5010
+        cellDescription.getCorrectorTimeStamp(), cellDescription.getCorrectorTimeStepSize(),
+	cellDescription.getSize(), face._direction, false, face._faceIndex);
     #ifdef Asserts
     for (int ii = 0; ii<dofsPerFace; ii++) {
       assertion8(std::isfinite(FL[ii]), cellDescription.toString(),
@@ -4166,12 +4160,8 @@
 
     riemannSolver(
         FL, FR, QL, QR,
-<<<<<<< HEAD
-        cellDescription.getCorrectorTimeStepSize(),cellDescription.getSize(),face._direction,false,face._faceIndex);
-=======
-        cellDescription.getCorrectorTimeStamp(),
-        cellDescription.getCorrectorTimeStepSize(),face._direction,false,face._faceIndex);
->>>>>>> 13ae5010
+        cellDescription.getCorrectorTimeStamp(), cellDescription.getCorrectorTimeStepSize(),
+	cellDescription.getSize(), face._direction, false, face._faceIndex);
     
     #ifdef Asserts
     for (int ii = 0; ii<dofsPerFace; ii++) {
