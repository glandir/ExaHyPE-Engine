--- conflicted
+++ resolved
@@ -1688,15 +1688,11 @@
     const tarch::la::Vector<DIMENSIONS, double>& x,
     const int                                    level) const {
   BoundaryFaceInfo face(src,dest);
-<<<<<<< HEAD
   const int numberOfObservables = _solver->getDMPObservables();
-  if ( numberOfObservables>0 && ADERDGSolver::communicateWithNeighbour(solverPatch,face._faceIndex) ) {
-=======
   if (
       numberOfObservables>0 &&
       ADERDGSolver::communicateWithNeighbour(solverPatch,face._faceIndex)
   ) {
->>>>>>> 30cb224f
     assertion(DataHeap::getInstance().isValidIndex(solverPatch.getSolutionMinIndex()));
     assertion(DataHeap::getInstance().isValidIndex(solverPatch.getSolutionMaxIndex()));
     const double* observablesMin = static_cast<double*>(solverPatch.getSolutionMin()) + (face._faceIndex * numberOfObservables);
