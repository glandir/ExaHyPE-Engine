#include "ADERDGSolver.h"

#if defined(SharedTBB) && !defined(noTBBPrefetchesJobData)
#include <immintrin.h>
#endif

exahype::solvers::ADERDGSolver::PredictionJob::PredictionJob(
  ADERDGSolver&    solver,
  CellDescription& cellDescription,
  const int        cellDescriptionsIndex,
  const int        element,
  const double     predictorTimeStamp,
  const double     predictorTimeStepSize,
  const bool       uncompressBefore,
  const bool       isSkeletonJob):
  tarch::multicore::jobs::Job(Solver::getTaskType(isSkeletonJob),0),
  _solver(solver),
  _cellDescription(cellDescription),
  _cellDescriptionsIndex(cellDescriptionsIndex),
  _element(element),
  _predictorTimeStamp(predictorTimeStamp),
  _predictorTimeStepSize(predictorTimeStepSize),
  _uncompressBefore(uncompressBefore),
  _isSkeletonJob(isSkeletonJob) {
  tarch::multicore::Lock lock(exahype::BackgroundJobSemaphore);
  {
    int& jobCounter = (_isSkeletonJob) ? NumberOfSkeletonJobs : NumberOfEnclaveJobs;
    jobCounter++;
  }
  lock.free();
}


bool exahype::solvers::ADERDGSolver::PredictionJob::run() {
  _solver.performPredictionAndVolumeIntegralBody(
      _cellDescription,_predictorTimeStamp,_predictorTimeStepSize,
      _uncompressBefore,_isSkeletonJob); // ignore return value
  tarch::multicore::Lock lock(exahype::BackgroundJobSemaphore);
  {
    int& jobCounter = (_isSkeletonJob) ? NumberOfSkeletonJobs : NumberOfEnclaveJobs;
    jobCounter--;
    assertion( jobCounter>=0 );
  }
  lock.free();
  return false;
}

<<<<<<< HEAD
=======

//
// @see PredictionJob
//
>>>>>>> 7f8a70c6
void exahype::solvers::ADERDGSolver::PredictionJob::prefetchData() {
  #if defined(SharedTBB) && !defined(noTBBPrefetchesJobData)
  const CellDescription& cellDescription = getCellDescription(_cellDescriptionsIndex,_element);

  double* luh  = static_cast<double*>(cellDescription.getSolution());
  double* lduh = static_cast<double*>(cellDescription.getUpdate());
  double* lQhbnd = static_cast<double*>(cellDescription.getExtrapolatedPredictor());
  double* lFhbnd = static_cast<double*>(cellDescription.getFluctuation());

  _mm_prefetch(luh, _MM_HINT_NTA);
  _mm_prefetch(lduh, _MM_HINT_NTA);
  _mm_prefetch(lQhbnd, _MM_HINT_NTA);
  _mm_prefetch(lFhbnd, _MM_HINT_NTA);
  #endif
}
<|MERGE_RESOLUTION|>--- conflicted
+++ resolved
@@ -45,13 +45,9 @@
   return false;
 }
 
-<<<<<<< HEAD
-=======
-
 //
 // @see PredictionJob
 //
->>>>>>> 7f8a70c6
 void exahype::solvers::ADERDGSolver::PredictionJob::prefetchData() {
   #if defined(SharedTBB) && !defined(noTBBPrefetchesJobData)
   const CellDescription& cellDescription = getCellDescription(_cellDescriptionsIndex,_element);
