/*
 * This file is part of the ExaHyPE project.
 * Copyright (c) 2016  http://exahype.eu
 * All rights reserved.
 *
 * The project has received funding from the European Union's Horizon
 * 2020 research and innovation programme under grant agreement
 * No 671698. For copyrights and licensing, please consult the webpage.
 *
 * Released under the BSD 3 Open Source License.
 * For the full license text, see LICENSE.txt
 *
 * \author Dominic E. Charrier, Tobias Weinzierl
 **/
#ifndef LIMITEDADERDGSOLVER_H_
#define LIMITEDADERDGSOLVER_H_

#include "exahype/solvers/ADERDGSolver.h"
#include "exahype/solvers/FiniteVolumesSolver.h"

#include "tarch/multicore/BooleanSemaphore.h"

#include "exahype/plotters/Plotter.h"

#include "exahype/profilers/simple/NoOpProfiler.h"

#ifdef USE_ITAC
#include "VT.h"
#endif

namespace exahype {
namespace solvers {

/**
 * A solver that combines high-order ADER-DG
 * with a more robust Finite Volumes solver in areas
 * where shocks are present.
 *
 * The ADER-DG solver is regarded as the main solver
 * that deals with time step sizes, mesh update requests etc.
 *
 * <h1>Algorithm sections</h1>
 * The solver might be active in one of the
 * following algorithm sections.
 *
 * <h2>Mesh refinement</h2>
 * If a solver requests regular mesh refinement, no limiter status spreading must be
 * performed! We then simply adjust the mesh.
 * No limiter patches are allocated!
 *
 * <h2>Local recomputation</h2>
 * If a solver requests local recomputation, we perform limiter status spreading.
 * No limiter patches are allocated during these spreading iterations.
 * Only if it is decided that no global recomputation is performed,
 * limiter patches are allocated.
 *
 * <h2>Global recomputation</h2>
 * The solver is redoing the last ADER-DG time
 * step completely but performs some mesh
 * refinement beforehand.
 *
 * More precisely, the solver will fist perform a rollback to
 * the previous time step> It will then perform mesh refinement
 * until a troubled compute cell and all its compute cell
 * neighours are placed on the finest mesh level.
 * Next it will perform the computation of a new
 * time step size and then, the computation of
 * a new space-time predictor.
 * Then, the last time step is redone.
 *
 * The following scenario causes the solver
 * to switch to this algorithmic section:
 *
 * Scenario 1:
 * A compute cell was marked as troubled on a
 * mesh level coarser than the finest one.
 */
class LimitingADERDGSolver;

} /* namespace solvers */
} /* namespace exahype */

class exahype::solvers::LimitingADERDGSolver : public exahype::solvers::Solver {

public:
  #ifdef USE_ITAC
  /**
   * These handles are used to trace solver events with Intel Trace Analyzer and Collector.
   */
  static int adjustSolutionHandle;
  static int fusedTimeStepBodyHandle;
  static int predictorBodyHandle;
  static int updateBodyHandle;
  static int mergeNeighboursHandle;
  #endif

protected:
  /**
   * The ADERDG solver.
   */
  std::unique_ptr<exahype::solvers::ADERDGSolver> _solver;

  /**
   * The finite volumes solver used for the a posteriori subcell limiting.
   */
  std::unique_ptr<exahype::solvers::FiniteVolumesSolver> _limiter;
  /**
   * The maximum relaxation parameter
   * used for the discrete maximum principle.
   */
  const double _DMPMaximumRelaxationParameter;

  /**
   * The difference scaling
   * used for the discrete maximum principle.
   */
  const double _DMPDifferenceScaling;

  /**
   * A counter holding the number of iterations to
   * cure a troubled cell.
   * This counter will be initialised to a certain
   * (user-dependent?) value if a cell is flagged as troubled.
   *
   * If the cell is not troubled for one iteration, the counter is
   * decreased until it reaches 0. Then, the
   * cell is considered as cured.
   * Note that the counter can be reset to the maximum value
   * in the meantime if the cell is marked again as troubled.
   *
   * This counter prevents that a cell is toggling between
   * troubled and Ok (cured).
   */
  int _iterationsToCureTroubledCell;

private:
  typedef exahype::records::ADERDGCellDescription SolverPatch;

  typedef exahype::records::FiniteVolumesCellDescription LimiterPatch;

  /**
   * Log device.
   */
  static tarch::logging::Log _log;


  #ifdef Parallel
  std::vector<double> _receivedMax;
  std::vector<double> _receivedMin;
  /**
   * TODO(WORKAROUND): We store these fields in order
   * to use the symmetric boundary exchanger of Peano
   * which does not yet support asymmetric send buffers.
   */
  std::vector<double> _invalidObservables;
  #endif

  /**
   * TODO(Dominc): Remove after docu is recycled.
   *
   * This operation sets the solutions' minimum and maximum value on a cell.
   * The routine is to be invoked after the code has determined the new minimum
   * and maximum value within a cell. In turn, it evaluates whether the new
   * minimum and maximum value have decreased or grown, respectively.
   *
   * If the new min/max values indicate that the new solution comprises
   * oscillations, the routine returns false. This is an indicator that the
   * solution should be limited.
   *
   * If the new min/max values fit, the routine returns true.
   *
   * <h2>Implementation</h2>
   * We hold the min/max information exclusively on the faces. The first thing
   * the routine does is to project the min/max values into the cell. For this
   * it evaluates the 2d faces. The projected value then is compared to the
   * arguments. Once the results of the operation is determined, the routine
   * writes the new arguments onto the 2d face entries. This, on the one hand,
   * stores the data for the subsequent time step, but it also propagates the
   * min/max information into the face-connected neighbours.
   *
   * @param  min          New minimum values within the cell. Array of length
   *                      _numberOfUnknowns.
   * @param  max          New maximum values within the cell
   * @param  solverIndex  Number of the solver within the cell. Please ensure
   *                      that solverIndex refers to an ADER-DG solver.
   * @return True if the new min and max values fit into the restricted min
   *   max solutions. Return false if we seem to run into oscillations.
   */
  //  void setSolutionMinMax(double* const min, double* const max) const;

  /**
   * Merge the solution min and max values on a face between two cell
   * descriptions. Signature is similar to that of the solver of a Riemann problem.
   */
  void mergeSolutionMinMaxOnFace(
      SolverPatch& solverPatch1,
      SolverPatch& solverPatch2,
      Solver::InterfaceInfo& face) const;

  /**
   * Checks if the updated solution
   * of the ADER-DG solver contains unphysical oscillations (false)
   * or not (true).
   *
   * Compute the new min and max at the same time.
   */
  bool evaluateDiscreteMaximumPrincipleAndDetermineMinAndMax(SolverPatch& solverPatch);

  /**
   * Checks if the updated solution
   * of the ADER-DG solver contains unphysical oscillations (false)
   * or not (true).
   */
  bool evaluateDiscreteMaximumPrinciple(SolverPatch& solverPatch);

  /**
   * Checks if the updated solution
   * of the ADER-DG solver is
   * a physically admissible one (true).
   *
   * @note This method assumes the (previous) refinement status
   * was not modified yet by another routine.
   */
  bool evaluatePhysicalAdmissibilityCriterion(SolverPatch& solverPatch,const double t);

  /**
   * Computes the cell-local minimum and maximum
   * of the solution (per variable)
   * and makes them accessible per face.
   */
  void determineSolverMinAndMax(SolverPatch& solverPatch,const bool validate);

  /**
   * Computes the cell-local minimum and maximum
   * of the limiter's solution (per variable)
   * and makes them accessible per face.
   *
   * This method is used for troubled cells that
   * do not hold a valid ADER-DG solution,
   * as well as their neighbours.
   */
  void determineLimiterMinAndMax(SolverPatch& solverPatch,LimiterPatch& limiterPatch);

  /**
   * Deallocates a limiter patch.
   *
   * @note Thread-safe.
   */
  void deallocateLimiterPatch(const SolverPatch& solverPatch,CellInfo& cellInfo) const;

  /**
   * Allocates a new limiter patch,
   * copies geometry information from the solver
   * patch, and projects the solver patch's DG solution
   * onto the FV limiter patch.
   *
   * Adjusts the limiter patch's solution
   * as long if that is requested.
   *
   * \return The index of the patch in the heap
   * vector at address \p cellDescriptionsIndex.
   *
   * @note Thread-safe.
   *
   * TODO(Dominic): A few lines are candidates for
   * being run as background job.
   */
  void allocateLimiterPatch(const SolverPatch&  solverPatch,CellInfo& cellInfo) const;

  /**
   * Project the DG solution onto the FV
   * limiter space and further adjust
   * the so-obtained FV solution if requested
   * by the user.
   */
  void adjustLimiterSolution(
      SolverPatch&  solverPatch,
      LimiterPatch& limiterPatch) const;

  /**
   * Deallocates the limiter patch for solver patches
   * of type which have a limiterStatus and
   * previousLimiterStatus with value 0.
   *
   * Otherwise, a limiter patch holding a valid FV solution
   * might be removed in one of the first iterations but is
   * then required after the limiter status spreading has converged to
   * perform a troubled cell recomputation or is required
   * for performing a global rollback.
   */
  void ensureNoUnrequiredLimiterPatchIsAllocatedOnComputeCell(
      const SolverPatch&  solverPatch,CellInfo& cellInfo) const;

  /**
   * Update the limiter status based on the cell-local solution values.
   *
   * \return MeshUpdateEvent::IrregularLimiterDomainChange if the limiter domain changes irregularly on the finest grid level, i.e.,
   * if a cell outside of the buffer layers is set to troubled.
   * Returns MeshUpdateEvent::RefinementRequested if a coarse grid cell is flagged as a troubled or
   * if feature-based refinement was requested by the user.
   * Returns MeshUpdateEvent::None in all other cases.
   */
  MeshUpdateEvent determineRefinementStatusAfterSolutionUpdate(
      SolverPatch&                                               solverPatch,
      CellInfo&                                                  cellInfo,
      const bool                                                 isTroubled,
      const tarch::la::Vector<DIMENSIONS_TIMES_TWO,signed char>& neighbourMergePerformed);

  /**
   * Takes the FV solution from the limiter patch and projects it on the
   * DG space, overwrites the DG solution on the solver patch with the projected values.
   */
  void projectFVSolutionOnDGSpace(SolverPatch& solverPatch,LimiterPatch& limiterPatch) const;

  /**
   * Takes the DG solution from the solver patch and projects it on the
   * FV space, overwrites the FV solution on the limiter patch with the projected values.
   */
  void projectDGSolutionOnFVSpace(SolverPatch& solverPatch,LimiterPatch& limiterPatch) const;

  /**
   * Ensure that the time step data of the limiter is
   * consistent with the one of the solver.
   */
  void ensureLimiterTimeStepDataIsConsistent() const;

  /**
   * If a limiter patch is allocated for the solver patch,
   * ensure that it's time step data is consistent
   * with the solver patch's time step data.
   */
  void ensureLimiterPatchTimeStepDataIsConsistent(
      const SolverPatch& solverPatch,CellInfo& cellInfo) const;

  /**
   * Uncompress solver and limiter degrees of freedom.
   */
  void uncompress(
      SolverPatch& solverPatch,
      CellInfo& cellInfo) const;

  /**
   * Compress solver and limiter degrees of freedom.
   */
  void compress(
      SolverPatch& solverPatch,
      CellInfo& cellInfo,
      const bool isAtRemoteBoundary) const;

  /**
   * Copies the time stamp and the time step sizes from the solver patch
   * to the limiter patch.
   */
  static void copyTimeStepDataFromSolverPatch(
      const SolverPatch& solverPatch, const int cellDescriptionsIndex, const int limiterElement);

  /**
   * Copies the time stamp and the time step sizes from the solver patch
   * to the limiter patch.
   */
  static void copyTimeStepDataFromSolverPatch(
      const SolverPatch& solverPatch, LimiterPatch& limiterPatch);

  /**
   * Body of LimitingADERDGSolver::fusedTimeStepOrRestrict(...).
   *
   * <h2> Order of operations</h2>
   * Data stored on a patch must be compressed by the last operation touching
   * the patch. If we spawn the prediction as background job, it is very likely
   * that it is executed last. In order to have a deterministic order of
   * operations, we thus always run the prediction last.
   *
   * This decision implies that the time step data is updated before running the prediction.
   * We thus need to memorise the prediction time stamp and time step size before performing
   * the time step update. Fortunately, it is already memorised as it is copied
   * into the correction time step data fields of the patch
   * after the time step data update.
   *
   * @param solverPatch             an ADER-DG cell description of type Cell
   * @param cellInfo                struct referring to all cell descriptions registered for a cell
   * @param neighbourMergePerformed flag indicating where a neighbour merge has been performed (at spawn time if run by job)
   * @param isFirstTimeStepOfBatch  if this the first time step in a batch (at spawn time if run by job)
   * @param isLastTimeStepOfBatch   if this the last time step in a batch  (at spawn time if run by job)
   * @param predictionTimeStamp     the time stamp which should be used for the prediction (at spawn time if run by job)
   * @param predictionTimeStepSize  the time step size which should be used for the prediction (at spawn time if run by job)
   * @param isSkeletonCell          if this cell description belongs to the MPI or AMR skeleton.
   * @param mustBeDoneImmediately   if the prediction has to be performed immediately and cannot be spawned as background job
   *
   * @note Might be called by background task. Do not synchronise time step data here.
   */
  UpdateResult fusedTimeStepBody(
      SolverPatch&                                               solverPatch,
      CellInfo&                                                  cellInfo,
      const tarch::la::Vector<DIMENSIONS_TIMES_TWO,signed char>& neighbourMergePerformed,
      const double                                               predictionTimeStamp,
      const double                                               predictionTimeStepSize,
      const bool                                                 isFirstTimeStepOfBatch,
      const bool                                                 isLastTimeStepOfBatch,
      const bool                                                 isSkeletonCell,
      const bool                                                 mustBeDoneImmediately);

  /**
   * Body of LimitingADERDGSolver::updateOrRestrict(...).
   *
   * @param solverPatch        a solver patch which may or may not have an associated limiter patchs
   * @param cellInfo           links to all solver and limiter patches registered for a cell
   * @param isAtRemoteBoundary checks if the cell is at an remote boundary (information required for compression)
   *
   * @return an admissible time step size and a mesh update event for the solver patch
   */
  UpdateResult updateBody(
      SolverPatch&                                               solverPatch,
      CellInfo&                                                  cellInfo,
      const tarch::la::Vector<DIMENSIONS_TIMES_TWO,signed char>& neighbourMergePerformed,
      const bool                                                 isAtRemoteBoundary);

 /**
   * Rollback to the previous time step, i.e,
   * overwrite the time step size and time stamp
   * fields of the solver and limiter patches
   * by the values used in the previous iteration.
   */
  void rollbackToPreviousTimeStep(SolverPatch& solverPatch,CellInfo& cellInfo) const;

  /**
   * Body of LimitingADERDGSolver::adjustSolutionDuringMeshRefinement(int,int).
   *
   * @note May be called from background task. Do not synchronise time step data here.
   */
  void adjustSolutionDuringMeshRefinementBody(
      SolverPatch& solverPatch,
      CellInfo& cellInfo,
      const bool isInitialMeshRefinement);

  /**
   * @return if the given solver patch is involved in a local
   * recomputation. (Makes only sense to call this function if
   * one is currently ongoing.)
   *
   * @param solverPatch a solver patch.
   */
  bool isInvolvedInLocalRecomputation(const SolverPatch& solverPatch) const {
    return
        solverPatch.getType()==SolverPatch::Type::Cell &&
        solverPatch.getLevel()==getMaximumAdaptiveMeshLevel() &&
        solverPatch.getRefinementStatus()>=_solver->_minRefinementStatusForTroubledCell-2;
  }

  /**
   * Recompute the FV solution in cells that have been subject to a limiter status change
   *
   * We perform the following actions based on the new limiter status:
   *
   * |New Status | Action                                                                                                                                      |
   * ----------------------------------------------------------------------------------------------------------------------------------------------------------|
   * |O          | Do nothing. Solver solution has been evolved correctly before.
   * |T/NT       | Evolve limiter. Project result onto the ADER-DG space. Recompute the space-time predictor in NT cells if fused scheme is used.
   * |NNT        | Rollback solver and project result onto limiter solution
   *
   * Legend: O: Ok (ADER-DG cells), T: Troubled (FV cells), NT: FV->DG cells, NNT: DG->FV cells
   *
   * @param solverPatch                    a solver patch
   * @param cellInfo                       struct referring to all cell description associated with a cell
   * @param limiterNeighbourMergePerformed flags indicating in which direction the limiter has performed a neighbour merge.
   */
  void localRecomputation(
      SolverPatch&                                               solverPatch,
      CellInfo&                                                  cellInfo,
      const tarch::la::Vector<DIMENSIONS_TIMES_TWO,signed char>& limiterNeighbourMergePerformed);

  /**
   * Function Body for public recomputeSolutionLocally function.
   */
  double localRecomputationBody(
      SolverPatch&                                               solverPatch,
      Solver::CellInfo&                                          cellInfo,
      const tarch::la::Vector<DIMENSIONS_TIMES_TWO,signed char>& limiterNeighbourMergePerformed,
      const bool                                                 isAtRemoteBoundary);

#ifdef Parallel

  /**
   * Send the solution minimum and maximum values per variable
   * and further the merged limiter status of the solver patch
   * \p element in heap array \p cellDescriptionsIndex to the
   * neighbour.
   *
   * We send the min and max values to all neighbours if the current
   * solver patch holds face data.
   *
   * \see exahype::solvers::Solver::sendDataToNeighbour
   * for a description of the parameters.
   */
  void sendMinAndMaxToNeighbour(
      const int                                    toRank,
      const SolverPatch&                           solverPatch,
      const tarch::la::Vector<DIMENSIONS, int>&    src,
      const tarch::la::Vector<DIMENSIONS, int>&    dest,
      const tarch::la::Vector<DIMENSIONS, double>& x,
      const int                                    level) const;

  /**
   * Receive the solution minimum and maximum values per variable
   * and further the merged limiter status for the solver patch
   * \p element in heap array \p cellDescriptionsIndex from the
   * neighbour.
   *
   * We only merge the received values if we consider
   * a solver patch of type Cell. Otherwise,
   * we just drop them.
   *
   * \see exahype::solvers::Solver::sendDataToNeighbour
   * for a description of the parameters.
   */
  void mergeWithNeighbourMinAndMax(
      const int                                    fromRank,
      SolverPatch&                                 solverPatch,
      const tarch::la::Vector<DIMENSIONS, int>&    src,
      const tarch::la::Vector<DIMENSIONS, int>&    dest,
      const tarch::la::Vector<DIMENSIONS, double>& x,
      const int                                    level) const;

  /**
   * Single-sided variant of mergeSolutionMinMaxOnFace() that is required
   * for MPI where min and max value are explicitly exchanged through messages.
   */
  void mergeSolutionMinMaxOnFace(
      SolverPatch&  solverPatch,
      Solver::BoundaryFaceInfo& face,
      const double* const min, const double* const  max) const;

#endif

  /**
   * A job which performs a fused limiting ADER-DG time step, i.e., it performs the solution update,
   * updates the local time stamp, performs the space-time predictor commputation,
   * and finally evaluates the a-posteriori limiting criterion.
   *
   * TODO(Dominic): Minimise time step sizes and refinement requests per patch
   * (->transpose the typical minimisation order)
   *
   * @note The state of the neighbourMergePerformed flags is used internally by
   * some of the kernels, e.g. in order to determine where to perform a face integral.
   * However, they have to be reset before the next iteration as they indicate on
   * which face a Riemann solve has already been performed or not (their original usage).
   * The flags are thus reset directly after spawning a FusedTimeStepJob.
   * Therefore, we need to copy the neighbourMergePerformed flags when spawning
   * a FusedTimeStep job.
   */
  class FusedTimeStepJob: public tarch::multicore::jobs::Job {
  private:
    LimitingADERDGSolver&                                     _solver;
    SolverPatch&                                              _solverPatch;
    CellInfo                                                  _cellInfo;                // copy
    const tarch::la::Vector<DIMENSIONS_TIMES_TWO,signed char> _neighbourMergePerformed; // copy
    const double                                              _predictionTimeStamp;     // copy
    const double                                              _predictionTimeStepSize;  // copy
    const bool                                                _isFirstTimeStepOfBatch;  // copy
    const bool                                                _isLastTimeStepOfBatch;   // copy
    const bool                                                _isSkeletonJob;
  public:

  /**
   * @note Job is spawned as high priority job if spawned in the last time step.
   * It further spawns a prediction job in this case in order
   * to overlap work with the reduction of time step size
   * and mesh update events.
   *
   * @param solver                 the solver the patch is associated with
   * @param solverPatch            solver patch linking to the data
   * @param cellInfo               refers to all cell descriptions/patches found in the cell holding the solver patch
   * @param predictionTimeStamp    the time stamp used for the prediction at time of the job spawning.
   * @param predictionTimeStepSize the time step size used for the prediction at time of the job spawning.
   * @param isFirstTimeStepOfBatch if this is the first time step in a batch
   * @param isLastTimeStepOfBatch  if this is the last time step in a batch
   * @param isSkeletonJob          if this job was spawned in a cell belonging to the MPI or AMR skeleton
     */
    FusedTimeStepJob(
        LimitingADERDGSolver& solver,
        SolverPatch&          solverPatch,
        CellInfo&             cellInfo,
        const double          predictionTimeStamp,
        const double          predictionTimeStepSize,
        const bool            isFirstTimeStepOfBatch,
        const bool            isLastTimeStepOfBatch,
        const bool            isSkeletonJob);

    bool run() override;
  };

  /**
   * A job which performs the solution update and computes a new time step size.
   *
   * @note Spawning these operations as background job makes only sense if you
   * wait in endIteration(...) on the completion of the job.
   * It further important to flag this job as high priority job to
   * ensure completion before the next reduction.
   *
   * @note The state of the neighbourMergePerformed flags is used internally by
   * some of the kernels, e.g. in order to determine where to perform a face integral.
   * However, they have to be reset before the next iteration as they indicate on
   * which face a Riemann solve has already been performed or not (their original usage).
   * The flags are thus reset directly after spawning the job.
   * Therefore, we need to copy the neighbourMergePerformed flags them.
   */
  class UpdateJob: public tarch::multicore::jobs::Job {
    private:
      LimitingADERDGSolver&                                     _solver; // TODO not const because of kernels
      SolverPatch&                                              _solverPatch;
      CellInfo                                                  _cellInfo;
      const tarch::la::Vector<DIMENSIONS_TIMES_TWO,signed char> _neighbourMergePerformed; // copy
      const bool                                                _isAtRemoteBoundary;
    public:
      /**
       * Construct an UpdateJob.
       *
       * @note Job is always spawned as high priority job.
       *
       * @param solver                 the spawning solver
       * @param solverPatch        a cell description
       * @param cellInfo               links to all cell descriptions associated with the cell
       * @param isSkeletonJob          if the cell is a skeleton cell
       */
      UpdateJob(
        LimitingADERDGSolver& solver,
        SolverPatch&          solverPatch,
        CellInfo&             cellInfo,
        const bool            isAtRemoteBoundary);

      bool run() override;
      void prefetchData() override;
  };

  /**
   * A job which performs the local recomputation and computes a new time step size.
   *
   * @note Spawning these operations as background job makes only sense if you
   * wait in endIteration(...) on the completion of the job.
   * It further important to flag this job as high priority job to
   * ensure completion before the next reduction.
   *
   * @note The state of the neighbourMergePerformed flags is used internally by
   * some of the kernels, e.g. in order to determine where to perform a face integral.
   * However, they have to be reset before the next iteration as they indicate on
   * which face a Riemann solve has already been performed or not (their original usage).
   * The flags are thus reset directly after spawning the job.
   * Therefore, we need to copy the neighbourMergePerformed flags them.
   */
  class LocalRecomputationJob: public tarch::multicore::jobs::Job {
  private:
    LimitingADERDGSolver&                                     _solver; // TODO not const because of kernels
    SolverPatch&                                              _solverPatch;
    CellInfo                                                  _cellInfo;
    const tarch::la::Vector<DIMENSIONS_TIMES_TWO,signed char> _limiterNeighbourMergePerformed; // copy
    const bool                                                _isAtRemoteBoundary;
  public:
    /**
     * Construct an LocalRecomputationJob.
     *
     * @note Job is always spawned as high priority job.
     *
     * @param solver                         the spawning solver
     * @param solverPatch                    a cell description
     * @param cellInfo                       links to all cell descriptions associated with the cell
     * @param limiterNeighbourMergePerformed flags indicating in which direction the limiter has performed a neighbour merge.
     * @param isAtRemoteBoundary             if the cell is at boundary to a remote rank
     */
    LocalRecomputationJob(
        LimitingADERDGSolver&                                      solver,
        SolverPatch&                                               solverPatch,
        CellInfo&                                                  cellInfo,
        const tarch::la::Vector<DIMENSIONS_TIMES_TWO,signed char>& limiterNeighbourMergePerformed,
        const bool                                                 isAtRemoteBoundary);

    bool run() override;
    void prefetchData() override;
  };

  /**
   * A job that calls Solver::adjustSolutionDuringMeshRefinementBody(...).
   */
  class AdjustSolutionDuringMeshRefinementJob: public tarch::multicore::jobs::Job {
  private:
    LimitingADERDGSolver& _solver;
    SolverPatch&          _solverPatch;
    CellInfo              _cellInfo; // copy
    const bool            _isInitialMeshRefinement;
  public:
    AdjustSolutionDuringMeshRefinementJob(
        LimitingADERDGSolver& solver,
        SolverPatch&          solverPatch,
        CellInfo&             cellInfo,
        const bool            isInitialMeshRefinement);

    bool run() override;
  };

public:
  /**
   * Create a limiting ADER-DG solver.
   *
   * <h2>Discrete maximum principle</h2>
   * By default this constructor initialises the maximum relaxation
   * parameter to the value to \f$ \delta_0 = 1\cdot 10^{-4} \f$
   * and the difference scaling parameter to \f$ \epsilon = 1\cdot 10^{-3} \f$.
   * See Dumbser et al., 2014. doi:10.1016/j.jcp.2014.08.009 for more details on
   * the notation.
   */
  LimitingADERDGSolver(
      const std::string& identifier,
      exahype::solvers::ADERDGSolver* solver,
      exahype::solvers::FiniteVolumesSolver* limiter,
      const double DMPRelaxationParameter=1e-4,
      const double DMPDifferenceScaling=1e-3,
      const int iterationsToCureTroubledCell=2);

  virtual ~LimitingADERDGSolver() {
    _solver.reset();
    _limiter.reset();
  }

  // Disallow copy and assignment
  LimitingADERDGSolver(const ADERDGSolver& other) = delete;
  LimitingADERDGSolver& operator=(const ADERDGSolver& other) = delete;
  
  /** Wire through to ADER-DG Solver */
  void updateMeshUpdateEvent(MeshUpdateEvent meshUpdateEvent) final override;
  void resetMeshUpdateEvent() final override;
  MeshUpdateEvent getMeshUpdateEvent() const final override;

  double getMinTimeStamp() const final override;
  double getMinTimeStepSize() const final override;
  double getAdmissibleTimeStepSize() const override;
  void updateAdmissibleTimeStepSize(double value) override;
  void resetAdmissibleTimeStepSize() final override;

  void initSolver(
      const double                                timeStamp,
      const tarch::la::Vector<DIMENSIONS,double>& domainOffset,
      const tarch::la::Vector<DIMENSIONS,double>& domainSize,
      const double                                boundingBoxSize,
      const double                                boundingBoxMeshSize,
      const std::vector<std::string>&             cmdlineargs,
      const exahype::parser::ParserView&          parserView) final override;

  void wrapUpTimeStep(const bool isFirstTimeStepOfBatchOrNoBatch,const bool isLastTimeStepOfBatchOrNoBatch) final override;
  void kickOffTimeStep(const bool isFirstTimeStepOfBatchOrNoBatch) final override;

  bool isPerformingPrediction(const exahype::State::AlgorithmSection& section) const final override;
  bool isMergingMetadata(const exahype::State::AlgorithmSection& section) const final override;

  /**
   * Synchronies the solver patch with the global time step data and
   * further copies this data to the FV patch if one is allocated
   * for this solver patch.
   *
   * @param solverPatch a solution patch of the main solver
   * @param limiterPatches list of limiter patches registered at the cell
   * @param limiterElement element index of the limiter patch allocated for
   *                       the solver patch, or NotFound if none has been allocated.
   */
  void synchroniseTimeStepping(SolverPatch& solverPatch,Solver::CellInfo& cellInfo) const;

  void updateTimeStepSize() final override;

  /**
   * Roll back the time step data to the
   * ones of the previous time step.
   */
  void rollbackToPreviousTimeStep() final override;

  /**
<<<<<<< HEAD
   * Same as LimitingADERDGSolver::rollbackToPreviousTimeStep
   * but for the fused time stepping scheme.
   */
  void rollbackToPreviousTimeStepFused() final override;

  void updateNextMaxLevel(int maxLevel) final override;
  int getNextMaxLevel() const final override;
  int getMaxLevel() const final override;

  void updateNextGlobalObservables(
          const std::vector<double>& globalObservables) override;

  /**
=======
>>>>>>> a6412eac
   * Returns the index of the solver patch registered for the solver with
   * index \p solverNumber in exahype::solvers::RegisteredSolvers.
   * If no patch is registered for the solver, this function
   * returns exahype::solvers::Solver::NotFound.
   */
  int tryGetElement(
      const int cellDescriptionsIndex,
      const int solverNumber) const final override {
    return _solver->tryGetElement(cellDescriptionsIndex,solverNumber);
  }

  /**
   * Returns the index of the limiter patch corresponding to
   * the solver patch with index \p solverElement.
   * Both patches link to the same ::LimitingADERDGSolver.
   * If no limiter patch is found, this function
   * returns exahype::solvers::Solver::NotFound.
   */
  int tryGetLimiterElementFromSolverElement(
      const int cellDescriptionsIndex,
      const int solverElement) const {
    SolverPatch& solverPatch = ADERDGSolver::getCellDescription(cellDescriptionsIndex,solverElement);
    return _limiter->tryGetElement(cellDescriptionsIndex,solverPatch.getSolverNumber());
  }

  /**
   * @return  the limiter patch matching the solver patch.
   *
   * @note Copies the solver patch time step data onto the limiter patch
   *
   * @param solverPatch a solver patch
   * @param cellInfo    holds references to the cell descriptions associated with a mesh cell
   *
   * @note Only use this function if it sure that there is a limiter patch for the
   * given solver patch.
   */
  LimiterPatch& getLimiterPatch(const SolverPatch& solverPatch,CellInfo& cellInfo) const;

  /**
   * Similar to @see getLimiterPatch(const SolverPatch& solverPatch,CellInfo& cellInfo)
   * but here the limiterElement was already obtained.
   *
   * @note Copies the solver patch time step data onto the limiter patch.
   */
  LimiterPatch& getLimiterPatch(const SolverPatch& solverPatch,CellInfo& cellInfo,const int limiterElement) const;

  ///////////////////////////////////
  // MODIFY CELL DESCRIPTION
  ///////////////////////////////////

  /**
   * TODO(Dominic): Update docu.
   *
   * Based on the limiter status of a solver patch
   * and the solver patch's type, we perform the
   * following actions:
   *
   * | New Status | Type                        | Action                                                                                           |
   * ----------------------------------------------------------------------------------------------------------------------------------------------|
   * | O/NNT      | Any                         | Do nothing.                                                                                      |
   * | T/NT       | Cell                        | Set RefinementRequested event on parent cell if its current event is None or AugmentingRequested |
   * | T/NT       | Descendant                  | Set RefinementRequested event if current event is None or AugmentingRequested                    |
   * | T/NT       | Else                        | Do nothing                                                                                       |
   *
   * @note Currently we assume that the problem and load-balancing is so well-behaved that
   * we always find a Cell as parent of a Descendant on the same MPI rank. We further do not
   * consider Master-Worker boundaries in the lookup of the parent.
   *
   * Legend: O: Ok, T: Troubled, NT: NeighbourOfTroubled1..2, NNT: NeighbourOfTroubled3..4
   */
  void markForRefinementBasedOnLimiterStatus(SolverPatch& solverPatch) const;

  /**
   * Update the cellwise limiter status using the facewise limiter status
   * values.
   *
   * Ensure a limiter patch is allocated on all cells
   * on the finest level of the grid which have
   * a limiter status greater than 0.
   *
   * Deallocate the limiter patch on helper cells.
   * Deallocate the limiter patch also on compute cells if
   * both, the current and previous, limiter status flags
   * are equalling Ok (0).
   * Otherwise, the limiter patch is kept since
   * it might turn out that it is still required in
   * one of the next limiter status spreading or
   * mesh refinement iterations.
   *
   * @note We overwrite the facewise limiter status values with the new value
   * in order to use the updateLimiterStatusAfterSetInitialConditions function
   * afterwards which calls determineLimiterStatus(...) again.
   *
   * @note calls synchroniseTimeStepping
   *
   * returns true if a new limiter patch was allocated.
   */
  MeshUpdateEvent  updateRefinementStatusDuringRefinementStatusSpreading(SolverPatch& solverPatch) const;

  /**\copydoc exahype::solvers::Solver::progressMeshRefinementInEnterCell
   *
   * <h2>Limiter status-based refinement</h2>
   *
   * We do not mark for refinement based on the limiter status
   * as long as the refinement request of the cell description
   * is still in the pending state. In this case,
   * the physical admissibility detection and the user's refinement
   * criterion have not been evaluated.
   */
  bool progressMeshRefinementInEnterCell(
      exahype::Cell& fineGridCell,
      exahype::Vertex* const fineGridVertices,
      const peano::grid::VertexEnumerator& fineGridVerticesEnumerator,
      exahype::Cell& coarseGridCell,
      const peano::grid::VertexEnumerator& coarseGridVerticesEnumerator,
      const int  solverNumber,
      const bool stillInRefiningMode) override;

 bool progressMeshRefinementInLeaveCell(
     exahype::Cell& fineGridCell,
     exahype::Vertex* const fineGridVertices,
     const peano::grid::VertexEnumerator& fineGridVerticesEnumerator,
     exahype::Cell& coarseGridCell,
     const tarch::la::Vector<DIMENSIONS, int>& fineGridPositionOfCell,
     const int solverNumber,
     const bool stillInRefiningMode) override;

 exahype::solvers::Solver::RefinementControl eraseOrRefineAdjacentVertices(
     const int cellDescriptionsIndex,
     const int solverNumber,
     const tarch::la::Vector<DIMENSIONS, double>& cellOffset,
     const tarch::la::Vector<DIMENSIONS, double>& cellSize,
     const int level,
     const bool checkThoroughly) const final override;

 bool attainedStableState(
     exahype::Cell&                       fineGridCell,
     exahype::Vertex* const               fineGridVertices,
     const peano::grid::VertexEnumerator& fineGridVerticesEnumerator,
     const int                            solverNumber,
     const bool                           stillInRefiningMode) const final override;

  void finaliseStateUpdates(
      const int solverNumber,
      CellInfo& cellInfo) final override;

  ///////////////////////////////////
  // CELL-LOCAL
  //////////////////////////////////

  double startNewTimeStep(
      SolverPatch& solverPatch,Solver::CellInfo& cellInfo,
      const bool isFirstTimeStepOfBatch);

  double updateTimeStepSize(const int solverNumber,CellInfo& cellInfo) final override;

  /**
   * Mostly identical but slightly different to the ADER-DG equivalent
   * as only non-troubled cells compute a predictor.
   *
   * Backs up solver and limiter solution if not all ADER-DG phases are fused.
   * Adds volume integral result directly to solution if not all ADER-DG phases are fused.
   */
  void predictionAndVolumeIntegral(
      const int solverNumber,
      CellInfo& cellInfo,
      const bool isAtRemoteBoundary);

  UpdateResult fusedTimeStepOrRestrict(
      const int  solverNumber,
      CellInfo&  cellInfo,
      const bool isFirstTimeStepOfBatch,
      const bool isLastTimeStepOfBatch,
      const bool isAtRemoteBoundary) final override;

  UpdateResult updateOrRestrict(
        const int  solverNumber,
        CellInfo&  cellInfo,
        const bool isAtRemoteBoundary) final override;

  void compress(
      const int  solverNumber,
      CellInfo&  cellInfo,
      const bool isAtRemoteBoundary) const final override;

  void adjustSolutionDuringMeshRefinement(const int solverNumber,CellInfo& cellInfo) final override;


  /**
   * TODO make prviate
   *
   * @return the maximum out of the solver patch's refinement
   * status and of the maximum refinement status of its neighbours minus one.
   *
   * @param solverPatch a solver patch
   * @param neighbourMergePerformed a flag per face indicating if a neighbour/boudnary merge was performed
   */
  int getMaxiumRefinementStatusInNeighbourhood(
      SolverPatch& solverPatch,
      const tarch::la::Vector<DIMENSIONS_TIMES_TWO,signed char>& neighbourMergePerformed) const;

  /**
   * Update the solution of a solver patch and or
   * its associated limiter patch
   *
   * This method assumes the ADERDG solver's cell-local limiter status has
   * already been determined.
   *
   * Before performing an update with the limiter,
   * set the ADER-DG time step sizes for the limiter patch.
   * (ADER-DG is always dictating the time step sizes.)
   *
   * \see determineLimiterStatusAfterRefinementStatusSpreading(...)
   *
   * @note Has no const modifier since kernels are not const functions yet.
   *
   * @param[in] backupPreviousSolution            Set to true if the solution should be backed up before
   *                                              we overwrite it by the updated solution.
   * @param[in] addSurfaceIntegralResultToUpdate  set to true if the surface integral result should be added to the update. Otherwise, is added directly to the solution.
   *                                              (Fused time stepping for nonlinear PDEs is the only time stepping variant where we need to use an update vector.)
   */
  void updateSolution(
      SolverPatch&                                               solverPatch,
      CellInfo&                                                  cellInfo,
      const tarch::la::Vector<DIMENSIONS_TIMES_TWO,signed char>& neighbourMergePerformed,
      const bool                                                 isFirstTimeStep,
      const bool                                                 addSurfaceIntegralResultToSolution);

  /**
   * Evaluate the discrete maximum principle and the physically admissibility detection criterion.
   *
   * Furthermore, computes the new cell local minimum and maximum of the DMP observables.
   * These are written to the solutionMin and solutionMax arrays of the cell solver patch.
   * If a cell is troubled, the limiter patch is used to compute the minimum and maximum.
   *
   * @param solverPatch a solver patch
   * @param cellInfo    a struct referring to all cell descriptions
   *
   * @return true if the cell is troubled.
   */
  bool checkIfCellIsTroubledAndDetermineMinAndMax(SolverPatch& solverPatch,CellInfo& cellInfo);

  /**
   * Determine the new cell-local min max values.
   *
   * Must be invoked after ::determineLimiterStatusAfterSolutionUpdate.
   *
   * TODO(Dominic): Tobias's integer
   * flagging idea might reduce complexity here
   */
  void determineMinAndMax(const int solverNumber,Solver::CellInfo& cellInfo);

  /**
   * Deallocate the limiter patch on all AMR related
   * helper cells.
   *
   * It is safe to use this method during
   * the mesh refinement iterations.
   *
   * @note Thread-safe.
   */
   void ensureNoLimiterPatchIsAllocatedOnHelperCell(
       const SolverPatch& solverPatch,CellInfo& cellInfo) const;

   /**
    * Ensures that a limiter patch is allocated
    * on all compute cells (Cell) on the finest mesh
    * level that are flagged
    * with a limiter status other than Ok.
    *
    * It is safe to use this method during
    * the mesh refinement iterations.
    */
   bool ensureRequiredLimiterPatchIsAllocated(
       const SolverPatch& solverPatch,
       CellInfo&          cellInfo,
       const int          limiterStatus) const;


   /**
    * Go back to previous time step with
    * time step data and solution.
    *
    * Keep the new refinement status.
    *
    * Allocate necessary new limiter patches.
    */
   void rollbackSolutionGlobally(const int  solverNumber,CellInfo&  cellInfo) const final override;

  /**
   * Reinitialises cells that have been subject to a limiter status change.
   * This method is invoked after the limiter status spreading.
   *
   * The method has to take into account which solution, the solver's
   * or the limiter's, was populated with valid solution values
   * in the last iteration. The action of this method is
   * thus based on the new and old limiter status.
   *
   * We perform the following actions based on the
   * old and new limiter status:
   *
   * | New Status | Old Status | Action                                                                                                                                        |
   * ------------------------------------------------------------------------------------------------------------------------------------------------------------------------- |
   * | O          | O          | Do nothing.                                                                                                                                   |
   * | ~          | T/NT/NNT   | Remove the limiter patch.                                                                                                                     |
   * | T/NT/NNT   | T/NT       | Roll back the limiter solution.                                                                                                               |
   * | ~          | O/NNT      | Roll back the solver solution. Initialise limiter patch if necessary. Project (old, valid) solver solution onto the limiter's solution space. |
   *
   * Legend: O: Ok, T: Troubled, NT: NeighbourOfTroubled1..2, NNT: NeighbourOfTroubled3..4
   *
   * We do not overwrite the old limiter status set in this method.
   * We compute the new limiter status based on the merged limiter statuses associated
   * with the faces.
   *
   * <h2>A-posteriori refinement</h2>
   * In case of a-posteriori refinement, we also perform a rollback
   * in the Ok cells. Then, the global time step size used by the predictor
   * is not valid anymore (assumption: global time stepping)
   * and the last solution update has to be redone.
   *
   * In this case, we perform a complete rollback, i.e. we redo the last time step (with a new mesh).
   *
   * @note Solely the solution arrays are swapped and projections are performed where necessary. The time step
   * data on the patches is not touched. This has to be taken into account when the local recomputation is performed.
   *
   * @see recomputeSolutionLocally (which is run on iteration after).
   */
  void rollbackSolutionLocally(
      const int  solverNumber,
      CellInfo&  cellInfo,
      const bool fusedTimeStepping) const;

  /**
   * Invoke ::localRecomputationBody(...)
   *
   * \return a time step size computed with the new solution.
   *
   * Fused Time Stepping
   * -------------------
   *
   * Recomputes a new predictor as well if necessary.
   * Further see ::fusedTimeBody regarding order of operations.
   */
  double localRecomputation(
      const int         solverNumber,
      Solver::CellInfo& cellInfo,
      const bool        isAtRemoteBoundary);

  ///////////////////////////////////
  // NEIGHBOUR
  ///////////////////////////////////

  /**
   * Merge two neighbouring cell descriptions during the local recomputation phase of the limiting ADER-DG
   * algorithm.
   *
   * As it is performed during the local recomputation phase, the merge only considers
   * cells with troubled status - i, where i=0,1,2.
   * All cells with one of these statuses, perform a merge using the limiter.
   *
   * @param solverNumber identifier for this solver
   * @param cellInfo1    cell descriptions associated with one cell
   * @param cellInfo2    cell descriptions associated with the other cell
   * @param pos1         relative position of the first cell to the vertex issuing the neighbour merge
   * @param pos2         relative position of the first cell to the vertex issuing the neighbour merge
   */
  void mergeNeighboursDataDuringLocalRecomputation(
      const int                                  solverNumber,
      Solver::CellInfo&                          cellInfo1,
      Solver::CellInfo&                          cellInfo2,
      const tarch::la::Vector<DIMENSIONS, int>&  pos1,
      const tarch::la::Vector<DIMENSIONS, int>&  pos2);

  /**
   * Merge cell descriptions with status - i, where i=0,1, with boundary data during
   * the local recomputation phase.
   * All cells with one of these statuses, perform a merge using the limiter.
   *
   * @param solverNumber identifier for this solver
   * @param cellInfo1    cell descriptions associated with a cell
   * @param posCell      relative position of the (interior) cell to the vertex issuing the merge
   * @param posBoundary  relative position of the boundary (=outside cell) to the vertex issuing the merge
   */
  void mergeWithBoundaryDataDuringLocalRecomputation(
      const int                                 solverNumber,
      Solver::CellInfo&                         cellInfo,
      const tarch::la::Vector<DIMENSIONS, int>& posCell,
      const tarch::la::Vector<DIMENSIONS, int>& posBoundary);


  /**
   * Merge solver boundary data (and other values) of two adjacent
   * cells based on their limiter status.
   *
   * The solver involved in the neighbour merge
   * is selected according to the following scheme:
   *
   * | Status 1 | Status 2 | Solver to Merge
   * ---------------------------------------
   * | O        | O        | ADER-DG       |
   * | O        | Tm2      | ADER-DG       |// O|Tm2 x O|Tm2
   * | Tm2      | O        | ADER-DG       |
   * | Tm2      | Tm2      | ADER-DG       |
   *
   * | Tm2      | Tm1       | FV            |
   * | Tm1      | Tm2       | FV            | // Tm1&Tm2 | N&Tm2
   *
   * | Tm1       | Tm1      | FV            |
   * | Tm1       | T        | FV            |
   * | T         | Tm1      | FV            | // T|Tm1 x T|Tm1
   * | T         | T        | FV            |
   *
   * Legend: O: Ok, T: Troubled, Tm1: Troubled (status) minus 1, Tm2: Troubled (status) minus 2
   *
   * <h2>Solution Recomputation</h2>
   * If we perform a solution recomputation, we do not need to perform
   * a solution update in the non-troubled solver patches and the patches
   * with status neighbourIsNeighbourOfTroubledCell. Instead we
   * can simply reuse the already computed update to advance in
   * time to the desired time stamp.
   *
   * We thus do not need to merge these patches with neighbour data
   * in the recomputation phase.
   *
   * @note Limiting is only performed on the finest level
   * of the mesh. The other levels work only with the ADER-DG
   * solver.
   *
   * TODO(Dominic): Remove limiterstatus1 and limiterStatus2 argument.
   * They depend on the isRecomputation value
   *
   * @param solverNumber
   * @param cellInfo1
   * @param cellInfo2
   * @param pos1
   * @param pos2
   * @param isRecomputation
   */
  void mergeNeighboursData(
      const int                                  solverNumber,
      Solver::CellInfo&                          cellInfo1,
      Solver::CellInfo&                          cellInfo2,
      const tarch::la::Vector<DIMENSIONS, int>&  pos1,
      const tarch::la::Vector<DIMENSIONS, int>&  pos2);

  /**
   * Merge solver boundary data (and other values) of a
   * cell with the boundary conditions based on the cell's
   * limiter status.
   *
   * The solver involved in the merge
   * is selected according to the following scheme:
   *
   * | Status   | Solver to Merge |
   * ------------------------------
   * | O        | ADER-DG         |
   * | NNT      | ADER-DG         |
   *
   * | NT       | FV              |
   * | T        | FV              |
   *
   * Legend: O: Ok, T: Troubled, NT: NeighbourIsTroubledCell, NNT: NeighbourIsNeighbourOfTroubledCell
   *
   * <h2>Solution Recomputation</h2>
   * If we perform a solution recomputation, we do not need to perform
   * a solution update in the non-troubled solver patches and the patches
   * with status neighbourIsNeighbourOfTroubledCell. Instead we
   * can simply reuse the already computed update to advance in
   * time to the desired time stamp.
   *
   * We thus do not need to merge these patches with boundary data
   * in the recomputation phase.
   *
   * @param[in] solverPatches   a list/vector holding solver patches.
   * @param[in] limiterPatches  a list/vector holding limiterr patches.
   * @param[in] solverNumber    a number for a solver.
   * @param[in] posCell         relative position of the cell  w.r.t. a vertex.
   * @param[in] posBoundary     relative position of the boundary w.r.t. a vertex.
   * @param[in] isRecomputation flag indicating if this merge is part of a solution recomputation phase.
   */
  void mergeWithBoundaryData(
      const int                                 solverNumber,
      Solver::CellInfo&                         context,
      const tarch::la::Vector<DIMENSIONS, int>& posCell,
      const tarch::la::Vector<DIMENSIONS, int>& posBoundary);

#ifdef Parallel
  ///////////////////////////////////
  // NEIGHBOUR
  ///////////////////////////////////
  void appendNeighbourCommunicationMetadata(
      exahype::MetadataHeap::HeapEntries& metadata,
      const tarch::la::Vector<DIMENSIONS,int>& src,
      const tarch::la::Vector<DIMENSIONS,int>& dest,
      const int cellDescriptionsIndex,
      const int solverNumber) const final override;

  /**
   * Send data to a neighbouring rank during the local recomputation phase.
   *
   * Merge it if the limiter status of the solver patch is troubled or one or two less than
   * troubled. All other cells send empty messages.
   *
   * @param toRank       the rank we send data to
   * @param solverNumber identifier for this solver
   * @param cellInfo     a struct linking to the cell descriptions associated with a cell
   * @param src          position of the src
   * @param dest         position of the dest
   * @param x            barycentre of the face
   * @param level        mesh level of the face
   */
  void sendDataToNeighbourDuringLocalRecomputation(
      const int                                    toRank,
      const int                                    solverNumber,
      CellInfo&                                    cellInfo,
      const tarch::la::Vector<DIMENSIONS, int>&    src,
      const tarch::la::Vector<DIMENSIONS, int>&    dest,
      const tarch::la::Vector<DIMENSIONS, double>& x,
      const int                                    level);

  /**
   * Receive limiter data from a neighbouring rank durin the local
   * recomputation phase.
   *
   * Merge it if the limiter status of the solver patch is troubled or one less than
   * troubled. All other cells drop it.
   *
   * @param fromRank     the rank we receive data from
   * @param solverNumber identifier for this solver
   * @param cellInfo     a struct linking to the cell descriptions associated with a cell
   * @param src          position of the src
   * @param dest         position of the dest
   * @param x            barycentre of the face
   * @param level        mesh level of the face
   */
  void mergeWithNeighbourDataDuringLocalRecomputation(
      const int                                    fromRank,
      const int                                    solverNumber,
      CellInfo&                                    cellInfo,
      const tarch::la::Vector<DIMENSIONS, int>&    src,
      const tarch::la::Vector<DIMENSIONS, int>&    dest,
      const tarch::la::Vector<DIMENSIONS, double>& x,
      const int                                    level);

  /**
   * Send data to a neighbouring rank.
   *
   * send order:   minAndMax,solver,limiter
   * receive order limiter,solver,minAndMax
   *
   * @param toRank       the rank we send data to
   * @param solverNumber identification number of this solver
   * @param cellInfo     links to the data assocated with the source cell
   * @param src          relative position of message source to vertex
   * @param dest         relative position of message destination to vertex
   * @param x            vertex' coordinates
   * @param level        vertex' level
   */
  void sendDataToNeighbour(
      const int                                     toRank,
      const int                                     solverNumber,
      Solver::CellInfo&                             cellInfo,
      const tarch::la::Vector<DIMENSIONS, int>&     src,
      const tarch::la::Vector<DIMENSIONS, int>&     dest,
      const tarch::la::Vector<DIMENSIONS, double>&  x,
      const int                                     level);

  /**
   * Send data or empty data to the neighbour data based
   * on the limiter status.
   */
  void sendDataToNeighbourBasedOnLimiterStatus(
        const int                                    toRank,
        const int                                    solverNumber,
        Solver::CellInfo&                            cellInfo,
        const tarch::la::Vector<DIMENSIONS, int>&    src,
        const tarch::la::Vector<DIMENSIONS, int>&    dest,
        const tarch::la::Vector<DIMENSIONS, double>& x,
        const int                                    level);

  void mergeWithNeighbourData(
      const int                                    fromRank,
      const int                                    solverNumber,
      Solver::CellInfo&                            cellInfo,
      const tarch::la::Vector<DIMENSIONS, int>&    src,
      const tarch::la::Vector<DIMENSIONS, int>&    dest,
      const tarch::la::Vector<DIMENSIONS, double>& x,
      const int                                    level);

  /**
   * Merge or drop received neighbour data based
   * on the limiter status.
   */
  void mergeWithNeighbourDataBasedOnLimiterStatus(
      const int                                    fromRank,
      const int                                    solverNumber,
      Solver::CellInfo&                            cellInfo,
      const tarch::la::Vector<DIMENSIONS, int>&    src,
      const tarch::la::Vector<DIMENSIONS, int>&    dest,
      const tarch::la::Vector<DIMENSIONS, double>& x,
      const int                                    level);

  /**
   * @note only used when no recomputation.
   *
   * @param fromRank the rank we expect data from
   * @param x
   * @param level
   */
  void dropNeighbourData(
      const int                                    fromRank,
      const int                                    solverNumber,
      Solver::CellInfo&                            cellInfo,
      const tarch::la::Vector<DIMENSIONS, int>&    src,
      const tarch::la::Vector<DIMENSIONS, int>&    dest,
      const tarch::la::Vector<DIMENSIONS, double>& x,
      const int                                    level) const;

  /////////////////////////////////////
  // MASTER<=>WORKER
  /////////////////////////////////////
  /**
   * Kind of similar to progressMeshRefinementInPrepareSendToWorker
   * but performs a few additional operations in order to
   * notify the worker about some coarse grid operations only
   * the master knows.
   *
   * @note This function sends out MPI messages.
   */
  void progressMeshRefinementInPrepareSendToWorker(
      const int workerRank,
      exahype::Cell& fineGridCell,
      exahype::Vertex* const fineGridVertices,
      const peano::grid::VertexEnumerator& fineGridVerticesEnumerator,
      exahype::Cell& coarseGridCell,
      const peano::grid::VertexEnumerator& coarseGridVerticesEnumerator,
      const int solverNumber) final override;

  /**
   * Forward to ADERDGSolver
   */
  void sendDataToWorkerIfProlongating(
      const int                                     toRank,
      const int                                     cellDescriptionsIndex,
      const int                                     element,
      const tarch::la::Vector<DIMENSIONS, double>&  x,
      const int                                     level) const final override;

  /**
   * Forward to ADERDGSolver
   */
  void receiveDataFromMasterIfProlongating(
      const int masterRank,
      const int receivedCellDescriptionsIndex,
      const int receivedElement,
      const tarch::la::Vector<DIMENSIONS,double>& x,
      const int level) const final override;

  /**
   * Finish prolongation operations started on the master.
   *
   * TODO(Dominic): No const modifier const as kernels are not const yet
   */
  bool progressMeshRefinementInMergeWithWorker(
      const int localCellDescriptionsIndex,
      const int receivedCellDescriptionsIndex, const int receivedElement) final override;

  /**
   * Finish erasing operations on the worker side and
   * send data up to the master if necessary.
   * This data is then picked up to finish restriction
   * operations.
   */
  void progressMeshRefinementInPrepareSendToMaster(
      const int masterRank,
      const int cellDescriptionsIndex, const int element,
      const tarch::la::Vector<DIMENSIONS,double>& x,
      const int level) const final override;

  /**
   * Finish prolongation operations started on the master.
   *
   * \return If we the solver requires master worker communication
   * at this cell
   *
   * TODO(Dominic): No const modifier const as kernels are not const yet
   */
  bool progressMeshRefinementInMergeWithMaster(
      const int worker,
      const int localCellDescriptionsIndex,
      const int localElement,
      const int coarseGridCellDescriptionsIndex,
      const tarch::la::Vector<DIMENSIONS, double>& x,
      const int  level,
      const bool stillInRefiningMode) final override;

  void appendMasterWorkerCommunicationMetadata(
      exahype::MetadataHeap::HeapEntries& metadata,
      const int cellDescriptionsIndex,
      const int solverNumber) const final override;

  void sendDataToWorkerOrMasterDueToForkOrJoin(
      const int                                     toRank,
      const int                                     cellDescriptionsIndex,
      const int                                     element,
      const peano::heap::MessageType&               messageType,
      const tarch::la::Vector<DIMENSIONS, double>&  x,
      const int                                     level) const override;

  void mergeWithWorkerOrMasterDataDueToForkOrJoin(
      const int                                     fromRank,
      const int                                     cellDescriptionsIndex,
      const int                                     element,
      const peano::heap::MessageType&               messageType,
      const tarch::la::Vector<DIMENSIONS, double>&  x,
      const int                                     level) const override;

  ///////////////////////////////////
  // WORKER->MASTER
  ///////////////////////////////////
  void sendDataToMaster(
      const int                                    masterRank,
      const tarch::la::Vector<DIMENSIONS, double>& x,
      const int                                    level) const final override;

  void mergeWithWorkerData(
      const int                                    workerRank,
      const tarch::la::Vector<DIMENSIONS, double>& x,
      const int                                    level) final override;

  ///////////////////////////////////
  // MASTER->WORKER
  ///////////////////////////////////
  void sendDataToWorker(
      const                                        int workerRank,
      const tarch::la::Vector<DIMENSIONS, double>& x,
      const int                                    level) const final override;

  void mergeWithMasterData(
      const                                        int masterRank,
      const tarch::la::Vector<DIMENSIONS, double>& x,
      const int                                    level) final override;

#endif

  std::string toString() const final override;

  void toString (std::ostream& out) const final override;

  const std::unique_ptr<exahype::solvers::FiniteVolumesSolver>&
  getLimiter () const {
    return _limiter;
  }

  const std::unique_ptr<exahype::solvers::ADERDGSolver>&
  getSolver () const {
    return _solver;
  }

 std::vector<double> mapGlobalObservables(const double* const Q, const tarch::la::Vector<DIMENSIONS, double> &dx) const override;
 std::vector<double> resetGlobalObservables() const override;
 void reduceGlobalObservables(
                           std::vector<double>& reducedGlobalObservables,
                           const std::vector<double>& curGlobalObservables) const override;

  using Solver::reduceGlobalObservables;
  void reduceGlobalObservables(std::vector<double>& globalObservables,
                           Solver::CellInfo cellInfo,
                           int solverNumber) const override;

  ///////////////////////
  // PROFILING
  ///////////////////////

  CellProcessingTimes measureCellProcessingTimes(const int numberOfRuns=100) override;

protected:
  /** @name Plugin points for derived solvers.
   *
   *  These are the macro kernels solvers derived from
   *  ADERDGSolver need to implement.
   */
  ///@{
  //Virtual methods to bind the limiter kernels in the abstractLimiterSolver (generated by the Toolkit and application specific)
  virtual void projectOnFVLimiterSpace(const double* const luh, double* const lim) const = 0;
  virtual void projectOnDGSpace(const double* const lim, double* const luh) const = 0;
  virtual bool discreteMaximumPrincipleAndMinAndMaxSearch(const double* const luh, double* const boundaryMinPerVariables, double* const boundaryMaxPerVariables) = 0;
  virtual void findCellLocalMinAndMax(const double* const luh, double* const localMinPerVariables, double* const localMaxPerVariable) = 0;
  virtual void findCellLocalLimiterMinAndMax(const double* const lim, double* const localMinPerObservable, double* const localMaxPerObservable) = 0;
  ///@}
};


#endif /* LIMITEDADERDGSOLVER_H_ */<|MERGE_RESOLUTION|>--- conflicted
+++ resolved
@@ -728,6 +728,12 @@
   void resetMeshUpdateEvent() final override;
   MeshUpdateEvent getMeshUpdateEvent() const final override;
 
+  // TODO(Lukas) Still needed?
+  /*
+void updateNextGlobalObservables(
+          const std::vector<double>& globalObservables) override;
+  */
+
   double getMinTimeStamp() const final override;
   double getMinTimeStepSize() const final override;
   double getAdmissibleTimeStepSize() const override;
@@ -770,22 +776,6 @@
   void rollbackToPreviousTimeStep() final override;
 
   /**
-<<<<<<< HEAD
-   * Same as LimitingADERDGSolver::rollbackToPreviousTimeStep
-   * but for the fused time stepping scheme.
-   */
-  void rollbackToPreviousTimeStepFused() final override;
-
-  void updateNextMaxLevel(int maxLevel) final override;
-  int getNextMaxLevel() const final override;
-  int getMaxLevel() const final override;
-
-  void updateNextGlobalObservables(
-          const std::vector<double>& globalObservables) override;
-
-  /**
-=======
->>>>>>> a6412eac
    * Returns the index of the solver patch registered for the solver with
    * index \p solverNumber in exahype::solvers::RegisteredSolvers.
    * If no patch is registered for the solver, this function
