/**
 * This file is part of the ExaHyPE project.
 * Copyright (c) 2016  http://exahype.eu
 * All rights reserved.
 *
 * The project has received funding from the European Union's Horizon
 * 2020 research and innovation programme under grant agreement
 * No 671698. For copyrights and licensing, please consult the webpage.
 *
 * Released under the BSD 3 Open Source License.
 * For the full license text, see LICENSE.txt
 *
 * @author Dominic E. Charrier, Tobias Weinzierl
 **/

#ifndef _EXAHYPE_SOLVERS_FINITE_VOLUMES_SOLVER_H_
#define _EXAHYPE_SOLVERS_FINITE_VOLUMES_SOLVER_H_


#include "exahype/solvers/Solver.h"

#include "exahype/records/FiniteVolumesCellDescription.h"

#include "exahype/Cell.h"
#include "exahype/Vertex.h"

namespace exahype {
namespace solvers {
class FiniteVolumesSolver;
}  // namespace solvers
namespace parser {
class ParserView;
}  // namespace parser
}  // namespace exahype

/**
 * Abstract base class for one-step Finite Volumes solvers.
 */
class exahype::solvers::FiniteVolumesSolver : public exahype::solvers::Solver {
  friend class LimitingADERDGSolver;
public:
  typedef exahype::DataHeap DataHeap;

  /**
   * Rank-local heap that stores FiniteVolumesCellDescription instances.
   *
   * \note This heap might be shared by multiple FiniteVolumesSolver instances
   * that differ in their solver number and other attributes.
   * @see solvers::Solver::RegisteredSolvers.
   */
  typedef exahype::records::FiniteVolumesCellDescription CellDescription;
  typedef peano::heap::RLEHeap<CellDescription> Heap;

private:
  /**
   * TODO(WORKAROUND): We store these fields in order
   * to use the symmetric boundary exchanger of Peano
   * which does not yet support asymmetric send buffers.
   */
  DataHeap::HeapEntries _invalidExtrapolatedSolution;

  /**
   * Log device.
   */
  static tarch::logging::Log _log;

  /**
   * Minimum time stamp of all patches
   * in the previous iteration.
   */
  double _previousMinTimeStamp;

  /**
   * Minimum time step size of all patches
   * in the previous iteration.
   */
  double _previousMinTimeStepSize;

  /**
   * Minimum time stamps of all patches.
   */
  double _minTimeStamp;

  /**
   * Minimum time step size of all patches.
   */
  double _minTimeStepSize;

  /**
   * Minimum stable time step size of all patches for
   * the next iteration.
   */
  double _minNextTimeStepSize;

  /**
   * Width of the ghost layer used for
   * reconstruction and Riemann solves.
   */
  const int _ghostLayerWidth;

  /**
   * The current mesh update event.
   */
  MeshUpdateEvent _meshUpdateEvent;

  /**
   * The mesh update event which will become active
   * in the next iteration.
   */
  MeshUpdateEvent _nextMeshUpdateEvent;

  /**
   * Synchronises the cell description's time stepping data with
   * the solver's time stepping data.
   */
  void synchroniseTimeStepping(CellDescription& cellDescription) const;

  /**
   * Simply adjust the solution if necessary. Do not modify the time step
   * data or anything else.
   */
  void adjustSolution(CellDescription& cellDescription);

  /**
   * Body of FiniteVolumesSolver::adjustSolutionDuringMeshRefinement(int,int).
   */
  void adjustSolutionDuringMeshRefinementBody(
      CellDescription& cellDescription,
      const bool isInitialMeshRefinement);

  /**
   * This routine is called from the update(...) and
   * fusedTimeStep(...) functions.
   *
   * @return a struct holding an admissible time step size for the next update
   *
   * @param cellDescription         a cell description
   * @param cellInfo                links to all the cell descriptions associated with a cell
   * @param neighbourMergePerformed per face a flag indicating if a neighbour merge has been performed
   * @param isFirstTimeStepOfBatch  if the current time step is the first time step of a batch of time steps
   * @param isLastTimeStepOfBatch   if the current time step is the last time step of a batch of time steps
   * @param isAtRemoteBoundary      if the cell description is at a remote boundary.
   * @param uncompressBefore        if the cell description should uncompress data before doing any PDE operations
   *
   * @note Might be called by background task. Do not synchronise time step data here.
   */
  UpdateResult updateBody(
      CellDescription&                                           cellDescription,
      CellInfo&                                                  cellInfo,
      const tarch::la::Vector<DIMENSIONS_TIMES_TWO,signed char>& neighbourMergePerformed,
      const bool                                                 isFirstTimeStepOfBatch,
      const bool                                                 isLastTimeStepOfBatch,
      const bool                                                 isAtRemoteBoundary,
      const bool                                                 uncompressBefore);

#ifdef Parallel
  /**
   * Data messages per neighbour communication.
   * This information is required by the sendEmpty...(...)
   * method.
   */
  static const int DataMessagesPerNeighbourCommunication;
  /**
   * Data messages per fork/join communication.
   * This information is required by the sendEmpty...(...)
   * method.
   */
  static const int DataMessagesPerForkOrJoinCommunication;
  /**
   * Data messages per master worker communication.
   * This information is required by the sendEmpty...(...)
   * method.
   */
  static const int DataMessagesPerMasterWorkerCommunication;
#endif

  /**
   * Allocate necessary memory and deallocate unnecessary memory.
   */
  static void ensureOnlyNecessaryMemoryIsAllocated(CellDescription& cellDescription);

  /**
   * There are no prolongations and restrictions
   * for the Finite Volums Solver in ExaHyPE
   *
   * \param[in] isSkeletonCell indicates that the cell is adjacent to a remote boundary.
   *            (There is currently no AMR for the pure FVM solver.)
   */
  void compress(
      CellDescription& cellDescription,
      const bool isSkeletonCell) const;
  /**
   * \copydoc ADERDGSolver::computeHierarchicalTransform()
   *
   * We assume a ordering of degrees of freedom according to (3D):
   *
   * Solution,previousSolution: [subcell[ijk],variable[l]]
   * extrapolatedSolution:      [face,subcell[ij],variable[l]]
   */
  void computeHierarchicalTransform(CellDescription& cellDescription, double sign) const;
  /**
   * We assume a ordering of degrees of freedom according to (3D):
   *
   * Solution,previousSolution: [subcell[ijk],variable[l]]
   * extrapolatedSolution:      [face,subcell[ij],variable[l]]
   */
  void determineUnknownAverages(CellDescription& cellDescription) const;
  void pullUnknownsFromByteStream(CellDescription& cellDescription) const;
  void putUnknownsIntoByteStream(CellDescription& cellDescription) const;
  void uncompress(CellDescription& cellDescription) const;

  class CompressionJob: public tarch::multicore::jobs::Job {
    private:
      const FiniteVolumesSolver& _solver;
      CellDescription&           _cellDescription;
      const bool                 _isSkeletonJob;
    public:
      CompressionJob(
        const FiniteVolumesSolver& solver,
        CellDescription&           cellDescription,
        const bool                 isSkeletonJob);

      bool run() override;
  };

  /**
   * A job which performs the Finite Volumes solution update
   * and further updates the local time stamp associated with
   * the FV cell description.
   */
  class FusedTimeStepJob: public tarch::multicore::jobs::Job {
  private:
    FiniteVolumesSolver&                                      _solver;
    CellDescription&                                          _cellDescription;
    CellInfo                                                  _cellInfo; // copy
    const tarch::la::Vector<DIMENSIONS_TIMES_TWO,signed char> _neighbourMergePerformed; // copy
    const bool                                                _isFirstTimeStepOfBatch;
    const bool                                                _isLastTimeStepOfBatch;
    const bool                                                _isSkeletonJob;
  public:
  /**
   * Construct a FusedTimeStepJob.
   *
   * @note Job is spawned as high priority job if spawned in the last time step.
   * It further spawns a prediction job in this case in order
   * to overlap work with the reduction of time step size
   * and mesh update events.
   *
   * @note The state of the neighbourMergePerformed flags is used internally by
   * some of the kernels, e.g. in order to determine where to perform a face integral.
   * However, they have to be reset before the next iteration as they indicate on
   * which face a Riemann solve has already been performed or not (their original usage).
   * The flags are thus reset directly after spawning a FusedTimeStepJob.
   * Therefore, we need to copy the neighbourMergePerformed flags when spawning
   * a FusedTimeStep job.
     *
     * @param solver                 the spawning solver
     * @param cellDescription        a cell description
     * @param cellInfo               links to all cell descriptions associated with the cell
     * @param isFirstTimeStepOfBatch if we currently run the first time step of a batch
     * @param isLastTimeStepOfBatch  if we currently run the last time step of a batch
     * @param isSkeletonJob          if the cell is a skeleton cell
     */
    FusedTimeStepJob(
        FiniteVolumesSolver& solver,
        CellDescription&     cellDescription,
        CellInfo&            cellInfo,
        const bool           isFirstTimeStepOfBatch,
        const bool           isLastTimeStepOfBatch,
        const bool           isSkeletonJob
    );

    bool run() override;
  };

  /**
   * A job which performs the solution update and computes a new time step size.
   *
   * \note Spawning these operations as background job makes only sense if you
   * wait in endIteration(...) on the completion of the job.
   * It further important to flag this job as high priority job to
   * ensure completion before the next reduction.
   */
  class UpdateJob: public tarch::multicore::jobs::Job {
  private:
    FiniteVolumesSolver&                                      _solver; // TODO not const because of kernels
    CellDescription&                                          _cellDescription;
    CellInfo                                                  _cellInfo;
    const tarch::la::Vector<DIMENSIONS_TIMES_TWO,signed char> _neighbourMergePerformed; // copy
    const bool                                                _isAtRemoteBoundary;
  public:
    /**
     * Construct a UpdateJob.
     *
     * @note Job is always spawned as high priority job.
     *
     * @param solver                 the spawning solver
     * @param cellDescription        a cell description
     * @param cellInfo               links to all cell descriptions associated with the cell
     * @param isSkeletonJob          if the cell is a skeleton cell
     */
    UpdateJob(
        FiniteVolumesSolver&                                       solver,
        CellDescription&                                           cellDescription,
        CellInfo&                                                  cellInfo,
        const bool                                                 isAtRemoteBoundary);

    bool run() override;
    void prefetchData() override;
  };

  /**
   * A job that calls adjustSolutionDuringMeshRefinementBody(...).
   */
  class AdjustSolutionDuringMeshRefinementJob: public tarch::multicore::jobs::Job {
  private:
    FiniteVolumesSolver& _solver;
    CellDescription&     _cellDescription;
    const bool           _isInitialMeshRefinement;
  public:
    AdjustSolutionDuringMeshRefinementJob(
        FiniteVolumesSolver& solver,
        CellDescription&     cellDescription,
        const bool           isInitialMeshRefinement);

    bool run() override;
  };

public:
  /**
    * Returns the Finite Volumes description.
    */
   static Heap::HeapEntries& getCellDescriptions(
       const int cellDescriptionsIndex) {
     assertion1(Heap::getInstance().isValidIndex(cellDescriptionsIndex),cellDescriptionsIndex);

     return Heap::getInstance().getData(cellDescriptionsIndex);
   }

   /**
    * Returns the ADERDGCellDescription.
    */
   static CellDescription& getCellDescription(
       const int cellDescriptionsIndex,
       const int element) {
     assertion2(Heap::getInstance().isValidIndex(cellDescriptionsIndex),cellDescriptionsIndex,element);
     assertion2(element>=0,cellDescriptionsIndex,element);
     assertion2(static_cast<unsigned int>(element)<Heap::getInstance().getData(cellDescriptionsIndex).size(),cellDescriptionsIndex,element);

     return Heap::getInstance().getData(cellDescriptionsIndex)[element];
   }


   /**
    * Push a new cell description to the back
    * of the Finite Volumes cell descriptions heap vector referenced
    * in @p cellInfo.
    *
    * @param solverNumber    identification number of this solver
    * @param cellInfo        references to the cell descriptions associated with a mesh cell.
    * @param cellType        the cell type the new cell description should become
    * @param refinementEvent the initial refinement event the new cell description should get
    * @param level           the mesh level the new cell description is associated with
    * @param parentIndex     the cell descriptions index of a parent cell
    * @param cellSize        the size of the mesh cell the new cell description is associated with
    * @param cellOffset      the offset of the mesh cell the new cell description is associated with
    */
   static void addNewCellDescription(
       const int solverNumber,
       CellInfo& cellInfo,
       const CellDescription::Type cellType,
       const CellDescription::RefinementEvent refinementEvent,
       const int level,
       const int parentIndex,
       const tarch::la::Vector<DIMENSIONS, double>&  cellSize,
       const tarch::la::Vector<DIMENSIONS, double>&  cellOffset);


   /**
    * Returns if a ADERDGCellDescription type holds face data.
    */
   static bool holdsFaceData(const CellDescription::Type& cellDescriptionType) {
//     return cellDescriptionType==CellDescription::Cell ||
//            cellDescriptionType==CellDescription::Ancestor   ||
//            cellDescriptionType==CellDescription::Descendant;
     return true;
   }


  /**
   * Erase all cell descriptions registered for solvers
   * of type Type::ADERDG.
   */
  static void eraseCellDescriptions(const int cellDescriptionsIndex);

  FiniteVolumesSolver(
      const std::string& identifier,
      const int numberOfVariables,
      const int numberOfParameters,
      const int numberOfGlobalObservables,
      const int basisSize,
      const int ghostLayerWidth,
      const double maximumMeshSize,
      const exahype::solvers::Solver::TimeStepping timeStepping,
      std::unique_ptr<profilers::Profiler> profiler =
          std::unique_ptr<profilers::Profiler>(
              new profilers::simple::NoOpProfiler("")));

  virtual ~FiniteVolumesSolver() {}

  // Disallow copy and assignment
  FiniteVolumesSolver(const FiniteVolumesSolver& other) = delete;
  FiniteVolumesSolver& operator=(const FiniteVolumesSolver& other) = delete;

  MeshUpdateEvent getNextMeshUpdateEvent() const final override;
  void updateNextMeshUpdateEvent(MeshUpdateEvent meshUpdateEvent) final override;
  void setNextMeshUpdateEvent() final override;
  MeshUpdateEvent getMeshUpdateEvent() const final override;
  void overwriteMeshUpdateEvent(MeshUpdateEvent newMeshUpdateEvent) final override;

  /**
   * \brief Returns a stable time step size.
   *
   * \param[in] luh             Cell-local solution DoF.
   * \param[in] cellSize        Extent of the cell in each coordinate direction.
   */
  virtual double stableTimeStepSize(
      const double* const luh,
      const tarch::la::Vector<DIMENSIONS, double>& cellSize) = 0;

  /**
   * Extract volume averages belonging to the boundary layer
   * of the neighbour patch and store them in the ghost layer
   * of the current patch.
   *
   * Depending on the implementation (if reconstruction is applied),
   * the boundary layer/ghost layer might not just be a single layer.
   *
   * \param luhbnd Points to the extrapolated solution values.
   * \param luh Points to the the new solution values.
   * \param neighbourPosition Contains the relative position of the neighbour patch
   * with respect to the patch this method was invoked for. The entries of the vector are in the range
   * {-1,0,1}.
   *
   * \note The theoretical arithmetic intensity of this operation is zero.
   * \note This operation is invoked per vertex in touchVertexFirstTime and mergeWithNeighbour
   * in mapping Merging.
   *
   * <h2>MPI</h2>
   * No ghost layer is necessary if a patch is surrounded only
   * by local cells. However as soon as the cell is adjacent
   * to a MPI boundary this becomes necessary.
   * We thus always hold ghost layers.
   */
  virtual void ghostLayerFilling(
      double* luh,
      const double* luhNeighbour,
      const tarch::la::Vector<DIMENSIONS,int>& neighbourPosition) = 0;

  /**
   * Similar to ghostLayerFilling but we do not work with
   * complete patches from a local neighbour here but with smaller arrays received
   * from a remote neighbour or containing boundary conditions.
   *
   * \note The theoretical arithmetic intensity of this operation is zero.
   * \note This operation is invoked per vertex in mergeWithNeighbour in mapping Merging.
   */
  virtual void ghostLayerFillingAtBoundary(
      double* luh,
      const double* luhbnd,
      const tarch::la::Vector<DIMENSIONS,int>& boundaryPosition) = 0;

  /**
   * Extract boundary layers of \p luh before
   * sending them away via MPI.
   *
   * \note The theoretical arithmetic intensity of this operation is zero.
   * \note This operation is invoked per vertex in prepareSendToNeighbour in mapping Sending.
   */
  virtual void boundaryLayerExtraction(
      double* luhbnd,
      const double* luh,
      const tarch::la::Vector<DIMENSIONS,int>& boundaryPosition) = 0;

  /**
   * Return the state variables at the boundary.
   *
   * @param[inout] luh           the solution patch
   * @param[in]    cellCentre    cell centre.
   * @param[in]    cellSize      cell size.
   * @param[in]    t             The time.
   * @param[in]    dt            A time step size.
   * @param[in]    normalNonZero Index of the nonzero normal vector component,
   *i.e., 0 for e_x, 1 for e_y, and 2 for e_z.
   */
  virtual void boundaryConditions(
      double* luh,
      const tarch::la::Vector<DIMENSIONS,double>& cellCentre,
      const tarch::la::Vector<DIMENSIONS,double>& cellSize,
      const double t,const double dt,
      const tarch::la::Vector<DIMENSIONS, int>& posCell,
      const tarch::la::Vector<DIMENSIONS, int>& posBoundary) = 0;


  /**
   * Compute the Riemann problem.
   * 
   * This function shall implement a pointwise riemann Solver, in contrast to the ADERDGSolver::riemannSolver
   * function which implements a patch-wise riemann solver.
   * 
   * In a fully conservative scheme, it is fL = fR and the Riemann solver really computes the fluxes
   * in normalNonzero direction steming from the contribution of qL and qR.
   * 
   * \param[out]   fL      the fluxes on the left side of the point cell (already allocated)
   * \param[out]   fR      the fluxes on the right side of the point cell (already allocated).
   * \param[in]    qL      the state vector in the left neighbour cell
   * \param[in]    qR      the state vector in the right neighbour cell
   * \param[in]    cellSize the size of a single cell (dx/patchSize)
   * \param[in]    normalNonZero  Index of the nonzero normal vector component.
   **/
  virtual double riemannSolver(
          double* fL,
          double *fR,
          const double* qL,
          const double* qR,
          const double* gradQL,
          const double* gradQR,
          const double* cellSize,
          int normalNonZero) = 0;

  /**
   * Update the solution of all volumes on a patch.
   *
   * @param[inout] luh             the current (and then new) solution
   * @param[in]    cellCentre    cell centre.
   * @param[in]    dx              the extends of the cell holding the FV patch
   * \param[in]    t         the start of the time interval.
   * @param[in]    dt              time step size the FV patch is marching with
   * @param[inout] maxAdmissibleDt admissible time step size obtained from the Riemann solves
   */
  virtual void solutionUpdate(double* luh,const tarch::la::Vector<DIMENSIONS,double>& cellCenter,
                              const tarch::la::Vector<DIMENSIONS, double>& dx,
                              const double t,
                              const double dt, double& maxAdmissibleDt) = 0;

  /**
   * Adjust the conserved variables and parameters (together: Q) at a given time t at the (quadrature) point x.
   *
   * \note Use this function and ::useAdjustSolution to set initial conditions.
   *
   * \param[in]    x         the physical coordinate on the face.
   * \param[in]    t         the start of the time interval.
   * \param[in]    dt        the width of the time interval.
   * \param[inout] Q         the conserved variables (and parameters) associated with a quadrature point
   *                         as C array (already allocated).
   */
  virtual void adjustSolution(
      double* luh, const tarch::la::Vector<DIMENSIONS, double>& cellCentre,
      const tarch::la::Vector<DIMENSIONS, double>& dx,
      const double t,
      const double dt) = 0;

  /**
   * Pointwise solution adjustment.
   * 
   * In the FV solver, we currently don't support both patchwise
   * and pointwise adjustment @TODO.
   * 
   * \param[in]   x   The position (array with DIMENSIONS entries)
   * \param[in]   t   the start of the time interval
   * \param[in]   dt  the width of the time interval.
   * \param[inout] Q  the conserved variables and parameters as C array (already allocated).
   * 
   **/
  virtual void adjustSolution(const double* const x,const double t,const double dt, double* Q) = 0;

  /**
   * Returns the min time step size of the
   * previous iteration.
   * This value is initialised with zero
   * to enable an initial "rollback".
   */
  double getPreviousMinTimeStepSize() const;

  double getMinTimeStamp() const override;

  /**
   * The number of unknowns per patch.
   * This number does not include ghost layer values.
   * It does take into account the unknowns and the material parameters.
   */
  int getDataPerPatch() const;

  /**
   * Get the width of the ghost layer of the patch.
   */
  int getGhostLayerWidth() const;

  /**
   * Get the total number of ghost values per patch.
   */
  int getGhostDataPerPatch() const;

  /**
   * This operation returns the number of unknowns per
   * face of a patch.
   *
   * This number does not include ghost values.
   */
  int getDataPerPatchFace() const;

  /**
   * This operation returns the combined number of data
   * of all faces of a patch (variables and material parameter coefficients).
   *
   * This number does not include ghost values.
   */
  int getDataPerPatchBoundary() const;

  /**
   * This operation returns the number of unknowns that are located
   * on or in the vicinity of the boundary of a cell.
   */
  int getUnknownsPerPatchBoundary() const;


  virtual int getTempUnknownsSize()              const {return getDataPerPatch();} // TODO function should be renamed
  virtual int getBndFaceSize()                   const {return getDataPerPatchFace();} // TODO function should be renamed

  /**
   * Run over all solvers and identify the minimal time step size.
   */
  double getMinTimeStepSize() const override;

  void updateMinNextTimeStepSize( double value ) override;

  /**
    * User defined solver initialisation.
    *
    * \param[in] cmdlineargs the command line arguments.
    */
  virtual void init(
        const std::vector<std::string>& cmdlineargs,
        const exahype::parser::ParserView& constants) = 0;

  void initSolver(
      const double timeStamp,
      const tarch::la::Vector<DIMENSIONS,double>& domainOffset,
      const tarch::la::Vector<DIMENSIONS,double>& domainSize,
      const tarch::la::Vector<DIMENSIONS,double>& boundingBoxSize,
      const std::vector<std::string>& cmdlineargs,
      const exahype::parser::ParserView& parserView) override;

  bool isPerformingPrediction(const exahype::State::AlgorithmSection& section) const override;
  bool isMergingMetadata(const exahype::State::AlgorithmSection& section) const override;

  void startNewTimeStep() override;

  void startNewTimeStepFused(
      const bool isFirstTimeStepOfBatch,
      const bool isLastTimeStepOfBatch) final override;

  void updateTimeStepSizesFused() override;

  void updateTimeStepSizes()      override;

  /**
   * Roll back the time step data to the
   * ones of the previous time step.
   */
  void rollbackToPreviousTimeStep() final override;

  void rollbackToPreviousTimeStepFused() final override;

  double getMinNextTimeStepSize() const override;

  static bool isValidCellDescriptionIndex(const int cellDescriptionsIndex);

  int tryGetElement(
      const int cellDescriptionsIndex,
      const int solverNumber) const override;


  /**
   * Compute a load balancing weight for a cell in the mesh.
   */
  static int computeWeight(const int cellDescriptionsIndex);

  ///////////////////////////////////
  // MODIFY CELL DESCRIPTION
  ///////////////////////////////////


  /**
   * Initialise cell description of type Cell.
   * Initialise the refinement event with None.
   */
  void addNewCell(
      exahype::Cell& fineGridCell,
      exahype::Vertex* const fineGridVertices,
      const peano::grid::VertexEnumerator& fineGridVerticesEnumerator,
      const int coarseGridCellDescriptionsIndex,
      const int solverNumber);

  /**
   * Check if the heap array with index \p index could be allocated.
   */
  static void checkDataHeapIndex(const CellDescription& cellDescription, const int arrayIndex, const std::string arrayName);

  /**
   * Checks if no unnecessary memory is allocated for the cell description.
   * If this is not the case, it deallocates the unnecessarily allocated memory.
   */
  void ensureNoUnnecessaryMemoryIsAllocated(CellDescription& cellDescription) const;

  /**
   * Checks if all the necessary memory is allocated for the cell description.
   * If this is not the case, it allocates the necessary
   * memory for the cell description.
   *
   * \note Heap data creation assumes default policy
   * DataHeap::Allocation::UseRecycledEntriesIfPossibleCreateNewEntriesIfRequired.
   */
  void ensureNecessaryMemoryIsAllocated(CellDescription& cellDescription) const;

  bool progressMeshRefinementInEnterCell(
      exahype::Cell& fineGridCell,
      exahype::Vertex* const fineGridVertices,
      const peano::grid::VertexEnumerator& fineGridVerticesEnumerator,
      exahype::Cell& coarseGridCell,
      const peano::grid::VertexEnumerator& coarseGridVerticesEnumerator,
      const int  solverNumber,
      const bool stillInRefiningMode) override;

  bool progressMeshRefinementInLeaveCell(
      exahype::Cell& fineGridCell,
      exahype::Vertex* const fineGridVertices,
      const peano::grid::VertexEnumerator& fineGridVerticesEnumerator,
      exahype::Cell& coarseGridCell,
      const tarch::la::Vector<DIMENSIONS, int>& fineGridPositionOfCell,
      const int solverNumber,
      const bool stillInRefiningMode) override;

  exahype::solvers::Solver::RefinementControl eraseOrRefineAdjacentVertices(
          const int cellDescriptionsIndex,
          const int solverNumber,
          const tarch::la::Vector<DIMENSIONS, double>& cellOffset,
          const tarch::la::Vector<DIMENSIONS, double>& cellSize,
          const bool checkThoroughly) const final override;

  bool attainedStableState(
      exahype::Cell& fineGridCell,
      exahype::Vertex* const fineGridVertices,
      const peano::grid::VertexEnumerator& fineGridVerticesEnumerator,
      const int solverNumber) const override;

  void finaliseStateUpdates(
      const int solverNumber,
      CellInfo& cellInfo) final override;

  ///////////////////////////////////
  // CELL-LOCAL
  //////////////////////////////////
  double startNewTimeStep(CellDescription& cellDescription);

  /**
   * Required by the fusedTimeStep routine.
   * Further, used by the other startNewTimeStepFused
   * routine.
   */
  double startNewTimeStepFused(
      CellDescription& cellDescription,
      const bool isFirstTimeStepOfBatch,
      const bool isLastTimeStepOfBatch);

  double updateTimeStepSizes(
      const int solverNumber,
      CellInfo& cellInfo,
      const bool fused) override final;

  void rollbackToPreviousTimeStep(CellDescription& cellDescription) const;

  void rollbackToPreviousTimeStepFused(CellDescription& cellDescription) const;

  /** @copydoc: exahype::solvers::Solver::fusedTimeStepOrRestrict
   *
   * The "hasCompletedLastStep" flag must be only be unset when
   * a background job is spawned.
   */
  UpdateResult fusedTimeStepOrRestrict(
      const int solverNumber,
      CellInfo& cellInfo,
      const bool isFirstTimeStepOfBatch,
      const bool isLastTimeStepOfBatch,
      const bool isAtRemoteBoundary) final override;

  /**
   *  TODO
   *
   * @param solverNumber
   * @param cellInfo
   * @param isAtRemoteBoundary
   * @return
   */
  UpdateResult updateOrRestrict(
        const int  solverNumber,
        CellInfo&  cellInfo,
        const bool isAtRemoteBoundary) final override;

  void compress(
      const int solverNumber,
      CellInfo& cellInfo,
      const bool isAtRemoteBoundary) const final override;

  void adjustSolutionDuringMeshRefinement(const int solverNumber,CellInfo& cellInfo) final override;

  /**
   * Update the solution of a cell description.
   *
   * \note Make sure to reset neighbour merge
   * helper variables in this method call.
   *
   * \note Has no const modifier since kernels are not const functions yet.
   *
   * \param[in] backupPreviousSolution Set to true if the solution should be backed up before
   *                                   we overwrite it by the updated solution.
   */
  void updateSolution(
      CellDescription&                                           cellDescription,
      const tarch::la::Vector<DIMENSIONS_TIMES_TWO,signed char>& neighbourMergePerformed,
      const int                                                  cellDescriptionsIndex,
      const bool                                                 backupPreviousSolution);

  /**
   * TODO(Dominic): Update docu.
   *
   * Rolls back the solver's solution on the
   * particular cell description.
   * This method is used by the ADER-DG a-posteriori
   * subcell limiter (LimitingADERDGSolver).
   *
   * <h2>Open issues</h2>
   * A rollback is of course not possible if we have adjusted the solution
   * values. Assuming the rollback is invoked by a LimitingADERDGSolver,
   * we should use the adjusted FVM solution as reference solution.
   * A similar issue occurs if we impose initial conditions that
   * include a discontinuity.
   */
  void swapSolutionAndPreviousSolution(CellDescription& cellDescription) const;

  /**
   * Does nothing as a FV solver should never do global rollbacks;
   * no mesh refinement is performed by this solver type.
   */
  void rollbackSolutionGlobally(
      const int solverNumber,
      CellInfo& cellInfo,
      const bool fusedTimeStepping) const final override;

  ///////////////////////////////////
  // NEIGHBOUR
  ///////////////////////////////////
  void mergeNeighboursData(
      const int                                 solverNumber,
      Solver::CellInfo&                         context1,
      Solver::CellInfo&                         context2,
      const tarch::la::Vector<DIMENSIONS, int>& pos1,
      const tarch::la::Vector<DIMENSIONS, int>& pos2);

  void mergeWithBoundaryData(
      const int                                 solverNumber,
      Solver::CellInfo&                         context,
      const tarch::la::Vector<DIMENSIONS, int>& posCell,
      const tarch::la::Vector<DIMENSIONS, int>& posBoundary);
#ifdef Parallel
  ///////////////////////////////////
  // MASTER<=>WORKER
  ///////////////////////////////////

  void appendMasterWorkerCommunicationMetadata(
      exahype::MetadataHeap::HeapEntries& metadata,
      const int cellDescriptionsIndex,
      const int solverNumber) const override;

  /**
     * Sets heap indices of an FiniteVolumesCellDescription to -1,
     * and the parent index of the cell descriptions to the specified \p
     * parentIndex.
     */
   static void resetIndicesAndFlagsOfReceivedCellDescription(CellDescription& cellDescription,const int parentIndex);

  /**
   * Send all ADERDG cell descriptions to rank
   * \p toRank.
   */
  static void sendCellDescriptions(
      const int                                     toRank,
      const int                                     cellDescriptionsIndex,
      const peano::heap::MessageType&               messageType,
      const tarch::la::Vector<DIMENSIONS, double>&  x,
      const int                                     level);

  /**
   * Send an empty message to rank
   * \p toRank.
   */
  static void sendEmptyCellDescriptions(
      const int                                     toRank,
      const peano::heap::MessageType&               messageType,
      const tarch::la::Vector<DIMENSIONS, double>&  x,
      const int                                     level);

  /**
   * Receives cell descriptions from rank \p fromRank
   * and resets the data heap indices to -1.
   *
   * If a received cell description has the same
   * solver number as a cell description in the
   * array at address \p cellDescriptionsIndex,
   * we merge the metadata (time stamps, time step size)
   * of both cell descriptions.
   *
   * If no cell description in the array at address
   * \p cellDescriptionsIndex can be found with the
   * same solver number than a received cell description,
   * we push the received cell description to
   * the back of the array at address \p cellDescriptions
   * Index.
   *
   * This operation is intended to be used in combination
   * with the solver method mergeWithWorkerOrMasterDataDueToForkOrJoin(...).
   * Here, we would merge first the cell descriptions sent by the master and worker
   * and then merge the data that is sent out right after.
   */
  static void receiveCellDescriptions(
      const int                                     fromRank,
      exahype::Cell&                                localCell,
      const peano::heap::MessageType&               messageType,
      const tarch::la::Vector<DIMENSIONS, double>&  x,
      const int                                     level);

  /**
   * Drop cell descriptions received from \p fromRank.
   */
  static void dropCellDescriptions(
      const int                                     fromRank,
      const peano::heap::MessageType&               messageType,
      const tarch::la::Vector<DIMENSIONS, double>&  x,
      const int                                     level);

  ///////////////////////////////////
  // NEIGHBOUR
  ///////////////////////////////////
  void appendNeighbourCommunicationMetadata(
      exahype::MetadataHeap::HeapEntries& metadata,
      const tarch::la::Vector<DIMENSIONS,int>& src,
      const tarch::la::Vector<DIMENSIONS,int>& dest,
      const int cellDescriptionsIndex,
      const int solverNumber) const override;

  /**
   * Send boundary layers to a neighbouring rank.
   *
   * @note Assumes cell is initialised. Solver offers
   * sendEmptyDataToNeighbour for other case.
   *
   * @param toRank       the adjacent rank we want to send to
   * @param solverNumber identification number for the solver
   * @param cellInfo     links to a cells data
   * @param src          position of message source relative to vertex
   * @param dest         position of message destination relative to vertex
   * @param x            vertex' position
   * @param level        vertex' level
   */
  void sendDataToNeighbour(
      const int                                     toRank,
      const int                                     solverNumber,
      Solver::CellInfo&                             cellInfo,
      const tarch::la::Vector<DIMENSIONS, int>&     src,
      const tarch::la::Vector<DIMENSIONS, int>&     dest,
      const tarch::la::Vector<DIMENSIONS, double>&  x,
      const int                                     level);

  /**
   * Send zero-length message to a neighbouring rank.
   *
   * @param toRank       the adjacent rank we want to send to
   * @param x            vertex' position
   * @param level        vertex' level
   */
  void sendEmptyDataToNeighbour(
      const int                                     toRank,
      const tarch::la::Vector<DIMENSIONS, double>&  x,
      const int                                     level) const;

  /**
   * Receive data and merge it if the face data exchange counter
   * demands it. Otherwise, drop the data.
   *
   * @param fromRank       rank we expect to receive data from
   * @param cellInfo       information about the cell for which we want to receive data
   * @param solverNumber   identification number for this solver
   * @param src            relative position of message source      to vertex.
   * @param src            relative position of message destination to vertex.
   * @param x              vertex' position
   * @param level          vertex' level
   */
  void mergeWithNeighbourData(
      const int                                    fromRank,
      const int                                    solverNumber,
      Solver::CellInfo&                            cellInfo,
      const tarch::la::Vector<DIMENSIONS, int>&    src,
      const tarch::la::Vector<DIMENSIONS, int>&    dest,
      const tarch::la::Vector<DIMENSIONS, double>& x,
      const int                                    level);

  void dropNeighbourData(
      const int                                     fromRank,
      const tarch::la::Vector<DIMENSIONS, double>&  x,
      const int                                     level) const;

  ///////////////////////
  // MASTER <=> WORKER
  ///////////////////////

  void sendDataToWorkerOrMasterDueToForkOrJoin(
      const int                                     toRank,
      const int                                     cellDescriptionsIndex,
      const int                                     element,
      const peano::heap::MessageType&               messageType,
      const tarch::la::Vector<DIMENSIONS, double>&  x,
      const int                                     level) const override;

  void mergeWithWorkerOrMasterDataDueToForkOrJoin(
      const int                                     fromRank,
      const int                                     cellDescriptionsIndex,
      const int                                     element,
      const peano::heap::MessageType&               messageType,
      const tarch::la::Vector<DIMENSIONS, double>&  x,
      const int                                     level) const override;

  ///////////////////////////////////
  // WORKER->MASTER
  ///////////////////////////////////

  /**
   * Nop
   */
  void progressMeshRefinementInPrepareSendToWorker(
      const int workerRank,
      exahype::Cell& fineGridCell,
      exahype::Vertex* const fineGridVertices,
      const peano::grid::VertexEnumerator& fineGridVerticesEnumerator,
      exahype::Cell& coarseGridCell,
      const peano::grid::VertexEnumerator& coarseGridVerticesEnumerator,
      const int solverNumber) final override;

  /**
   * Nop
   */
  void sendDataToWorkerIfProlongating(
      const int                                     toRank,
      const int                                     cellDescriptionsIndex,
      const int                                     element,
      const tarch::la::Vector<DIMENSIONS, double>&  x,
      const int                                     level) const final override;

  /**
   * Nop
   */
  void receiveDataFromMasterIfProlongating(
      const int masterRank,
      const int receivedCellDescriptionsIndex,
      const int receivedElement,
      const tarch::la::Vector<DIMENSIONS,double>& x,
      const int level) const final override;

  /**
   * Nop as it does not support adaptivity
   *
   * \return false
   */
  bool progressMeshRefinementInMergeWithWorker(
      const int localCellDescriptionsIndex,
      const int receivedCellDescriptionsIndex, const int receivedElement) final override;

  /**
   * Nop
   */
  void progressMeshRefinementInPrepareSendToMaster(
      const int masterRank,
      const int cellDescriptionsIndex, const int element,
      const tarch::la::Vector<DIMENSIONS,double>& x,
      const int level) const final override;

  /**
   * Nop. TODO(Dominic): As long as no multi-solver and limiter
   */
  bool progressMeshRefinementInMergeWithMaster(
        const int worker,
        const int localCellDescriptionsIndex,
        const int localElement,
        const int coarseGridCellDescriptionsIndex,
        const tarch::la::Vector<DIMENSIONS, double>& x,
        const int                                    level,
        const bool                                   stillInRefiningMode) final override;

  ///////////////////////////////////
  // WORKER->MASTER
  ///////////////////////////////////

  void sendDataToMaster(
      const int                                    masterRank,
      const tarch::la::Vector<DIMENSIONS, double>& x,
      const int                                    level) const override;

  void mergeWithWorkerData(
      const int                                    workerRank,
      const tarch::la::Vector<DIMENSIONS, double>& x,
      const int                                    level) override;

  ///////////////////////////////////
  // MASTER->WORKER
  ///////////////////////////////////
  void sendDataToWorker(
      const                                        int workerRank,
      const tarch::la::Vector<DIMENSIONS, double>& x,
      const int                                    level) const override;

  void mergeWithMasterData(
      const                                        int masterRank,
      const tarch::la::Vector<DIMENSIONS, double>& x,
      const int                                    level) override;

#endif

  void validateNoNansInFiniteVolumesSolution(CellDescription& cellDescription,const int cellDescriptionsIndex,const char* methodTrace) const;

  void printFiniteVolumesSolution(CellDescription& cellDescription) const;

  void printFiniteVolumesBoundaryLayer(const double* luhbnd)  const;

  std::string toString() const override;

  void toString (std::ostream& out) const override;

<<<<<<< HEAD
  using Solver::reduceGlobalObservables;
  void reduceGlobalObservables(std::vector<double>& globalObservables,
                                   CellInfo cellInfo,
                                   int solverNumber) const override;
=======
  ///////////////////////
  // PROFILING
  ///////////////////////

  CellProcessingTimes measureCellProcessingTimes(const int numberOfRuns=100) override;
>>>>>>> 44537b21
};

#endif<|MERGE_RESOLUTION|>--- conflicted
+++ resolved
@@ -1144,18 +1144,16 @@
 
   void toString (std::ostream& out) const override;
 
-<<<<<<< HEAD
   using Solver::reduceGlobalObservables;
   void reduceGlobalObservables(std::vector<double>& globalObservables,
                                    CellInfo cellInfo,
                                    int solverNumber) const override;
-=======
+  
   ///////////////////////
   // PROFILING
   ///////////////////////
 
   CellProcessingTimes measureCellProcessingTimes(const int numberOfRuns=100) override;
->>>>>>> 44537b21
 };
 
 #endif