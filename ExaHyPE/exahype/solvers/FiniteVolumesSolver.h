/**
 * This file is part of the ExaHyPE project.
 * Copyright (c) 2016  http://exahype.eu
 * All rights reserved.
 *
 * The project has received funding from the European Union's Horizon
 * 2020 research and innovation programme under grant agreement
 * No 671698. For copyrights and licensing, please consult the webpage.
 *
 * Released under the BSD 3 Open Source License.
 * For the full license text, see LICENSE.txt
 *
 * @author Dominic E. Charrier, Tobias Weinzierl
 **/

#ifndef _EXAHYPE_SOLVERS_FINITE_VOLUMES_SOLVER_H_
#define _EXAHYPE_SOLVERS_FINITE_VOLUMES_SOLVER_H_


#include "exahype/solvers/Solver.h"

#include "exahype/records/FiniteVolumesCellDescription.h"

#include "exahype/Cell.h"
#include "exahype/Vertex.h"

#ifdef USE_ITAC
#include "VT.h"
#endif

namespace exahype {
namespace solvers {
class FiniteVolumesSolver;
}  // namespace solvers
namespace parser {
class ParserView;
}  // namespace parser
}  // namespace exahype

/**
 * Abstract base class for one-step Finite Volumes solvers.
 */
class exahype::solvers::FiniteVolumesSolver : public exahype::solvers::Solver {
  friend class LimitingADERDGSolver;
public:

  #ifdef USE_ITAC
  /**
   * These handles are used to trace solver events with Intel Trace Analyzer and Collector.
   */
  static int adjustSolutionHandle;
  static int fusedTimeStepBodyHandle;
  static int predictorBodyHandle;
  static int updateBodyHandle;
  static int mergeNeighboursHandle;
  #endif

  typedef exahype::DataHeap DataHeap;

  /**
   * Rank-local heap that stores FiniteVolumesCellDescription instances.
   *
   * @note This heap might be shared by multiple FiniteVolumesSolver instances
   * that differ in their solver number and other attributes.
   * @see solvers::Solver::RegisteredSolvers.
   */
  typedef exahype::records::FiniteVolumesCellDescription CellDescription;
  typedef peano::heap::RLEHeap<CellDescription> Heap;

private:
  /**
   * TODO(WORKAROUND): We store these fields in order
   * to use the symmetric boundary exchanger of Peano
   * which does not yet support asymmetric send buffers.
   */
  DataHeap::HeapEntries _invalidExtrapolatedSolution;

  /**
   * Log device.
   */
  static tarch::logging::Log _log;

  /**
   * Minimum time stamp of all patches
   * in the previous iteration.
   */
  double _previousMinTimeStamp;

  /**
   * Minimum time step size of all patches
   * in the previous iteration.
   */
  double _previousMinTimeStepSize;

  /**
   * Minimum time stamps of all patches.
   */
  double _minTimeStamp;

  /**
   * Minimum time step size of all patches.
   */
  double _minTimeStepSize;

  /**
   * Minimum stable time step size of all patches for
   * the next iteration.
   */
  double _admissibleTimeStepSize;

  /**
   * Width of the ghost layer used for
   * reconstruction and Riemann solves.
   */
  const int _ghostLayerWidth;

  /**
   * The current mesh update event.
   */
  MeshUpdateEvent _meshUpdateEvent;

  /**
   * Synchronises the cell description's time stepping data with
   * the solver's time stepping data.
   */
  void synchroniseTimeStepping(CellDescription& cellDescription) const;

  /**
   * Simply adjust the solution if necessary. Do not modify the time step
   * data or anything else.
   */
  void adjustSolution(CellDescription& cellDescription);

  /**
   * Body of FiniteVolumesSolver::adjustSolutionDuringMeshRefinement(int,int).
   */
  void adjustSolutionDuringMeshRefinementBody(
      CellDescription& cellDescription,
      const bool isInitialMeshRefinement);

  /**
   * This routine is called from the update(...) and
   * fusedTimeStep(...) functions.
   *
   * @return a struct holding an admissible time step size for the next update
   *
   * @param cellDescription         a cell description
   * @param cellInfo                links to all the cell descriptions associated with a cell
   * @param neighbourMergePerformed per face a flag indicating if a neighbour merge has been performed
   * @param isFirstTimeStepOfBatch  if the current time step is the first time step of a batch of time steps
   * @param isLastTimeStepOfBatch   if the current time step is the last time step of a batch of time steps
   * @param isAtRemoteBoundary      if the cell description is at a remote boundary.
   * @param uncompressBefore        if the cell description should uncompress data before doing any PDE operations
   *
   * @note Might be called by background task. Do not synchronise time step data here.
   */
  UpdateResult updateBody(
      CellDescription&                                           cellDescription,
      CellInfo&                                                  cellInfo,
      const tarch::la::Vector<DIMENSIONS_TIMES_TWO,signed char>& neighbourMergePerformed,
      const bool                                                 isFirstTimeStepOfBatch,
      const bool                                                 isLastTimeStepOfBatch,
      const bool                                                 isAtRemoteBoundary,
      const bool                                                 uncompressBefore);

#ifdef Parallel
  /**
   * Data messages per neighbour communication.
   * This information is required by the sendEmpty...(...)
   * method.
   */
  static const int DataMessagesPerNeighbourCommunication;
  /**
   * Data messages per fork/join communication.
   * This information is required by the sendEmpty...(...)
   * method.
   */
  static const int DataMessagesPerForkOrJoinCommunication;
  /**
   * Data messages per master worker communication.
   * This information is required by the sendEmpty...(...)
   * method.
   */
  static const int DataMessagesPerMasterWorkerCommunication;
#endif

  /**
   * Allocate necessary memory and deallocate unnecessary memory.
   */
  static void ensureOnlyNecessaryMemoryIsAllocated(CellDescription& cellDescription);

  /**
   * There are no prolongations and restrictions
   * for the Finite Volums Solver in ExaHyPE
   *
   * @param[in] isSkeletonCell indicates that the cell is adjacent to a remote boundary.
   *            (There is currently no AMR for the pure FVM solver.)
   */
  void compress(
      CellDescription& cellDescription,
      const bool isSkeletonCell) const;
  /**
   * \copydoc ADERDGSolver::computeHierarchicalTransform()
   *
   * We assume a ordering of degrees of freedom according to (3D):
   *
   * Solution,previousSolution: [subcell[ijk],variable[l]]
   * extrapolatedSolution:      [face,subcell[ij],variable[l]]
   */
  void computeHierarchicalTransform(CellDescription& cellDescription, double sign) const;
  /**
   * We assume a ordering of degrees of freedom according to (3D):
   *
   * Solution,previousSolution: [subcell[ijk],variable[l]]
   * extrapolatedSolution:      [face,subcell[ij],variable[l]]
   */
  void determineUnknownAverages(CellDescription& cellDescription) const;
  void pullUnknownsFromByteStream(CellDescription& cellDescription) const;
  void putUnknownsIntoByteStream(CellDescription& cellDescription) const;
  void uncompress(CellDescription& cellDescription) const;

  /**
   * Perform a solution update.
   *
   * @param cellDescription          a cell description
   * @param neighbourMergePerformed  per face, a flag indicating if ghost layers have been copied over from a neighbour
   * @param cellDescriptionsIndex    a cell descriptions index for debuggin purposes
   * @param backupPreviousSolution   if the previous solution should be backed up or not. When running batches, we only want to back up the solution in the first step.
   */
  void updateSolution(
      CellDescription&                                           cellDescription,
      const tarch::la::Vector<DIMENSIONS_TIMES_TWO,signed char>& neighbourMergePerformed,
      const int                                                  cellDescriptionsIndex,
      const bool                                                 backupPreviousSolution);

  /**
   * Rolls back the solver's solution on the cell description.
   * This method is used by the ADER-DG a-posteriori
   * subcell limiter (LimitingADERDGSolver).
   *
   * <h2>Open issues</h2>
   * A rollback is of course not possible if we have adjusted the solution
   * values. Assuming the rollback is invoked by a LimitingADERDGSolver,
   * we should use the adjusted FVM solution as reference solution.
   * A similar issue occurs if we impose initial conditions that
   * include a discontinuity.
   */
  void swapSolutionAndPreviousSolution(CellDescription& cellDescription) const;

  class CompressionJob: public tarch::multicore::jobs::Job {
    private:
      const FiniteVolumesSolver& _solver;
      CellDescription&           _cellDescription;
      const bool                 _isSkeletonJob;
    public:
      CompressionJob(
        const FiniteVolumesSolver& solver,
        CellDescription&           cellDescription,
        const bool                 isSkeletonJob);

      bool run() override;
  };

  /**
   * A job which performs the Finite Volumes solution update
   * and further updates the local time stamp associated with
   * the FV cell description.
   */
  class FusedTimeStepJob: public tarch::multicore::jobs::Job {
  private:
    FiniteVolumesSolver&                                      _solver;
    CellDescription&                                          _cellDescription;
    CellInfo                                                  _cellInfo; // copy
    const tarch::la::Vector<DIMENSIONS_TIMES_TWO,signed char> _neighbourMergePerformed; // copy
    const bool                                                _isFirstTimeStepOfBatch;
    const bool                                                _isLastTimeStepOfBatch;
    const bool                                                _isSkeletonJob;
  public:
  /**
   * Construct a FusedTimeStepJob.
   *
   * @note Job is spawned as high priority job if spawned in the last time step.
   * It further spawns a prediction job in this case in order
   * to overlap work with the reduction of time step size
   * and mesh update events.
   *
   * @note The state of the neighbourMergePerformed flags is used internally by
   * some of the kernels, e.g. in order to determine where to perform a face integral.
   * However, they have to be reset before the next iteration as they indicate on
   * which face a Riemann solve has already been performed or not (their original usage).
   * The flags are thus reset directly after spawning a FusedTimeStepJob.
   * Therefore, we need to copy the neighbourMergePerformed flags when spawning
   * a FusedTimeStep job.
     *
     * @param solver                 the spawning solver
     * @param cellDescription        a cell description
     * @param cellInfo               links to all cell descriptions associated with the cell
     * @param isFirstTimeStepOfBatch if we currently run the first time step of a batch
     * @param isLastTimeStepOfBatch  if we currently run the last time step of a batch
     * @param isSkeletonJob          if the cell is a skeleton cell
     */
    FusedTimeStepJob(
        FiniteVolumesSolver& solver,
        CellDescription&     cellDescription,
        CellInfo&            cellInfo,
        const bool           isFirstTimeStepOfBatch,
        const bool           isLastTimeStepOfBatch,
        const bool           isSkeletonJob
    );

    bool run() override;
  };

  /**
   * A job which performs the solution update and computes a new time step size.
   *
   * @note Spawning these operations as background job makes only sense if you
   * wait in endIteration(...) on the completion of the job.
   * It further important to flag this job as high priority job to
   * ensure completion before the next reduction.
   */
  class UpdateJob: public tarch::multicore::jobs::Job {
  private:
    FiniteVolumesSolver&                                      _solver; // TODO not const because of kernels
    CellDescription&                                          _cellDescription;
    CellInfo                                                  _cellInfo;
    const tarch::la::Vector<DIMENSIONS_TIMES_TWO,signed char> _neighbourMergePerformed; // copy
    const bool                                                _isAtRemoteBoundary;
  public:
    /**
     * Construct a UpdateJob.
     *
     * @note Job is always spawned as high priority job.
     *
     * @param solver                 the spawning solver
     * @param cellDescription        a cell description
     * @param cellInfo               links to all cell descriptions associated with the cell
     * @param isSkeletonJob          if the cell is a skeleton cell
     */
    UpdateJob(
        FiniteVolumesSolver&                                       solver,
        CellDescription&                                           cellDescription,
        CellInfo&                                                  cellInfo,
        const bool                                                 isAtRemoteBoundary);

    bool run() override;
    void prefetchData() override;
  };

  /**
   * A job that calls adjustSolutionDuringMeshRefinementBody(...).
   */
  class AdjustSolutionDuringMeshRefinementJob: public tarch::multicore::jobs::Job {
  private:
    FiniteVolumesSolver& _solver;
    CellDescription&     _cellDescription;
    const bool           _isInitialMeshRefinement;
  public:
    AdjustSolutionDuringMeshRefinementJob(
        FiniteVolumesSolver& solver,
        CellDescription&     cellDescription,
        const bool           isInitialMeshRefinement);

    bool run() override;
  };

public:
  /**
    * Returns the Finite Volumes description.
    */
   static Heap::HeapEntries& getCellDescriptions(
       const int cellDescriptionsIndex) {
     assertion1(Heap::getInstance().isValidIndex(cellDescriptionsIndex),cellDescriptionsIndex);

     return Heap::getInstance().getData(cellDescriptionsIndex);
   }

   /**
    * Returns the ADERDGCellDescription.
    */
   static CellDescription& getCellDescription(
       const int cellDescriptionsIndex,
       const int element) {
     assertion2(Heap::getInstance().isValidIndex(cellDescriptionsIndex),cellDescriptionsIndex,element);
     assertion2(element>=0,cellDescriptionsIndex,element);
     assertion2(static_cast<unsigned int>(element)<Heap::getInstance().getData(cellDescriptionsIndex).size(),cellDescriptionsIndex,element);

     return Heap::getInstance().getData(cellDescriptionsIndex)[element];
   }


   /**
    * Push a new cell description to the back
    * of the Finite Volumes cell descriptions heap vector referenced
    * in @p cellInfo.
    *
    * @param solverNumber    identification number of this solver
    * @param cellInfo        references to the cell descriptions associated with a mesh cell.
    * @param cellType        the cell type the new cell description should become
    * @param refinementEvent the initial refinement event the new cell description should get
    * @param level           the mesh level the new cell description is associated with
    * @param parentIndex     the cell descriptions index of a parent cell
    * @param cellSize        the size of the mesh cell the new cell description is associated with
    * @param cellOffset      the offset of the mesh cell the new cell description is associated with
    */
   static void addNewCellDescription(
       const int solverNumber,
       CellInfo& cellInfo,
       const CellDescription::Type cellType,
       const CellDescription::RefinementEvent refinementEvent,
       const int level,
       const int parentIndex,
       const tarch::la::Vector<DIMENSIONS, double>&  cellSize,
       const tarch::la::Vector<DIMENSIONS, double>&  cellOffset);


   /**
    * Returns if a ADERDGCellDescription type holds face data.
    */
   static bool holdsFaceData(const CellDescription::Type& cellDescriptionType) { return true; }


  /**
   * Erase all cell descriptions registered for solvers
   * of type Type::ADERDG.
   */
  static void eraseCellDescriptions(const int cellDescriptionsIndex);

  FiniteVolumesSolver(
      const std::string& identifier,
      const int numberOfVariables,
      const int numberOfParameters,
      const int numberOfGlobalObservables,
      const int basisSize,
      const int ghostLayerWidth,
      const double maximumMeshSize,
      const exahype::solvers::Solver::TimeStepping timeStepping,
      std::unique_ptr<profilers::Profiler> profiler =
          std::unique_ptr<profilers::Profiler>(
              new profilers::simple::NoOpProfiler("")));

  virtual ~FiniteVolumesSolver() {}

  // Disallow copy and assignment
  FiniteVolumesSolver(const FiniteVolumesSolver& other) = delete;
  FiniteVolumesSolver& operator=(const FiniteVolumesSolver& other) = delete;

<<<<<<< HEAD
  MeshUpdateEvent getNextMeshUpdateEvent() const final override;
  void updateNextMeshUpdateEvent(MeshUpdateEvent meshUpdateEvent) final override;
  void setNextMeshUpdateEvent() final override;
  MeshUpdateEvent getMeshUpdateEvent() const final override;
  void overwriteMeshUpdateEvent(MeshUpdateEvent newMeshUpdateEvent) final override;

  /**
   * \brief Returns a stable time step size.
   *
   * \param[in] luh             Cell-local solution DoF.
   * \param[in] cellSize        Extent of the cell in each coordinate direction.
   */
  virtual double stableTimeStepSize(
      const double* const luh,
      const tarch::la::Vector<DIMENSIONS, double>& cellSize) = 0;

  /**
   * Extract volume averages belonging to the boundary layer
   * of the neighbour patch and store them in the ghost layer
   * of the current patch.
   *
   * Depending on the implementation (if reconstruction is applied),
   * the boundary layer/ghost layer might not just be a single layer.
   *
   * \param luhbnd Points to the extrapolated solution values.
   * \param luh Points to the the new solution values.
   * \param neighbourPosition Contains the relative position of the neighbour patch
   * with respect to the patch this method was invoked for. The entries of the vector are in the range
   * {-1,0,1}.
   *
   * \note The theoretical arithmetic intensity of this operation is zero.
   * \note This operation is invoked per vertex in touchVertexFirstTime and mergeWithNeighbour
   * in mapping Merging.
   *
   * <h2>MPI</h2>
   * No ghost layer is necessary if a patch is surrounded only
   * by local cells. However as soon as the cell is adjacent
   * to a MPI boundary this becomes necessary.
   * We thus always hold ghost layers.
   */
  virtual void ghostLayerFilling(
      double* luh,
      const double* luhNeighbour,
      const tarch::la::Vector<DIMENSIONS,int>& neighbourPosition) = 0;

  /**
   * Similar to ghostLayerFilling but we do not work with
   * complete patches from a local neighbour here but with smaller arrays received
   * from a remote neighbour or containing boundary conditions.
   *
   * \note The theoretical arithmetic intensity of this operation is zero.
   * \note This operation is invoked per vertex in mergeWithNeighbour in mapping Merging.
   */
  virtual void ghostLayerFillingAtBoundary(
      double* luh,
      const double* luhbnd,
      const tarch::la::Vector<DIMENSIONS,int>& boundaryPosition) = 0;

  /**
   * Extract boundary layers of \p luh before
   * sending them away via MPI.
   *
   * \note The theoretical arithmetic intensity of this operation is zero.
   * \note This operation is invoked per vertex in prepareSendToNeighbour in mapping Sending.
   */
  virtual void boundaryLayerExtraction(
      double* luhbnd,
      const double* luh,
      const tarch::la::Vector<DIMENSIONS,int>& boundaryPosition) = 0;

  /**
   * Return the state variables at the boundary.
   *
   * @param[inout] luh           the solution patch
   * @param[in]    cellCentre    cell centre.
   * @param[in]    cellSize      cell size.
   * @param[in]    t             The time.
   * @param[in]    dt            A time step size.
   * @param[in]    normalNonZero Index of the nonzero normal vector component,
   *i.e., 0 for e_x, 1 for e_y, and 2 for e_z.
   */
  virtual void boundaryConditions(
      double* luh,
      const tarch::la::Vector<DIMENSIONS,double>& cellCentre,
      const tarch::la::Vector<DIMENSIONS,double>& cellSize,
      const double t,const double dt,
      const tarch::la::Vector<DIMENSIONS, int>& posCell,
      const tarch::la::Vector<DIMENSIONS, int>& posBoundary) = 0;


  /**
   * Compute the Riemann problem.
   * 
   * This function shall implement a pointwise riemann Solver, in contrast to the ADERDGSolver::riemannSolver
   * function which implements a patch-wise riemann solver.
   * 
   * In a fully conservative scheme, it is fL = fR and the Riemann solver really computes the fluxes
   * in normalNonzero direction steming from the contribution of qL and qR.
   * 
   * \param[out]   fL      the fluxes on the left side of the point cell (already allocated)
   * \param[out]   fR      the fluxes on the right side of the point cell (already allocated).
   * \param[in]    qL      the state vector in the left neighbour cell
   * \param[in]    qR      the state vector in the right neighbour cell
   * \param[in]    cellSize the size of a single cell (dx/patchSize)
   * \param[in]    normalNonZero  Index of the nonzero normal vector component.
   **/
  virtual double riemannSolver(
          double* fL,
          double *fR,
          const double* qL,
          const double* qR,
          const double* gradQL,
          const double* gradQR,
          const double* cellSize,
          int normalNonZero) = 0;

  /**
   * Update the solution of all volumes on a patch.
   *
   * @param[inout] luh             the current (and then new) solution
   * @param[in]    cellCentre    cell centre.
   * @param[in]    dx              the extends of the cell holding the FV patch
   * \param[in]    t         the start of the time interval.
   * @param[in]    dt              time step size the FV patch is marching with
   * @param[inout] maxAdmissibleDt admissible time step size obtained from the Riemann solves
   */
  virtual void solutionUpdate(double* luh,const tarch::la::Vector<DIMENSIONS,double>& cellCenter,
                              const tarch::la::Vector<DIMENSIONS, double>& dx,
                              const double t,
                              const double dt, double& maxAdmissibleDt) = 0;
=======
  void initSolver(
      const double                                timeStamp,
      const tarch::la::Vector<DIMENSIONS,double>& domainOffset,
      const tarch::la::Vector<DIMENSIONS,double>& domainSize,
      const double                                boundingBoxSize,
      const double                                boundingBoxMeshSize,
      const std::vector<std::string>&             cmdlineargs,
      const exahype::parser::ParserView&          parserView) final override;
>>>>>>> a6412eac

  void kickOffTimeStep(const bool isFirstTimeStepOfBatchOrNoBatch) final override;
  void wrapUpTimeStep(const bool isFirstTimeStepOfBatchOrNoBatch,const bool isLastTimeStepOfBatchOrNoBatch) final override;

  void updateTimeStepSize()      override;
  void rollbackToPreviousTimeStep() final override;

  void updateMeshUpdateEvent(MeshUpdateEvent meshUpdateEvent) final override;
  void resetMeshUpdateEvent() final override;
  MeshUpdateEvent getMeshUpdateEvent() const final override;
  double getPreviousMinTimeStepSize() const;
  double getMinTimeStamp() const override;
  double getMinTimeStepSize() const override;
  void updateAdmissibleTimeStepSize( double value ) override;
  double getAdmissibleTimeStepSize() const override;
  void resetAdmissibleTimeStepSize() final override;

  /**
   * The number of unknowns per patch.
   * This number does not include ghost layer values.
   * It does take into account the unknowns and the material parameters.
   */
  int getDataPerPatch() const;

  /**
   * Get the width of the ghost layer of the patch.
   */
  int getGhostLayerWidth() const;

  /**
   * Get the total number of ghost values per patch.
   */
  int getGhostDataPerPatch() const;

  /**
   * This operation returns the number of unknowns per
   * face of a patch.
   *
   * This number does not include ghost values.
   */
  int getDataPerPatchFace() const;

  /**
   * This operation returns the combined number of data
   * of all faces of a patch (variables and material parameter coefficients).
   *
   * This number does not include ghost values.
   */
  int getDataPerPatchBoundary() const;

  /**
   * This operation returns the number of unknowns that are located
   * on or in the vicinity of the boundary of a cell.
   */
  int getUnknownsPerPatchBoundary() const;


  virtual int getTempUnknownsSize()              const {return getDataPerPatch();} // TODO function should be renamed
  virtual int getBndFaceSize()                   const {return getDataPerPatchFace();} // TODO function should be renamed

  bool isPerformingPrediction(const exahype::State::AlgorithmSection& section) const override;
  bool isMergingMetadata(const exahype::State::AlgorithmSection& section) const override;

  static bool isValidCellDescriptionIndex(const int cellDescriptionsIndex);

  int tryGetElement(
      const int cellDescriptionsIndex,
      const int solverNumber) const override;


  /**
   * Compute a load balancing weight for a cell in the mesh.
   */
  static int computeWeight(const int cellDescriptionsIndex);

  ///////////////////////////////////
  // MODIFY CELL DESCRIPTION
  ///////////////////////////////////


  /**
   * Initialise cell description of type Cell.
   * Initialise the refinement event with None.
   */
  void addNewCell(
      exahype::Cell& fineGridCell,
      exahype::Vertex* const fineGridVertices,
      const peano::grid::VertexEnumerator& fineGridVerticesEnumerator,
      const int coarseGridCellDescriptionsIndex,
      const int solverNumber);

  /**
   * Check if the heap array with index @p index could be allocated.
   */
  static void checkDataHeapIndex(const CellDescription& cellDescription, const int arrayIndex, const std::string arrayName);

  /**
   * Checks if no unnecessary memory is allocated for the cell description.
   * If this is not the case, it deallocates the unnecessarily allocated memory.
   */
  void ensureNoUnnecessaryMemoryIsAllocated(CellDescription& cellDescription) const;

  /**
   * Checks if all the necessary memory is allocated for the cell description.
   * If this is not the case, it allocates the necessary
   * memory for the cell description.
   *
   * @note Heap data creation assumes default policy
   * DataHeap::Allocation::UseRecycledEntriesIfPossibleCreateNewEntriesIfRequired.
   */
  void ensureNecessaryMemoryIsAllocated(CellDescription& cellDescription) const;

  bool progressMeshRefinementInEnterCell(
      exahype::Cell& fineGridCell,
      exahype::Vertex* const fineGridVertices,
      const peano::grid::VertexEnumerator& fineGridVerticesEnumerator,
      exahype::Cell& coarseGridCell,
      const peano::grid::VertexEnumerator& coarseGridVerticesEnumerator,
      const int  solverNumber,
      const bool stillInRefiningMode) override;

  bool progressMeshRefinementInLeaveCell(
      exahype::Cell& fineGridCell,
      exahype::Vertex* const fineGridVertices,
      const peano::grid::VertexEnumerator& fineGridVerticesEnumerator,
      exahype::Cell& coarseGridCell,
      const tarch::la::Vector<DIMENSIONS, int>& fineGridPositionOfCell,
      const int solverNumber,
      const bool stillInRefiningMode) override;

  exahype::solvers::Solver::RefinementControl eraseOrRefineAdjacentVertices(
          const int cellDescriptionsIndex,
          const int solverNumber,
          const tarch::la::Vector<DIMENSIONS, double>& cellOffset,
          const tarch::la::Vector<DIMENSIONS, double>& cellSize,
          const int level,
          const bool checkThoroughly) const final override;

  bool attainedStableState(
      exahype::Cell&                       fineGridCell,
      exahype::Vertex* const               fineGridVertices,
      const peano::grid::VertexEnumerator& fineGridVerticesEnumerator,
      const int                            solverNumber,
      const bool                           stillInRefiningMode) const final override;

  void finaliseStateUpdates(
      const int solverNumber,
      CellInfo& cellInfo) final override;

  ///////////////////////////////////
  // CELL-LOCAL
  //////////////////////////////////
  double updateTimeStepSize(const int solverNumber,CellInfo& cellInfo) final override;

  double startNewTimeStep(CellDescription& cellDescription,const bool isFirstTimeStepOfBatch);

  /**
   * Set the previous time stamp and step size for the patch.
   *
   * @note the original time stamp and step size is lost (although the time stamp can be easily recalculated).
   */
  void rollbackToPreviousTimeStep(CellDescription& cellDescription) const;

  /** @copydoc: exahype::solvers::Solver::fusedTimeStepOrRestrict
   *
   * The "hasCompletedLastStep" flag must only be unset when
   * a background job is spawned.
   */
  UpdateResult fusedTimeStepOrRestrict(
      const int solverNumber,
      CellInfo& cellInfo,
      const bool isFirstTimeStepOfBatch,
      const bool isLastTimeStepOfBatch,
      const bool isAtRemoteBoundary) final override;

  UpdateResult updateOrRestrict(
        const int  solverNumber,
        CellInfo&  cellInfo,
        const bool isAtRemoteBoundary) final override;

  void adjustSolutionDuringMeshRefinement(const int solverNumber,CellInfo& cellInfo) final override;

  /**
   * Does nothing as a FV solver should never do global rollbacks;
   * no mesh refinement is performed by this solver type.
   */
  void rollbackSolutionGlobally(const int solverNumber,CellInfo& cellInfo) const final override;

  void compress(
      const int solverNumber,
      CellInfo& cellInfo,
      const bool isAtRemoteBoundary) const final override;

  ///////////////////////////////////
  // NEIGHBOUR
  ///////////////////////////////////
  void mergeNeighboursData(
      const int                                 solverNumber,
      Solver::CellInfo&                         context1,
      Solver::CellInfo&                         context2,
      const tarch::la::Vector<DIMENSIONS, int>& pos1,
      const tarch::la::Vector<DIMENSIONS, int>& pos2);

  void mergeWithBoundaryData(
      const int                                 solverNumber,
      Solver::CellInfo&                         context,
      const tarch::la::Vector<DIMENSIONS, int>& posCell,
      const tarch::la::Vector<DIMENSIONS, int>& posBoundary);


#ifdef Parallel
  ///////////////////////////////////
  // MASTER<=>WORKER
  ///////////////////////////////////

  void appendMasterWorkerCommunicationMetadata(
      exahype::MetadataHeap::HeapEntries& metadata,
      const int cellDescriptionsIndex,
      const int solverNumber) const override;

  /**
     * Sets heap indices of an FiniteVolumesCellDescription to -1,
     * and the parent index of the cell descriptions to the specified @p
     * parentIndex.
     */
   static void resetIndicesAndFlagsOfReceivedCellDescription(CellDescription& cellDescription,const int parentIndex);

  /**
   * Send all ADERDG cell descriptions to rank
   * @p toRank.
   */
  static void sendCellDescriptions(
      const int                                     toRank,
      const int                                     cellDescriptionsIndex,
      const peano::heap::MessageType&               messageType,
      const tarch::la::Vector<DIMENSIONS, double>&  x,
      const int                                     level);

  /**
   * Send an empty message to rank
   * @p toRank.
   */
  static void sendEmptyCellDescriptions(
      const int                                     toRank,
      const peano::heap::MessageType&               messageType,
      const tarch::la::Vector<DIMENSIONS, double>&  x,
      const int                                     level);

  /**
   * Receives cell descriptions from rank @p fromRank
   * and resets the data heap indices to -1.
   *
   * If a received cell description has the same
   * solver number as a cell description in the
   * array at address @p cellDescriptionsIndex,
   * we merge the metadata (time stamps, time step size)
   * of both cell descriptions.
   *
   * If no cell description in the array at address
   * @p cellDescriptionsIndex can be found with the
   * same solver number than a received cell description,
   * we push the received cell description to
   * the back of the array at address @p cellDescriptions
   * Index.
   *
   * This operation is intended to be used in combination
   * with the solver method mergeWithWorkerOrMasterDataDueToForkOrJoin(...).
   * Here, we would merge first the cell descriptions sent by the master and worker
   * and then merge the data that is sent out right after.
   */
  static void receiveCellDescriptions(
      const int                                     fromRank,
      exahype::Cell&                                localCell,
      const peano::heap::MessageType&               messageType,
      const tarch::la::Vector<DIMENSIONS, double>&  x,
      const int                                     level);

  /**
   * Drop cell descriptions received from @p fromRank.
   */
  static void dropCellDescriptions(
      const int                                     fromRank,
      const peano::heap::MessageType&               messageType,
      const tarch::la::Vector<DIMENSIONS, double>&  x,
      const int                                     level);

  ///////////////////////////////////
  // NEIGHBOUR
  ///////////////////////////////////
  void appendNeighbourCommunicationMetadata(
      exahype::MetadataHeap::HeapEntries& metadata,
      const tarch::la::Vector<DIMENSIONS,int>& src,
      const tarch::la::Vector<DIMENSIONS,int>& dest,
      const int cellDescriptionsIndex,
      const int solverNumber) const override;

  /**
   * Send boundary layers to a neighbouring rank.
   *
   * @note Assumes cell is initialised. Solver offers
   * sendEmptyDataToNeighbour for other case.
   *
   * @param toRank       the adjacent rank we want to send to
   * @param solverNumber identification number for the solver
   * @param cellInfo     links to a cells data
   * @param src          position of message source relative to vertex
   * @param dest         position of message destination relative to vertex
   * @param x            vertex' position
   * @param level        vertex' level
   */
  void sendDataToNeighbour(
      const int                                     toRank,
      const int                                     solverNumber,
      Solver::CellInfo&                             cellInfo,
      const tarch::la::Vector<DIMENSIONS, int>&     src,
      const tarch::la::Vector<DIMENSIONS, int>&     dest,
      const tarch::la::Vector<DIMENSIONS, double>&  x,
      const int                                     level);

  /**
   * Send zero-length message to a neighbouring rank.
   *
   * @param toRank       the adjacent rank we want to send to
   * @param x            vertex' position
   * @param level        vertex' level
   */
  void sendEmptyDataToNeighbour(
      const int                                     toRank,
      const tarch::la::Vector<DIMENSIONS, double>&  x,
      const int                                     level) const;

  /**
   * Receive data and merge it if the face data exchange counter
   * demands it. Otherwise, drop the data.
   *
   * @param fromRank       rank we expect to receive data from
   * @param cellInfo       information about the cell for which we want to receive data
   * @param solverNumber   identification number for this solver
   * @param src            relative position of message source      to vertex.
   * @param src            relative position of message destination to vertex.
   * @param x              vertex' position
   * @param level          vertex' level
   */
  void mergeWithNeighbourData(
      const int                                    fromRank,
      const int                                    solverNumber,
      Solver::CellInfo&                            cellInfo,
      const tarch::la::Vector<DIMENSIONS, int>&    src,
      const tarch::la::Vector<DIMENSIONS, int>&    dest,
      const tarch::la::Vector<DIMENSIONS, double>& x,
      const int                                    level);

  void dropNeighbourData(
      const int                                     fromRank,
      const tarch::la::Vector<DIMENSIONS, double>&  x,
      const int                                     level) const;

  ///////////////////////
  // MASTER <=> WORKER
  ///////////////////////

  void sendDataToWorkerOrMasterDueToForkOrJoin(
      const int                                     toRank,
      const int                                     cellDescriptionsIndex,
      const int                                     element,
      const peano::heap::MessageType&               messageType,
      const tarch::la::Vector<DIMENSIONS, double>&  x,
      const int                                     level) const override;

  void mergeWithWorkerOrMasterDataDueToForkOrJoin(
      const int                                     fromRank,
      const int                                     cellDescriptionsIndex,
      const int                                     element,
      const peano::heap::MessageType&               messageType,
      const tarch::la::Vector<DIMENSIONS, double>&  x,
      const int                                     level) const override;

  ///////////////////////////////////
  // WORKER->MASTER
  ///////////////////////////////////

  /**
   * Nop
   */
  void progressMeshRefinementInPrepareSendToWorker(
      const int workerRank,
      exahype::Cell& fineGridCell,
      exahype::Vertex* const fineGridVertices,
      const peano::grid::VertexEnumerator& fineGridVerticesEnumerator,
      exahype::Cell& coarseGridCell,
      const peano::grid::VertexEnumerator& coarseGridVerticesEnumerator,
      const int solverNumber) final override;

  /**
   * Nop
   */
  void sendDataToWorkerIfProlongating(
      const int                                     toRank,
      const int                                     cellDescriptionsIndex,
      const int                                     element,
      const tarch::la::Vector<DIMENSIONS, double>&  x,
      const int                                     level) const final override;

  /**
   * Nop
   */
  void receiveDataFromMasterIfProlongating(
      const int masterRank,
      const int receivedCellDescriptionsIndex,
      const int receivedElement,
      const tarch::la::Vector<DIMENSIONS,double>& x,
      const int level) const final override;

  /**
   * Nop as it does not support adaptivity
   *
   * \return false
   */
  bool progressMeshRefinementInMergeWithWorker(
      const int localCellDescriptionsIndex,
      const int receivedCellDescriptionsIndex, const int receivedElement) final override;

  /**
   * Nop
   */
  void progressMeshRefinementInPrepareSendToMaster(
      const int masterRank,
      const int cellDescriptionsIndex, const int element,
      const tarch::la::Vector<DIMENSIONS,double>& x,
      const int level) const final override;

  /**
   * Nop. TODO(Dominic): As long as no multi-solver and limiter
   */
  bool progressMeshRefinementInMergeWithMaster(
        const int worker,
        const int localCellDescriptionsIndex,
        const int localElement,
        const int coarseGridCellDescriptionsIndex,
        const tarch::la::Vector<DIMENSIONS, double>& x,
        const int                                    level,
        const bool                                   stillInRefiningMode) final override;

  ///////////////////////////////////
  // WORKER->MASTER
  ///////////////////////////////////

  void sendDataToMaster(
      const int                                    masterRank,
      const tarch::la::Vector<DIMENSIONS, double>& x,
      const int                                    level) const override;

  void mergeWithWorkerData(
      const int                                    workerRank,
      const tarch::la::Vector<DIMENSIONS, double>& x,
      const int                                    level) override;

  ///////////////////////////////////
  // MASTER->WORKER
  ///////////////////////////////////
  void sendDataToWorker(
      const                                        int workerRank,
      const tarch::la::Vector<DIMENSIONS, double>& x,
      const int                                    level) const override;

  void mergeWithMasterData(
      const                                        int masterRank,
      const tarch::la::Vector<DIMENSIONS, double>& x,
      const int                                    level) override;

#endif

  void validateNoNansInFiniteVolumesSolution(CellDescription& cellDescription,const int cellDescriptionsIndex,const char* methodTrace) const;

  void printFiniteVolumesSolution(CellDescription& cellDescription) const;

  void printFiniteVolumesBoundaryLayer(const double* const luhbnd)  const;

  std::string toString() const override;

  void toString (std::ostream& out) const override;

  using Solver::reduceGlobalObservables;
  void reduceGlobalObservables(std::vector<double>& globalObservables,
                                   CellInfo cellInfo,
                                   int solverNumber) const override;
  
  ///////////////////////
  // PROFILING
  ///////////////////////

  CellProcessingTimes measureCellProcessingTimes(const int numberOfRuns=100) override;

protected:
  /** @name Plugin points for derived solvers.
   *
   *  These are the macro kernels and user hooks solvers derived from
   *  FiniteVolumesSolver need to implement.
   */
  ///@{
  /**
   * Initialise the solver using command line arguments and specification
   * file parameters.
   *
   * @param cmdlineargs command line arguments as passed to the applciation
   * @param parameters  user-defined parameters as specified in the specification file
   */
  virtual void init(
      const std::vector<std::string>& cmdlineargs,
      const exahype::parser::ParserView& parameters) = 0;

  /**
   * @brief Returns a stable time step size.
   *
   * @param[in] luh             Cell-local solution DoF.
   * @param[in] cellSize        Extent of the cell in each coordinate direction.
   */
  virtual double stableTimeStepSize(
      const double* const                          luh,
      const tarch::la::Vector<DIMENSIONS, double>& cellSize) = 0;

  /**
   * Extract volume averages belonging to the boundary layer
   * of the neighbour patch and store them in the ghost layer
   * of the current patch.
   *
   * Depending on the implementation (if reconstruction is applied),
   * the boundary layer/ghost layer might not just be a single layer.
   *
   * @param[inout] luh               the solution vector (with updated ghost layers).
   * @param[in]    luhbnd            hold the boundary layers obtained from the neighbour.
   * @param[in]    neighbourPosition contains the relative position of the neighbour patch
   *                          with respect to the patch this method was invoked for. The entries of the vector are in the range
   *                          {-1,0,1}.
   *
   * @note The theoretical arithmetic intensity of this operation is zero.
   * @note This operation is invoked per vertex in touchVertexFirstTime and mergeWithNeighbour
   * in mapping Merging.
   *
   * <h2>MPI</h2>
   * No ghost layer is necessary if a patch is surrounded only
   * by local cells. However as soon as the cell is adjacent
   * to a MPI boundary this becomes necessary.
   * We thus always hold ghost layers.
   */
  virtual void ghostLayerFilling(
      double* const                                  luh,
      const double* const                            luhNeighbour,
      const tarch::la::Vector<DIMENSIONS,int>& boundaryPosition) = 0;

  /**
   * Similar to ghostLayerFilling but we do not work with
   * complete patches from a local neighbour here but with smaller arrays received
   * from a remote neighbour or containing boundary conditions.
   *
   * @note The theoretical arithmetic intensity of this operation is zero.
   * @note This operation is invoked per vertex in mergeWithNeighbour in mapping Merging.
   *
   * @param[inout] luh              the local solution vector
   * @param[in]    luhbnd           a vector with enough space to hold the method-specific boundary layers
   * @param[in]    boundaryPosition positon of the boundary w.r.t. the cell
   */
  virtual void ghostLayerFillingAtBoundary(
      double* const                                  luh,
      const double* const                            luhbnd,
      const tarch::la::Vector<DIMENSIONS,int>& boundaryPosition) = 0;

  /**
   * Extract boundary layers of @p luh before
   * sending them away via MPI, e.g.
   *
   * @note The theoretical arithmetic intensity of this operation is zero.
   * @note This operation is invoked per vertex in prepareSendToNeighbour in mapping Sending.
   *
   * @param[inout] luhbnd           a vector with enough space to hold the method-specific boundary layers
   * @param[in]    luh              the local solution vector
   * @param[in]    boundaryPosition positon of the boundary w.r.t. the cell
   */
  virtual void boundaryLayerExtraction(
      double* const                                  luhbnd,
      const double* const                            luh,
      const tarch::la::Vector<DIMENSIONS,int>& boundaryPosition) = 0;

  /**
   * Return the state variables at the boundary.
   *
   * @param[inout] luh         the solution patch
   * @param[in]    cellCentre  cell centre.
   * @param[in]    dx          cell size.
   * @param[in]    t           a time stamp.
   * @param[in]    dt          a time step size.
   * @param[in]    posCell     position of the cell w.r.t. a vertex.
   * @param[in]    posBoundary position of the boundary w.r.t. the same vertex.
   */
  virtual void boundaryConditions(
      double* const luh,
      const tarch::la::Vector<DIMENSIONS,double>& cellCentre,
      const tarch::la::Vector<DIMENSIONS,double>& dx,
      const double                                t,
      const double                                dt,
      const tarch::la::Vector<DIMENSIONS, int>&   posCell,
      const tarch::la::Vector<DIMENSIONS, int>&   posBoundary) = 0;


  /**
   * Compute the Riemann problem.
   *
   * This function shall implement a pointwise riemann Solver, in contrast to the ADERDGSolver::riemannSolver
   * function which implements a patch-wise riemann solver.
   *
   * In a fully conservative scheme, it is fL = fR and the Riemann solver really computes the fluxes
   * in normalNonzero direction steming from the contribution of qL and qR.
   *
   * @param[out] fL        the fluxes on the left side of the point cell (already allocated)
   * @param[out] fR        the fluxes on the right side of the point cell (already allocated).
   * @param[in]  qL        the state vector in the left neighbour cell
   * @param[in]  qR        the state vector in the right neighbour cell
   * @param[in]  direction coordinate direction the normal vector of the face points to,
   *                       i.e., 0 for e_x, 1 for e_y, and 2 for e_z.
   */
  virtual double riemannSolver(
      double* const       fL,
      double* const       fR,
      const double* const qL,
      const double* const qR,
      const int     direction) = 0;

  /**
   * Update the solution of all volumes on a patch.
   *
   * @param[inout] luh             the current (and then new) solution
   * @param[in]    dx              the extends of the cell holding the FV patch
   * @param[in]    dt              time step size the FV patch is marching with
   * @param[inout] maxAdmissibleDt admissible time step size obtained from the Riemann solves
   */
  virtual void solutionUpdate(
      double* const                                      luh,
      const tarch::la::Vector<DIMENSIONS, double>& dx,
      const double dt, double&                     maxAdmissibleDt) = 0;

  /**
   * Adjust the conserved variables and parameters (together: Q) at a given time t at the (quadrature) point x.
   *
   * @note Use this function and ::useAdjustSolution to set initial conditions.
   *
   * @param[in]    x         the physical coordinate on the face.
   * @param[in]    t         the start of the time interval.
   * @param[in]    dt        the width of the time interval.
   * @param[inout] Q         the conserved variables (and parameters) associated with a quadrature point
   *                         as C array (already allocated).
   */
  virtual void adjustSolution(
      double* const                                luh,
      const tarch::la::Vector<DIMENSIONS, double>& cellCentre,
      const tarch::la::Vector<DIMENSIONS, double>& dx,
      const double                                 t,
      const double                                 dt) = 0;

  /**
   * Pointwise solution adjustment.
   *
   * In the FV solver, we currently don't support both patchwise
   * and pointwise adjustment @TODO.
   *
   * @param[in]   x   The position (array with DIMENSIONS entries)
   * @param[in]   t   the start of the time interval
   * @param[in]   dt  the width of the time interval.
   * @param[inout] Q  the conserved variables and parameters as C array (already allocated).
   *
   **/
  virtual void adjustSolution(
      const double* const x,
      const double        t,
      const double        dt,
      double* const       Q) = 0;
  ///@}
};

#endif<|MERGE_RESOLUTION|>--- conflicted
+++ resolved
@@ -445,138 +445,6 @@
   FiniteVolumesSolver(const FiniteVolumesSolver& other) = delete;
   FiniteVolumesSolver& operator=(const FiniteVolumesSolver& other) = delete;
 
-<<<<<<< HEAD
-  MeshUpdateEvent getNextMeshUpdateEvent() const final override;
-  void updateNextMeshUpdateEvent(MeshUpdateEvent meshUpdateEvent) final override;
-  void setNextMeshUpdateEvent() final override;
-  MeshUpdateEvent getMeshUpdateEvent() const final override;
-  void overwriteMeshUpdateEvent(MeshUpdateEvent newMeshUpdateEvent) final override;
-
-  /**
-   * \brief Returns a stable time step size.
-   *
-   * \param[in] luh             Cell-local solution DoF.
-   * \param[in] cellSize        Extent of the cell in each coordinate direction.
-   */
-  virtual double stableTimeStepSize(
-      const double* const luh,
-      const tarch::la::Vector<DIMENSIONS, double>& cellSize) = 0;
-
-  /**
-   * Extract volume averages belonging to the boundary layer
-   * of the neighbour patch and store them in the ghost layer
-   * of the current patch.
-   *
-   * Depending on the implementation (if reconstruction is applied),
-   * the boundary layer/ghost layer might not just be a single layer.
-   *
-   * \param luhbnd Points to the extrapolated solution values.
-   * \param luh Points to the the new solution values.
-   * \param neighbourPosition Contains the relative position of the neighbour patch
-   * with respect to the patch this method was invoked for. The entries of the vector are in the range
-   * {-1,0,1}.
-   *
-   * \note The theoretical arithmetic intensity of this operation is zero.
-   * \note This operation is invoked per vertex in touchVertexFirstTime and mergeWithNeighbour
-   * in mapping Merging.
-   *
-   * <h2>MPI</h2>
-   * No ghost layer is necessary if a patch is surrounded only
-   * by local cells. However as soon as the cell is adjacent
-   * to a MPI boundary this becomes necessary.
-   * We thus always hold ghost layers.
-   */
-  virtual void ghostLayerFilling(
-      double* luh,
-      const double* luhNeighbour,
-      const tarch::la::Vector<DIMENSIONS,int>& neighbourPosition) = 0;
-
-  /**
-   * Similar to ghostLayerFilling but we do not work with
-   * complete patches from a local neighbour here but with smaller arrays received
-   * from a remote neighbour or containing boundary conditions.
-   *
-   * \note The theoretical arithmetic intensity of this operation is zero.
-   * \note This operation is invoked per vertex in mergeWithNeighbour in mapping Merging.
-   */
-  virtual void ghostLayerFillingAtBoundary(
-      double* luh,
-      const double* luhbnd,
-      const tarch::la::Vector<DIMENSIONS,int>& boundaryPosition) = 0;
-
-  /**
-   * Extract boundary layers of \p luh before
-   * sending them away via MPI.
-   *
-   * \note The theoretical arithmetic intensity of this operation is zero.
-   * \note This operation is invoked per vertex in prepareSendToNeighbour in mapping Sending.
-   */
-  virtual void boundaryLayerExtraction(
-      double* luhbnd,
-      const double* luh,
-      const tarch::la::Vector<DIMENSIONS,int>& boundaryPosition) = 0;
-
-  /**
-   * Return the state variables at the boundary.
-   *
-   * @param[inout] luh           the solution patch
-   * @param[in]    cellCentre    cell centre.
-   * @param[in]    cellSize      cell size.
-   * @param[in]    t             The time.
-   * @param[in]    dt            A time step size.
-   * @param[in]    normalNonZero Index of the nonzero normal vector component,
-   *i.e., 0 for e_x, 1 for e_y, and 2 for e_z.
-   */
-  virtual void boundaryConditions(
-      double* luh,
-      const tarch::la::Vector<DIMENSIONS,double>& cellCentre,
-      const tarch::la::Vector<DIMENSIONS,double>& cellSize,
-      const double t,const double dt,
-      const tarch::la::Vector<DIMENSIONS, int>& posCell,
-      const tarch::la::Vector<DIMENSIONS, int>& posBoundary) = 0;
-
-
-  /**
-   * Compute the Riemann problem.
-   * 
-   * This function shall implement a pointwise riemann Solver, in contrast to the ADERDGSolver::riemannSolver
-   * function which implements a patch-wise riemann solver.
-   * 
-   * In a fully conservative scheme, it is fL = fR and the Riemann solver really computes the fluxes
-   * in normalNonzero direction steming from the contribution of qL and qR.
-   * 
-   * \param[out]   fL      the fluxes on the left side of the point cell (already allocated)
-   * \param[out]   fR      the fluxes on the right side of the point cell (already allocated).
-   * \param[in]    qL      the state vector in the left neighbour cell
-   * \param[in]    qR      the state vector in the right neighbour cell
-   * \param[in]    cellSize the size of a single cell (dx/patchSize)
-   * \param[in]    normalNonZero  Index of the nonzero normal vector component.
-   **/
-  virtual double riemannSolver(
-          double* fL,
-          double *fR,
-          const double* qL,
-          const double* qR,
-          const double* gradQL,
-          const double* gradQR,
-          const double* cellSize,
-          int normalNonZero) = 0;
-
-  /**
-   * Update the solution of all volumes on a patch.
-   *
-   * @param[inout] luh             the current (and then new) solution
-   * @param[in]    cellCentre    cell centre.
-   * @param[in]    dx              the extends of the cell holding the FV patch
-   * \param[in]    t         the start of the time interval.
-   * @param[in]    dt              time step size the FV patch is marching with
-   * @param[inout] maxAdmissibleDt admissible time step size obtained from the Riemann solves
-   */
-  virtual void solutionUpdate(double* luh,const tarch::la::Vector<DIMENSIONS,double>& cellCenter,
-                              const tarch::la::Vector<DIMENSIONS, double>& dx,
-                              const double t,
-                              const double dt, double& maxAdmissibleDt) = 0;
-=======
   void initSolver(
       const double                                timeStamp,
       const tarch::la::Vector<DIMENSIONS,double>& domainOffset,
@@ -585,7 +453,6 @@
       const double                                boundingBoxMeshSize,
       const std::vector<std::string>&             cmdlineargs,
       const exahype::parser::ParserView&          parserView) final override;
->>>>>>> a6412eac
 
   void kickOffTimeStep(const bool isFirstTimeStepOfBatchOrNoBatch) final override;
   void wrapUpTimeStep(const bool isFirstTimeStepOfBatchOrNoBatch,const bool isLastTimeStepOfBatchOrNoBatch) final override;
@@ -1211,6 +1078,9 @@
       double* const       fR,
       const double* const qL,
       const double* const qR,
+      const double* gradQL,
+      const double* gradQR,
+      const double* cellSize,
       const int     direction) = 0;
 
   /**
@@ -1223,7 +1093,9 @@
    */
   virtual void solutionUpdate(
       double* const                                      luh,
+      const tarch::la::Vector<DIMENSIONS, double>& center,
       const tarch::la::Vector<DIMENSIONS, double>& dx,
+      const double t,
       const double dt, double&                     maxAdmissibleDt) = 0;
 
   /**
