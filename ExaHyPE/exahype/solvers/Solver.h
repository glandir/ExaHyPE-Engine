/**
 * This file is part of the ExaHyPE project.
 * Copyright (c) 2016  http://exahype.eu
 * All rights reserved.
 *
 * The project has received funding from the European Union's Horizon
 * 2020 research and innovation programme under grant agreement
 * No 671698. For copyrights and licensing, please consult the webpage.
 *
 * Released under the BSD 3 Open Source License.
 * For the full license text, see LICENSE.txt
 *
 * \author Dominic E. Charrier, Tobias Weinzierl
 **/
 
#ifndef _EXAHYPE_SOLVERS_SOLVER_H_
#define _EXAHYPE_SOLVERS_SOLVER_H_

#include <memory>
#include <string>
#include <iostream>
#include <vector>

#include "tarch/la/Vector.h"
#include "tarch/multicore/BooleanSemaphore.h"

#include "peano/utils/Globals.h"
#include "peano/grid/VertexEnumerator.h"
#include "peano/heap/DoubleHeap.h"

#include "exahype/State.h"

#include "exahype/profilers/Profiler.h"
#include "exahype/profilers/simple/NoOpProfiler.h"

#include "multiscalelinkedcell/HangingVertexBookkeeper.h"

// Some helpers
constexpr int power(int basis, int exp) {
  return (exp == 0) ? 1 : basis * power(basis, exp - 1);
}

#ifdef ALIGNMENT
constexpr int addPadding(const int originalSize) {
  return ALIGNMENT/8 * static_cast<int>((originalSize+(ALIGNMENT/8-1))/(ALIGNMENT/8));
}
#else
constexpr int addPadding(const int originalSize) {
  return originalSize;
}
#endif

namespace exahype {
  // Forward declarations
  class Cell;
  class Vertex;
  /**
   * We store the degrees of freedom associated with the ADERDGCellDescription and FiniteVolumesCellDescription
   * instances on this heap.
   * We further use this heap to send and receive face data from one MPI rank to the other.
   */
<<<<<<< HEAD
=======
 // typedef peano::heap::RLEDoubleHeap DataHeap;
  #if ALIGNMENT==32
  typedef peano::heap::DoubleHeap<
    peano::heap::SynchronousDataExchanger< double, true >,
    peano::heap::SynchronousDataExchanger< double, true >,
    peano::heap::RLEBoundaryDataExchanger< double, false >,
    std::vector< double, HeapAllocator<double, 32 > >
  >     DataHeap;
  #elif ALIGNMENT=64
  typedef peano::heap::DoubleHeap<
    peano::heap::SynchronousDataExchanger< double, true >,
    peano::heap::SynchronousDataExchanger< double, true >,
    peano::heap::RLEBoundaryDataExchanger< double, false >,
    std::vector< double, HeapAllocator<double, 64 > >
  >     DataHeap;
  #elif defined(ALIGNMENT)
   #error ALIGNMENT choice not supported
  #else
>>>>>>> 4a07d310
  typedef peano::heap::DoubleHeap<
    peano::heap::SynchronousDataExchanger< double, true >,
    peano::heap::SynchronousDataExchanger< double, true >,
    peano::heap::RLEBoundaryDataExchanger< double, false >
  >     DataHeap;
  #endif

<<<<<<< HEAD
/*
 *
 *
 * @todo Da gibt es noch die Meta Info
 *
 *   typedef DoubleHeap<
 *       SynchronousDataExchanger< double, true >,
 *           SynchronousDataExchanger< double, true >,
 *               RLEBoundaryDataExchanger< double, false >,
 *                   std::vector< double, HeapAllocator<double, 32 > >
 *                     >     DataHeap;
 *                     */
=======
>>>>>>> 4a07d310

  #ifdef Parallel
  /**
   * We abuse this heap to send and receive metadata from one MPI rank to the other.
   * We never actually store data on this heap.
   */
  typedef peano::heap::Heap<
    peano::heap::records::IntegerHeapData,
    peano::heap::SynchronousDataExchanger< peano::heap::records::IntegerHeapData, true >,
    peano::heap::SynchronousDataExchanger< peano::heap::records::IntegerHeapData, true >,
    peano::heap::RLEBoundaryDataExchanger< peano::heap::records::IntegerHeapData, false >
  >     MetadataHeap;

  /**
   * Defines an invalid metadata entry.
   */
  static constexpr int InvalidMetadataEntry = -1;

  /**
   * Defines the length of the metadata
   * we send out per sovler.
   *
   * First entry cell type
   * Second entry limiter status.
   */
  static constexpr int MetadataPerSolver     = 2;

  static constexpr int MetadataCellType      = 0;
  static constexpr int MetadataLimiterStatus = 1;
  #endif

  namespace solvers {
    class Solver;

    typedef std::vector<Solver*> RegisteredSolversEntries;
    /**
     * All the registered solvers. Has to be declared extern in C++ standard as
     * it is instantiated in the corresponding cpp file.
     */
    extern std::vector<Solver*> RegisteredSolvers;

    /**
     * The limiter domain change that was detected after a solution
     * update or during the limiter status spreading.
     */
    enum class LimiterDomainChange {
      /**
       * A regular change of the limiter domain
       * has occurred. This might be either no change at
       * all or a situation where a cell directly next to a
       * troubled cell has been newly marked as troubled.
       */
      Regular,

      /**
       * A cell which is not directly next to a troubled cell
       * has newly been marked as troubled.
       * The cell and all its neighbours with Limiter-Status other than Ok,
       * are on the finest mesh level.
       *
       * <h2>Consequences</h2>
       * Usually, only a limiter status spreading, reinitialisation
       * and recomputation is necessary.
       *
       * However, if we further detect a cell of type Descendant/EmptyDescendant
       * marked with LimiterStatus other than Ok on the finest mesh level,
       * this status will change to IrregularChangeOnCoarserMeshLevel.
       */
      Irregular,

      /**
       * Scenario 1:
       * A cell which is not directly next to a troubled cell
       * has newly been marked as troubled.
       * The cell is not on the finest mesh level.
       *
       * Scenario 2:
       * A cell of type Descendant/EmptyDescendant
       * was marked with LimiterStatus other than Ok.
       * The cell is on the finest mesh level.
       *
       * <h2>Consequences</h2>
       * The runner must then refine the mesh accordingly, and perform a
       * rollback in all cells to the previous solution. It computes
       * a new time step size in all cells. Next, it recomputes the predictor in all
       * cells, troubled or not. Finally, it reruns the whole ADERDG time step in
       * all cells, troubled or not.
       *
       * This can potentially be relaxed for anarchic time stepping where
       * each cell has its own time step size and stamp.
       */
      IrregularRequiringMeshUpdate,
    };

    /**
     * Converts LimiterDomainChange to its double equivalent.
     */
    double convertToDouble(const LimiterDomainChange& limiterDomainChange);

    /**
     * Converts a double to a LimiterDomainChange.
     */
    LimiterDomainChange convertToLimiterDomainChange(const double value);

    /**
     * Temporary variables that
     * hold information if the grid has been updated
     * or if the limiter domain has changed.
     *
     * Used if we employ multiple threads.
     */
    class SolverFlags;

    /**
     * Sets the limiter domain has changed flags per
     * solver to false.
     */
    void initialiseSolverFlags(SolverFlags& solverFlags);

    /**
     * Sets the limiter domain has changed flags per
     * solver to false.
     */
    void prepareSolverFlags(SolverFlags& solverFlags);

    /**
     * Sets the limiter domain has changed flags per
     * solver to false.
     */
    void deleteSolverFlags(SolverFlags& solverFlags);
  }
}


class exahype::solvers::SolverFlags {
public:
  /**
   * Per solver, we hold a status flag indicating
   * if the limiter domain of the solver has
   * changed.
   *
   * The flag has only a meaning for the LimitingADERDGSolver.
   */
  LimiterDomainChange* _limiterDomainChange = nullptr;

  /**
   * Per solver, we hold a status flag indicating
   * if the solver has requested a mesh update.
   */
  bool* _meshUpdateRequest = nullptr;
};

/**
 * Describes one solver.
 */
class exahype::solvers::Solver {
 public:
  /**
   * The type of a solver.
   */
  enum class Type { ADERDG, FiniteVolumes, LimitingADERDG };

  /**
   * The time stepping mode.
   */
  enum class TimeStepping {
    /**
     * In the global time stepping mode, every cells works with the same time step.
     */
    Global,
    /**
     * In the fixed time stepping mode, we assume that each cell advanced in
     * time with the prescribed time step size. No CFL condition is checked.
     */
    GlobalFixed
    // Local, Anarchic
  };

  /**
   * The refinement control states
   * returned by the user functions.
   */
  enum class RefinementControl { Keep = 0, Refine = 1, Erase = 2 };

  /**
   * This struct is used in the AMR context
   * to lookup a parent cell description and
   * for computing the subcell position of the child
   * with respect to this parent.
   *
   * TODO(Dominic): Move to more appropriate place.
   */
  typedef struct SubcellPosition {
    int parentCellDescriptionsIndex;
    int parentElement;
    tarch::la::Vector<DIMENSIONS,int> subcellIndex;
    int levelDifference;

    SubcellPosition() :
      parentCellDescriptionsIndex(multiscalelinkedcell::HangingVertexBookkeeper::InvalidAdjacencyIndex),
      parentElement(NotFound),
      subcellIndex(-1),
      levelDifference(-1) {}
    ~SubcellPosition() {}
  } SubcellPosition;

  /**
   * The augmentation control states.
   */
  enum class AugmentationControl {
    /**
     * Indicates that a spacetree cell is next to another spacetree cell
     * of type exahype::records::ADERDGCellDescription::Cell.
     */
    NextToCell = 0,
    /**
     * Indicates that a spacetree cell is next to another spacetree cell
     * of type exahype::records::ADERDGCellDescription::Ancestor or
     * exahype::records::ADERDGCellDescription::EmptyAncestor.
     */
    NextToAncestor = 1,
    /**
     * Indicates that a spacetree cell is both, next to another spacetree cell
     * of type exahype::records::ADERDGCellDescription::Ancestor or
     * exahype::records::ADERDGCellDescription::EmptyAncestor, and
     * a spacetree cell of type
     * exahype::records::ADERDGCellDescription::Cell.
     */
    NextToCellAndAncestor = 2,
    /**
     * Indicates that a spacetree cell is neither, next to another spacetree cell
     * of type exahype::records::ADERDGCellDescription::Ancestor or
     * exahype::records::ADERDGCellDescription::EmptyAncestor, nor
     * next to a spacetree cell of type exahype::records::ADERDGCellDescription::Cell.
     *
     * A cell of type exahype::records::ADERDGCellDescription::Descendant can then request erasing.
     * A cell of type exahype::records::ADERDGCellDescription::Cell does then not need
     * to request augmenting.
     */
     Default = 3
  };

  /**
   * Default return value of function getElement(...)
   * If we do not find the element in a vector
   * stored at a heap address.
   */
  static const int NotFound;

  /**
   * Run over all solvers and identify the minimal time stamp.
   */
  static double getMinSolverTimeStampOfAllSolvers();

  /**
   * Run over all solvers and identify the minimal sum of minimal time stamp
   * plus the minimal time step size.
   *
   * The result is a lower bound of the minimum time stamp
   * that will be obtained in the following time step.
   */
  static double estimateMinNextSolverTimeStampOfAllSolvers();

  /**
   * Run over all solvers and identify the minimal time step size.
   */
  static double getMinSolverTimeStepSizeOfAllSolvers();

  /**
   * Run over all solvers and identify the maximal time stamp.
   *
   * On the individual patches, we do use the min time stamp so
   * far, so the routine returns the maximum over all min solver
   * time stamps.
   */
  static double getMaxSolverTimeStampOfAllSolvers();

  static bool allSolversUseTimeSteppingScheme(solvers::Solver::TimeStepping scheme);

  static double getCoarsestMeshSizeOfAllSolvers();
  static double getFinestMaximumMeshSizeOfAllSolvers();

  /**
   * Run over all solvers and identify the maximum depth of adaptive
   * refinement employed.
   *
   * This number directly correlates with the number
   * of grid iterations to run for performing an erasing operation.
   */
  static int getMaxAdaptiveRefinementDepthOfAllSolvers();

  /**
   * Loop over the solver registry and check if one
   * of the solvers has requested a mesh update.
   */
  static bool oneSolverRequestedMeshUpdate();

  /**
   * Loop over the solver registry and check if one
   * of the solver's mesh refinement has not
   * attained a stable state yet.
   */
  static bool oneSolverHasNotAttainedStableState();

  /**
   * Returns true if one of the solvers used a time step size
   * that violated the CFL condition.
   *
   * TODO(Dominic): Rename. Name can be confused with
   * oneSolverHasNotAttainedStableState.
   */
  static bool stabilityConditionOfOneSolverWasViolated();

 /**
  * Some solvers can deploy data conversion into the background. How this is
  * done is solver-specific. However, we have to wait until all tasks have
  * terminated if we want to modify the heap, i.e. insert new data or remove
  * data. Therefore, the wait (as well as the underlying semaphore) belong
  * into this abstract superclass.
  */
 static void waitUntilAllBackgroundTasksHaveTerminated();

 protected:
  /**
   * @see waitUntilAllBackgroundTasksHaveTerminated()
   */
  static int                                _NumberOfTriggeredTasks;

  /**
   * @see waitUntilAllBackgroundTasksHaveTerminated()
   */
  static tarch::multicore::BooleanSemaphore _heapSemaphore;

  /**
   * Each solver has an identifier/name. It is used for debug purposes only.
   */
  const std::string _identifier;

  const Type _type;

  /**
   * The number of state variables of the conservation or balance law.
   */
  const int _numberOfVariables;

  /**
   * The number of parameters, e.g, material parameters.
   */
  const int _numberOfParameters;

  /**
   * The number of nodal basis functions that are employed in each
   * coordinate direction.
   */
  const int _nodesPerCoordinateAxis;

  /**
   * The offset of the computational domain.
   *
   * Is initialised by the initSolver method.
   */
  tarch::la::Vector<DIMENSIONS,double> _domainOffset;

  /**
   * The size of the computational domain.
   * * Is initialised by the initSolver method.
   */
  tarch::la::Vector<DIMENSIONS,double> _domainSize;

  /**
   * The maximum extent a cell is allowed to have in each coordinate direction.
   *
   * \note This is an upper bound specified in the specification file.
   * This is not the actual maximum extent of a cell.
   */
  const double _maximumMeshSize;

  /**
   * The coarsest level of the adaptive mesh that is
   * occupied by this solver.
   */
  int _coarsestMeshLevel;

  /**
   * The maximum depth the adaptive mesh is allowed
   * to occupy (set by the user).
   * Summing this value with _coarsestMeshdLevel results in
   * the finest mesh level the solver might occupy during the
   * simulation.
   */
  const int _maximumAdaptiveMeshDepth;

  /**
   * The minimum extent in each coordinate direction at least one cell in the grid has.
   *
   * This value needs to be updated every time the grid has been changed.
   */
  double _minCellSize; // TODO(Dominic): Remove these cell size variables and put them into the solver subclasses.
  double _nextMinCellSize; // TODO(Dominic): Remove these cell size variables and put them into the solver subclasses.

  /**
   * The maximum extent in each coordinate direction at least one cell in the grid has.
   *
   * This value needs to be updated every time the grid has been changed.
   */
  double _maxCellSize; // TODO(Dominic): Remove these cell size variables and put them into the solver subclasses.
  double _nextMaxCellSize; // TODO(Dominic): Remove these cell size variables and put them into the solver subclasses.

  /**
   * The time stepping mode of this solver.
   */
  const TimeStepping _timeStepping;

  /**
   * A profiler for this solver.
   */
  std::unique_ptr<profilers::Profiler> _profiler;

  /**
   * Flag indicating if a mesh update was
   * requested by this solver.
   *
   * This is the state after the
   * time step size computation.
   *
   * <h2>MPI</h2>
   * This is the state after this rank's
   * solver has merged its state
   * with its workers' worker.
   */
  bool _meshUpdateRequest;

  /**
   * Flag indicating if a mesh update was
   * requested by this solver.
   *
   * This is the state before the
   * time step size computation.
   *
   * <h2>MPI</h2>
   * This is the state before this rank's
   * solver has merged its state
   * with its workers' solver.
   */
  bool _nextMeshUpdateRequest;

  /**
   * Flag indicating if the mesh refinement
   * performed by this solver attained a stable state.
   *
   * <h2>MPI</h2>
   * This is the state after this rank's
   * solver has merged its state
   * with its workers' worker.
   */
  bool _attainedStableState;

  /**
   * Flag indicating if the mesh refinement
   * performed by this solver attained a stable state.
   *
   * This is the state before the
   * time step size computation.
   *
   * <h2>MPI</h2>
   * This is the state before this rank's
   * solver has merged its state
   * with its workers' solver.
   */
  bool _nextAttainedStableState;

 public:
  Solver(const std::string& identifier, exahype::solvers::Solver::Type type,
         int numberOfVariables, int numberOfParameters,
         int nodesPerCoordinateAxis,
         double maximumMeshSize,
         int maximumAdaptiveMeshDepth,
         exahype::solvers::Solver::TimeStepping timeStepping,
         std::unique_ptr<profilers::Profiler> profiler =
             std::unique_ptr<profilers::Profiler>(
                 new profilers::simple::NoOpProfiler("")));

  virtual ~Solver() { _profiler->writeToConfiguredOutput(); }

  // Disallow copy and assignment
  Solver(const Solver& other) = delete;
  Solver& operator=(const Solver& other) = delete;

  /**
   * Return a string representation for the type \p param.
   */
  static std::string toString(const exahype::solvers::Solver::Type& param);

  /**
   * Return a string representation for the time stepping mode \p param.
   */
  static std::string toString(const exahype::solvers::Solver::TimeStepping& param);

  /**
   * Return the grid level corresponding to the given mesh size with
   * respect to the given domainSize.
   */
  static int computeMeshLevel(double meshSize, double domainSize);

  /**
   * Returns the maximum extent a mesh cell is allowed to have
   * in all coordinate directions.
   * This maximum mesh size is used both as a
   * constraint on the AMR as well as to set up the initial
   * grid. If you return the extent of the computational domain in
   * each coordinate direction or larger values,
   * you indicate that this solver is not active in the domain.
   */
  double getMaximumMeshSize() const;

  /**
   * The coarsest level of the adaptive mesh that is
   * occupied by this solver.
   */
  double getCoarsestMeshLevel() const;

  /**
   * The maximum depth the adaptive mesh is allowed to
   * occupy (set by the user).
   * Summing this value with _coarsestMeshdLevel results in
   * the finest mesh level the solver might occupy during the
   * simulation.
   */
  double getMaximumAdaptiveMeshDepth() const;

  /**
   * The finest level of the adaptive mesh that might be
   * occupied by this solver.
   */
  double getMaximumAdaptiveMeshLevel() const;

  virtual void updateNextMinCellSize(double minCellSize);

  virtual void updateNextMaxCellSize(double maxCellSize);

  virtual double getNextMinCellSize() const;

  virtual double getNextMaxCellSize() const;

  virtual double getMinCellSize() const;

  virtual double getMaxCellSize() const;

  /**
   * Returns the identifier of this solver.
   */
  std::string getIdentifier() const;

  /**
   * Returns the type of this solver.
   */
  Type getType() const;

  /**
   * Returns the time stepping algorithm this solver is using.
   */
  TimeStepping getTimeStepping() const;

  /**
   * Returns the number of state variables.
   */
  int getNumberOfVariables() const;

  /**
   * Returns the number of parameters, e.g.,material constants etc.
   */
  int getNumberOfParameters() const;

  /**
   * If you use a higher order method, then this operation returns the
   * polynomial degree plus one. If you use a Finite Volume method, it
   * returns the number of cells within a patch per coordinate axis.
   */
  int getNodesPerCoordinateAxis() const;

  virtual std::string toString() const;

  virtual void toString(std::ostream& out) const;

  /**
   * Reset the mesh update flags.
   *
   * \deprecated
   */
  void resetMeshUpdateRequestFlags();

  /**
   * Update if a mesh update was requested by this solver.
   *
   * <h2>MPI</h2>
   * This is the state before we have send data to the master rank
   * and have merged the state with this rank's workers.
   */
  void updateNextMeshUpdateRequest(const bool& meshUpdateRequest);

  /**
   * Indicates if a mesh update was requested
   * by this solver.
   *
   * <h2>MPI</h2>
   * This is the state before we have send data to the master rank
   * and have merged the state with this rank's workers.
   */
  bool getNextMeshUpdateRequest() const;

  /**
   * Indicates if a mesh update was requested
   * by this solver.
   *
   * <h2>MPI</h2>
   *This is the state before we have send data to the master rank
   * and have merged the state with this rank's workers.
   */
  bool getMeshUpdateRequest() const;

  /**
   * Overwrite the _MeshUpdateRequest flag
   * by the _nextMeshUpdateRequest flag.
   * Reset the _nextMeshUpdateRequest flag
   * to false;
   */
  void setNextMeshUpdateRequest();

  /**
   * Update if the mesh refinement of this solver attained
   * a stable state.
   *
   * <h2>MPI</h2>
   * This is the state before we have send data to the master rank
   * and have merged the state with this rank's workers.
   */
  void updateNextAttainedStableState(const bool& attainedStableState);

  /**
   * Indicates if the mesh refinement of this solver
   * attained a stable state.
   *
   * <h2>MPI</h2>
   * This is the state before we have send data to the master rank
   * and have merged the state with this rank's workers.
   */
  bool getNextAttainedStableState() const;

  /**
   * Indicates if the mesh refinement of this solver
   * attained a stable state.
   *
   * <h2>MPI</h2>
   *This is the state before we have send data to the master rank
   * and have merged the state with this rank's workers.
   */
  bool getAttainedStableState() const;

  /**
   * Overwrite the _attainedStableState flag
   * by the _nextAttainedStableState flag.
   * Reset the _nextAttainedStableState flag
   * to false;
   */
  void setNextAttainedStableState();

  /**
   * Run over all solvers and identify the minimal time stamp.
   */
  virtual double getMinTimeStamp() const = 0;

  /**
   * The minimum time step size
   * of all cell descriptions.
   */
  virtual double getMinTimeStepSize() const = 0;

  virtual void updateMinNextTimeStepSize(double value) = 0;

  /**
   * Initialise the solver's time stamps and time step sizes.
   * Further use the bounding box and the already known
   * maximum mesh size to compute the coarsest grid level
   * this solver is placed on.
   *
   * \note It is very important that the domainSize
   * is chosen as an multiple of the coarsest mesh size
   * of all solvers within the grid.
   *
   * The maximum adaptive refinement level is defined
   * with respect to this level.
   */
  virtual void initSolver(
      const double timeStamp,
      const tarch::la::Vector<DIMENSIONS,double>& domainOffset,
      const tarch::la::Vector<DIMENSIONS,double>& domainSize) = 0;

  /**
   * \return true if the solver is sending time step or neighbour data
   * in the current algorithmic section.
   * This depends usually on internal flags of the solver such as ones indicating
   * a mesh update request or a limiter domain change during a previous time stepping
   * iteration.
   *
   * \note Merging has not to be treated separately from computing.
   */
  virtual bool isSending(const exahype::records::State::AlgorithmSection& section) const = 0;

  /**
   * \return true if the solver is computing in the current algorithmic section.
   * This depends usually on internal flags of the solver such as ones indicating
   * a mesh update request or a limiter domain change during a previous time stepping
   * iteration.
   */
  virtual bool isComputing(const exahype::records::State::AlgorithmSection& section) const = 0;

  /**
   * Copies the time stepping data from the global solver onto the patch's time
   * meta data.
   *
   * \param[in] element Index of the cell description in
   *                    the array at address \p cellDescriptionsIndex.
   */
  virtual void synchroniseTimeStepping(
      const int cellDescriptionsIndex,
      const int element) = 0;

  /**
   * This routine is called if we perform
   * a time step update
   */
  virtual void startNewTimeStep() = 0;

  /**
   * This routine is called after the
   * mesh has been updated and we might have
   * to reinitialise some of the time
   * stamps or time step sizes before
   * we call startNewTimeStep().
   *
   * At the time of the call of this
   * function, a new next time step size
   * has already been computed.
   *
   * TODO(Dominic): Need something like this for each cell description if
   * we do fused time stepping?
   */
  virtual void reinitialiseTimeStepData() = 0;

  virtual double getMinNextTimeStepSize() const=0;

  /**
   * Returns true if the index \p cellDescriptionsIndex
   * is a valid heap index.
   */
  virtual bool isValidCellDescriptionIndex(
      const int cellDescriptionsIndex) const = 0;

  /**
   * If an entry for this solver exists,
   * return the element index of the cell description
   * in the array at address \p cellDescriptionsIndex.
   * Otherwise and if \p cellDescriptionsIndex is an
   * invalid index, return Solver::NotFound.
   */
  virtual int tryGetElement(
      const int cellDescriptionsIndex,
      const int solverNumber) const = 0;

  /**
   * \see exahype::amr::computeSubcellPositionOfCellOrAncestor
   */
  virtual SubcellPosition computeSubcellPositionOfCellOrAncestor(
      const int cellDescriptionsIndex,
      const int element) = 0;

  /**
   * Evaluates the user refinement criterion and sets
   * the RefinementEvent of a cell description to RefinementRequested
   * if the users criterion has been accepted,
   * or vetoes the ErasingChildrenRequested RefinementEvent
   * set on an Ancestor if
   * the users criterion returns a keep.
   *
   * \note We moved this routine out of the updateStateInEnterCell
   * since it does a-priori refinement, and we want to
   * reuse the updateStateInEnterCell and updateStateInLeaveCell methods
   * for a-posteriori refinement performed by the LimitingADERDGSolver
   * in scenarios where the mesh is refined based on a criterion
   * that takes the limiter status into account.
   */
  virtual bool markForRefinement(
        exahype::Cell& fineGridCell,
        exahype::Vertex* const fineGridVertices,
        const peano::grid::VertexEnumerator& fineGridVerticesEnumerator,
        exahype::Cell& coarseGridCell,
        exahype::Vertex* const coarseGridVertices,
        const peano::grid::VertexEnumerator& coarseGridVerticesEnumerator,
        const tarch::la::Vector<DIMENSIONS, int>& fineGridPositionOfCell,
        const bool initialGrid,
        const int solverNumber) = 0;

  /**
   * Modify a cell description in enter cell event.
   * This event should be used for single cell operations
   * like marking for refinement, erasing, augmenting,
   * or deaugmenting.
   *
   * Returns true if a performed action requires to
   * refine the mesh.
   *
   * \note We use this at the moment only
   * for refinement events. We can consider later
   * on to merge the time stepping functionality
   * (solution update, predictor comp.) into
   * this hook.
   */
  virtual bool updateStateInEnterCell(
      exahype::Cell& fineGridCell,
      exahype::Vertex* const fineGridVertices,
      const peano::grid::VertexEnumerator& fineGridVerticesEnumerator,
      exahype::Cell& coarseGridCell,
      exahype::Vertex* const coarseGridVertices,
      const peano::grid::VertexEnumerator& coarseGridVerticesEnumerator,
      const tarch::la::Vector<DIMENSIONS, int>& fineGridPositionOfCell,
      const bool initialGrid,
      const int solverNumber) = 0;

  /**
   * Refinement routine that should be used for
   * collective children-parent operations.
   *
   * Returns true if the grid cell associated with
   * the cell description can be erased due to
   * an erasing/deaugmenting process that was finished
   * for the cell description or if there is simply
   * no cell description allocated for this solver.
   * Returns false otherwise.
   *
   * \note We use this at the moment only
   * for refinement events. We can consider later
   * on to merge the time stepping functionality
   * (solution update, predictor comp.) into
   * this hook.
   */
  virtual bool updateStateInLeaveCell(
      exahype::Cell& fineGridCell,
      exahype::Vertex* const fineGridVertices,
      const peano::grid::VertexEnumerator& fineGridVerticesEnumerator,
      exahype::Cell& coarseGridCell,
      exahype::Vertex* const coarseGridVertices,
      const peano::grid::VertexEnumerator& coarseGridVerticesEnumerator,
      const tarch::la::Vector<DIMENSIONS, int>& fineGridPositionOfCell,
      const int solverNumber) = 0;

  /**
   * Returns true if the solver has attained
   * a stable state on the cell description
   *
   * \param fineGridCell a fine grid cell
   * \param fineGridVertices vertices surrounding the fine grid cell
   * \param fineGridVerticesEnumerator a enumerator for the fine grid vertices
   * \param solverNumber a solver number
   */
  virtual bool attainedStableState(
      exahype::Cell& fineGridCell,
      exahype::Vertex* const fineGridVertices,
      const peano::grid::VertexEnumerator& fineGridVerticesEnumerator,
      const int solverNumber) const = 0;

  /**
   * This method is called after the
   * mesh refinement iterations where this
   * solver performs states updates in
   * the enterCell() and leaveCell().
   *
   * This method is used to finalise some state
   * updates.
   *
   * TODO(Dominic): Docu
   */
  virtual void finaliseStateUpdates(
      exahype::Cell& fineGridCell,
      exahype::Vertex* const fineGridVertices,
      const peano::grid::VertexEnumerator& fineGridVerticesEnumerator,
      exahype::Cell& coarseGridCell,
      exahype::Vertex* const coarseGridVertices,
      const peano::grid::VertexEnumerator& coarseGridVerticesEnumerator,
      const tarch::la::Vector<DIMENSIONS, int>& fineGridPositionOfCell,
      const int solverNumber) = 0;

  /////////////////////////////////////
  // CELL-LOCAL
  /////////////////////////////////////
  /**
   * Evaluate the refinement criterion after
   * a solution update has performed.
   *
   * We currently only return RefinementType::APrioriRefinement (or
   * RefinementType::APosterrioriRefinement)
   * if a cell requested refinement.
   * ExaHyPE might then stop the
   * time stepping and update the mesh
   * before continuing. Erasing is here not considered.
   *
   * \return RefinementType::APrioriRefinement (or
   * RefinementType::APosterrioriRefinement) if a mesh update is necessary.
   */
  virtual bool evaluateRefinementCriterionAfterSolutionUpdate(
      const int cellDescriptionsIndex,
      const int element) = 0;

  /**
   * Zeroes all the time step sizes.
   * This method is used by the adaptive mesh refinement mapping.
   * After the mesh refinement, we need to recompute
   * the time step sizes.
   */
  virtual void zeroTimeStepSizes() = 0;

  /**
   * Compute and return a new admissible time step
   * size for the cell description
   * \p element in the array at address
   * \p cellDescriptionsIndex.
   *
   * Then, update the time stamps and time step
   * sizes on the cell description accordingly.
   *
   * \return The new admissible time step size if the
   * cell description is of type Cell or
   * std::numeric_limits<double>::max().
   *
   * \note The update of the time stamps
   * and the time step sizes of the cell description
   * performed in this method can be revoked by the
   * solver's time stepping synchronisation mode.
   * If a time stepping mode like global or globalfixed
   * is chosen, then the changes made here are simply
   * overwritten. You might want to take a look
   * into method synchroniseTimeStepping().
   *
   * \note Peano only copies the calling mapping
   * for each thread. The solvers in the solver registry are
   * not copied once for each thread.
   *
   * \see startNewTimeStep(),
   *      synchroniseTimeStepping(int,int),
   *      synchroniseTimeStepping(CellDescription&)
   */
  virtual double startNewTimeStep(
      const int cellDescriptionsIndex,
      const int element,
      double*   tempEigenvalues) = 0;

  /**
   * Zeroes all the time step sizes.
   * This method is used by the adaptive mesh refinement mapping.
   * After the mesh refinement, we need to recompute
   * the time step sizes.
   *
   * \note We do not overwrite _minNextTimeStepSize or an
   * equivalent value since this would erase the time
   * step size of the fixed time stepping schemes ("globalfixed" etc.)
   */
  virtual void zeroTimeStepSizes(const int cellDescriptionsIndex, const int element) = 0;

  /**
   * Impose initial conditions.
   *
   * \note Make sure to reset neighbour merge
   * helper variables in this method call.
   */
  virtual void setInitialConditions(
      const int cellDescriptionsIndex,
      const int element,
      exahype::Vertex* const fineGridVertices,
      const peano::grid::VertexEnumerator& fineGridVerticesEnumerator) = 0;

  /**
   * Update the solution of a cell description.
   *
   * \note Make sure to reset neighbour merge
   * helper variables in this method call.
   */
  virtual void updateSolution(
      const int cellDescriptionsIndex,
      const int element,
      double** tempStateSizedArrays,
      double** tempUnknowns,
      exahype::Vertex* const fineGridVertices,
      const peano::grid::VertexEnumerator& fineGridVerticesEnumerator) = 0;

  /**
     * In this method, the solver can perform post-processing
     * operations, e.g., compression of the
     * degrees of freedoms.
     *
     * \param[in] element Index of the cell description
     *                    holding the data to send out in
     *                    the array at address \p cellDescriptionsIndex.
     *                    This is not the solver number.
     *
     * \see tryGetElement
     */
    virtual void preProcess(
        const int cellDescriptionsIndex,
        const int element) = 0;

  /**
   * In this method, the solver can perform post-processing
   * operations, e.g., compression of the
   * degrees of freedoms.
   *
   * \param[in] element Index of the cell description
   *                    holding the data to send out in
   *                    the array at address \p cellDescriptionsIndex.
   *                    This is not the solver number.
   *
   * \see tryGetElement
   */
  virtual void postProcess(
      const int cellDescriptionsIndex,
      const int element) = 0;

  /**
    * Prolongates face data from a parent ADERDGCellDescription to
    * \p cellDescription if the fine grid cell associated with
    * \p cellDescription is adjacent to a boundary of the
    * coarse grid cell associated with the parent cell description.
    *
    * Further zero out the face data of ancestors.
    *
    * \note This function assumes a top-down traversal of the grid and must thus
    * be called from the enterCell(...) or descend(...) mapping methods.
    *
    * \note Calling this method makes only sense if \p cellDescription is of type
    * Descendant or Ancestor.
    */
  virtual void prolongateDataAndPrepareDataRestriction(
      const int cellDescriptionsIndex,
      const int element) = 0;

  /**
   * Restricts data to the the next parent independent of
   * the cell type of the fine grid and coarse grid cell.
   *
   * \p This operation is always surrounded by
   * a lock. No locks are required internally.
   *
   * \note This function assumes a bottom-up traversal of the grid and must thus
   * be called from the leaveCell(...) or ascend(...) mapping methods.
   */
  virtual void restrictToNextParent(
      const int fineGridCellDescriptionsIndex,
      const int fineGridElement,
      const int coarseGridCellDescriptionsIndex,
      const int coarseGridElement) = 0;

  /**
   * Restrict face data to the top most parent which has allocated face data arrays (Ancestor)
   * if and only if the fine grid cell (Cell) has a face which intersects with one of the top most parent
   * cell's faces.
   *
   * \note This function is used to restrict face data to the top most
   * parent. We skip all intermediate parents if they do not
   * need to hold data (EmptyAncestor).
   *
   * \p This operation is always surrounded by
   * a lock. No locks are required internally.
   *
   * \note This function assumes a bottom-up traversal of the grid and must thus
   * be called from the leaveCell(...) or ascend(...) mapping methods.
   */
  virtual void restrictToTopMostParent(
        const int cellDescriptionsIndex,
        const int element,
        const int parentCellDescriptionsIndex,
        const int parentElement,
        const tarch::la::Vector<DIMENSIONS,int>& subcellIndex) = 0;

  /**
   * Receive solver data from neighbour rank and write
   * it on the cell description \p element in
   * the cell descriptions vector stored at \p
   * cellDescriptionsIndex.
   *
   * \note Peano only copies the calling mapping
   * for each thread. The solvers in the solver registry are
   *  not copied once for each thread.
   *
   * \param[in] element Index of the cell description
   *                    holding the data to send out in
   *                    the array at address \p cellDescriptionsIndex.
   *                    This is not the solver number.
   *
   * \see tryGetElement
   *
   * <h2>Temporary variables</h2>
   * See  exahype::mappings::Merging::prepareTemporaryVariables()
   * exahype::mappings::SolutionRecomputation::prepareTemporaryVariables()
   * for details on the size of the allocation of
   * the temporary variables.
   */
  virtual void mergeNeighbours(
        const int                                 cellDescriptionsIndex1,
        const int                                 element1,
        const int                                 cellDescriptionsIndex2,
        const int                                 element2,
        const tarch::la::Vector<DIMENSIONS, int>& pos1,
        const tarch::la::Vector<DIMENSIONS, int>& pos2,
        double**                                  tempFaceUnknowns,
        double**                                  tempStateSizedVectors,
        double**                                  tempStateSizedSquareMatrices) = 0;

  /**
   * Take the cell descriptions \p element
   * from array at address \p cellDescriptionsIndex
   * and merge it with boundary data.
   *
   * \note Peano only copies the calling mapping
   * for each thread. The solvers in the solver registry are
   *  not copied once for each thread.
   *
   * \param[in] element Index of the cell description
   *                    at address \p cellDescriptionsIndex.
   *                    This is not the solver number.
   *
   * \see tryGetElement
   *
   * <h2>Temporary variables</h2>
   * See  exahype::mappings::Merging::prepareTemporaryVariables()
   * exahype::mappings::SolutionRecomputation::prepareTemporaryVariables()
   * for details on the size of the allocation of
   * the temporary variables.
   */
  virtual void mergeWithBoundaryData(
        const int                                 cellDescriptionsIndex,
        const int                                 element,
        const tarch::la::Vector<DIMENSIONS, int>& posCell,
        const tarch::la::Vector<DIMENSIONS, int>& posBoundary,
        double**                                  tempFaceUnknowns,
        double**                                  tempStateSizedVectors,
        double**                                  tempStateSizedSquareMatrices) =0;

  /**
   * After all merges with neighbour and boundary data have been performed for all the surrounding
   * faces of a cell (description), we prepare the neighbour merge helper variables
   * for the next neighbour merge in one of the following grid traversals.
   */
  virtual void prepareNextNeighbourMerging(
        const int cellDescriptionsIndex,
        const int element,
        exahype::Vertex* const fineGridVertices,
        const peano::grid::VertexEnumerator& fineGridVerticesEnumerator) const = 0;

  #ifdef Parallel
  /**
   * Send solver data to neighbour rank. Read the data from
   * the cell description \p element in
   * the cell descriptions vector stored at \p
   * cellDescriptionsIndex.
   *
   * \param[in] element Index of the ADERDGCellDescription
   *                    holding the data to send out in
   *                    the heap vector at \p cellDescriptionsIndex.
   *                    This is not the solver number.
   *
   * \see tryGetElement
   */
  virtual void sendDataToNeighbour(
      const int                                    toRank,
      const int                                    cellDescriptionsIndex,
      const int                                    element,
      const tarch::la::Vector<DIMENSIONS, int>&    src,
      const tarch::la::Vector<DIMENSIONS, int>&    dest,
      const tarch::la::Vector<DIMENSIONS, double>& x,
      const int                                    level) = 0;

  /**
   * Send empty solver data to neighbour rank.
   */
  virtual void sendEmptyDataToNeighbour(
      const int                                    toRank,
      const tarch::la::Vector<DIMENSIONS, int>&    src,
      const tarch::la::Vector<DIMENSIONS, int>&    dest,
      const tarch::la::Vector<DIMENSIONS, double>& x,
      const int                                    level) = 0;

  /**
   * Merge cell description \p element in
   * the cell descriptions array stored at \p
   * cellDescriptionsIndex with metadata.
   *
   * Currently, the neighbour metadata is only the neighbour
   * type as int \p neighbourTypeAsInt and
   * the neighbour's limiter status as int.
   *
   * \param[in] element Index of the cell description
   *                    holding the data to send out in
   *                    the array with address \p cellDescriptionsIndex.
   *                    This is not the solver number.
   */
  virtual void mergeWithNeighbourMetadata(
      const MetadataHeap::HeapEntries&  neighbourMetadata,
      const tarch::la::Vector<DIMENSIONS, int>& src,
      const tarch::la::Vector<DIMENSIONS, int>& dest,
      const int cellDescriptionsIndex,
      const int element) = 0;

  /**
   * Receive solver data from neighbour rank and write
   * it on the cell description \p element in
   * the cell descriptions array stored at \p
   * cellDescriptionsIndex.
   *
   * \note Peano only copies the calling mapping
   * for each thread. The solvers in the solver registry are
   *  not copied once for each thread.
   *
   * \param[in] element Index of the cell description
   *                    holding the data to send out in
   *                    the array with address \p cellDescriptionsIndex.
   *                    This is not the solver number.
   *
   * <h2>Temporary variables</h2>
   * See  exahype::mappings::Merging::prepareTemporaryVariables()
   * exahype::mappings::SolutionRecomputation::prepareTemporaryVariables()
   * for details on the size of the allocation of
   * the temporary variables.
   */
  virtual void mergeWithNeighbourData(
      const int                                    fromRank,
      const MetadataHeap::HeapEntries&             neighbourMetadata,
      const int                                    cellDescriptionsIndex,
      const int                                    element,
      const tarch::la::Vector<DIMENSIONS, int>&    src,
      const tarch::la::Vector<DIMENSIONS, int>&    dest,
      double**                                     tempFaceUnknowns,
      double**                                     tempStateSizedVectors,
      double**                                     tempStateSizedSquareMatrices,
      const tarch::la::Vector<DIMENSIONS, double>& x,
      const int                                    level) = 0;

  /**
   * Drop solver data from neighbour rank.
   */
  virtual void dropNeighbourData(
      const int                                    fromRank,
      const tarch::la::Vector<DIMENSIONS, int>&    src,
      const tarch::la::Vector<DIMENSIONS, int>&    dest,
      const tarch::la::Vector<DIMENSIONS, double>& x,
      const int                                    level) = 0;

  /**
   * Send solver data to master or worker rank. Read the data from
   * the cell description \p element in
   * the cell descriptions vector stored at \p
   * cellDescriptionsIndex.
   *
   * \param[in] element Index of the cell description
   *                    holding the data to send out in
   *                    the array with address \p cellDescriptionsIndex.
   *                    This is not the solver number.
   */
  virtual void sendDataToWorkerOrMasterDueToForkOrJoin(
      const int                                    toRank,
      const int                                    cellDescriptionsIndex,
      const int                                    element,
      const tarch::la::Vector<DIMENSIONS, double>& x,
      const int                                    level) = 0;

  /**
   * Send empty solver data to master or worker rank
   * due to fork or join.
   */
  virtual void sendEmptyDataToWorkerOrMasterDueToForkOrJoin(
      const int                                    toRank,
      const tarch::la::Vector<DIMENSIONS, double>& x,
      const int                                    level) = 0;

  /**
   * Merge with solver data from master or worker rank
   * that was sent out due to a fork or join. Wrote the data to
   * the cell description \p element in
   * the cell descriptions vector stored at \p
   * cellDescriptionsIndex.
   *
   * \param[in] element Index of the cell description
   *                    holding the data to send out in
   *                    the array with address \p cellDescriptionsIndex.
   *                    This is not the solver number.
   */
  virtual void mergeWithWorkerOrMasterDataDueToForkOrJoin(
      const int                                    fromRank,
      const int                                    cellDescriptionsIndex,
      const int                                    element,
      const tarch::la::Vector<DIMENSIONS, double>& x,
      const int                                    level) = 0;

  /**
   * Drop solver data from master or worker rank
   * that was sent out due to a fork or join.
   */
  virtual void dropWorkerOrMasterDataDueToForkOrJoin(
      const int                                    fromRank,
      const tarch::la::Vector<DIMENSIONS, double>& x,
      const int                                    level) = 0;

  ///////////////////////////////////
  // WORKER->MASTER
  ///////////////////////////////////

  /**
   * Determine if the solver has to reduce data for the cell description
   * \p element at heap address \p cellDescriptionsIndex.
   * This is the case if we have adaptive mesh refinement
   * activated and a cell description located at the
   * master worker boundary is of type Ancestor (not EmptyAncestor).
   * In this case the worker will restrict face data up to the
   * master in this iteration.
   *
   * Note that this function must be called in
   * prepareSendToWorker(...) if you plug it into the Peano engine.
   *
   * Note that this function is not in control of determining when to reduce
   * time step data. This should be done outside of this function.
   */
  virtual bool hasToSendDataToMaster(
      const int cellDescriptionsIndex,
      const int element) = 0;

  /**
   * Send data to the master that is not
   * depending on a particular cell description.
   *
   * This operation might be used for the reduction of a global
   * minimum time step size over all MPI ranks.
   *
   * \note We always assume that
   * startNewTimeStep() has been already called on the
   * local solver instance. You thus
   * have to return the updated local time step size.
   *
   * \see startNewTimeStep(), mergeWithWorkerData()
   */
  virtual void sendDataToMaster(
      const int                                    masterRank,
      const tarch::la::Vector<DIMENSIONS, double>& x,
      const int                                    level) = 0;

  /**
   * Merge with solver data from worker rank.
   */
  virtual void mergeWithWorkerData(
      const int                                    workerRank,
      const tarch::la::Vector<DIMENSIONS, double>& x,
      const int                                    level) = 0;

  /**
   * Compile a message containing mesh update flags
   * for the master.
   *
   * The initial capacity defaults to 2 but can be modified
   * to attend more data to the message.
   *
   * \see exahype::solvers::Solver::sendMeshUpdateFlagsToMaster,
   * exahype::solvers::LimitingADERDGSolver::sendMeshUpdateFlagsToMaster
   */
  exahype::DataHeap::HeapEntries
  compileMeshUpdateFlagsForMaster(const int capacity=2) const;

  /*
   * Send the rank-local mesh update request and
   * limiter domain change to the master.
   *
   * At the time of sending data to the master,
   * we have already set the next
   * mesh update request locally.
   * We thus need to communicate the
   * current mesh update request to the master.
   */
  void sendMeshUpdateFlagsToMaster(
      const int                                    masterRank,
      const tarch::la::Vector<DIMENSIONS, double>& x,
      const int                                    level);

  /**
   * Merge with the workers mesh update flags.
   *
   * \see exahype::solvers::Solver::mergeWithWorkerMeshUpdateFlags,
   * exahype::solvers::LimitingADERDGSolver::mergeWithWorkerMeshUpdateFlags
   */
  void mergeWithWorkerMeshUpdateFlags(const DataHeap::HeapEntries& message);

  /**
   * Merge with the workers mesh update flags.
   *
   * The master has not yet performed swapped
   * the current values with the "next" values.
   * This will happen after the merge.
   */
  void mergeWithWorkerMeshUpdateFlags(
      const int                                    workerRank,
      const tarch::la::Vector<DIMENSIONS, double>& x,
      const int                                    level);

  /**
   * Send solver data to master rank. Read the data from
   * the cell description \p element in
   * the cell descriptions vector stored at \p
   * cellDescriptionsIndex.
   *
   * \param[in] element Index of the cell description
   *                    holding the data to send out in
   *                    the heap vector at \p cellDescriptionsIndex.
   *                    This is not the solver number.
   */
  virtual void sendDataToMaster(
      const int                                    masterRank,
      const int                                    cellDescriptionsIndex,
      const int                                    element,
      const tarch::la::Vector<DIMENSIONS, double>& x,
      const int                                    level) = 0;

  /**
   * Send empty solver data to master rank.
   */
  virtual void sendEmptyDataToMaster(
      const int                                    masterRank,
      const tarch::la::Vector<DIMENSIONS, double>& x,
      const int                                    level) = 0;

  /**
   * Merge with solver data from worker rank.
   * Write the data to the cell description \p element in
   * the cell descriptions vector stored at \p
   * cellDescriptionsIndex.
   *
   * \param[in] element Index of the cell description
   *                    holding the data to send out in
   *                    the array with address \p cellDescriptionsIndex.
   *                    This is not the solver number.
   */
  virtual void mergeWithWorkerData(
      const int                                    workerRank,
      const MetadataHeap::HeapEntries&             workerMetadata,
      const int                                    cellDescriptionsIndex,
      const int                                    element,
      const tarch::la::Vector<DIMENSIONS, double>& x,
      const int                                    level) = 0;

  /**
   * Drop solver data from worker rank.
   */
  virtual void dropWorkerData(
      const int                                    workerRank,
      const tarch::la::Vector<DIMENSIONS, double>& x,
      const int                                    level) = 0;

  ///////////////////////////////////
  // MASTER->WORKER
  ///////////////////////////////////

  /**
   * Send data to the worker that is not
   * depending on a particular cell description.
   *
   * This operation might be used for the synchronisation
   * of a global minimum time step size over all MPI ranks.
   *
   * \see startNewTimeStep(), mergeWithMasterData()
   */
  virtual void sendDataToWorker(
      const int                                    workerRank,
      const tarch::la::Vector<DIMENSIONS, double>& x,
      const int                                    level) = 0;

  /**
   * Merge with solver data from master rank.
   */
  virtual void mergeWithMasterData(
      const int                                    masterRank,
      const tarch::la::Vector<DIMENSIONS, double>& x,
      const int                                    level) = 0;

  /**
   * Send solver data to worker rank. Read the data from
   * the cell description \p element in the cell descriptions
   * vector stored at \p cellDescriptionsIndex.
   *
   * \param[in] element Index of the ADERDGCellDescription
   *                    holding the data to send out in
   *                    the heap vector at \p cellDescriptionsIndex.
   *                    This is not the solver number.
   */
  virtual void sendDataToWorker(
      const int                                    workerRank,
      const int                                    cellDescriptionsIndex,
      const int                                    element,
      const tarch::la::Vector<DIMENSIONS, double>& x,
      const int                                    level) = 0;

  /**
   * Send empty solver data to worker rank.
   */
  virtual void sendEmptyDataToWorker(
      const int                                    workerRank,
      const tarch::la::Vector<DIMENSIONS, double>& x,
      const int                                    level) = 0;

  /**
   * Merge with solver data from master rank
   * that was sent out due to a fork or join. Write the data to
   * the cell description \p element in
   * the cell descriptions vector stored at \p
   * cellDescriptionsIndex.
   *
   * \param[in] element Index of the cell description
   *                    holding the data to send out in
   *                    the array with address \p cellDescriptionsIndex.
   *                    This is not the solver number.
   */
  virtual void mergeWithMasterData(
      const int                                    masterRank,
      const MetadataHeap::HeapEntries&             masterMetadata,
      const int                                    cellDescriptionsIndex,
      const int                                    element,
      const tarch::la::Vector<DIMENSIONS, double>& x,
      const int                                    level) = 0;

  /**
   * Drop solver data from master rank.
   */
  virtual void dropMasterData(
      const int                                    masterRank,
      const tarch::la::Vector<DIMENSIONS, double>& x,
      const int                                    level) = 0;
  #endif
};

#endif<|MERGE_RESOLUTION|>--- conflicted
+++ resolved
@@ -59,8 +59,7 @@
    * instances on this heap.
    * We further use this heap to send and receive face data from one MPI rank to the other.
    */
-<<<<<<< HEAD
-=======
+
  // typedef peano::heap::RLEDoubleHeap DataHeap;
   #if ALIGNMENT==32
   typedef peano::heap::DoubleHeap<
@@ -79,29 +78,12 @@
   #elif defined(ALIGNMENT)
    #error ALIGNMENT choice not supported
   #else
->>>>>>> 4a07d310
   typedef peano::heap::DoubleHeap<
     peano::heap::SynchronousDataExchanger< double, true >,
     peano::heap::SynchronousDataExchanger< double, true >,
     peano::heap::RLEBoundaryDataExchanger< double, false >
-  >     DataHeap;
+  >     DataHeap;  
   #endif
-
-<<<<<<< HEAD
-/*
- *
- *
- * @todo Da gibt es noch die Meta Info
- *
- *   typedef DoubleHeap<
- *       SynchronousDataExchanger< double, true >,
- *           SynchronousDataExchanger< double, true >,
- *               RLEBoundaryDataExchanger< double, false >,
- *                   std::vector< double, HeapAllocator<double, 32 > >
- *                     >     DataHeap;
- *                     */
-=======
->>>>>>> 4a07d310
 
   #ifdef Parallel
   /**
