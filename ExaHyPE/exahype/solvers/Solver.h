--- conflicted
+++ resolved
@@ -378,16 +378,6 @@
 
  protected:
 
-<<<<<<< HEAD
-  /** Special Refinement Status values */
-  static constexpr int BoundaryStatus             = -3;
-  static constexpr int Pending                    = -2;
-  static constexpr int Erase                      = -1; // Erase must be chosen as -1. Otherwise
-  static constexpr int Keep                       =  0;
-  static constexpr int RefineOrKeepOnFineGrid     =  2;
-
-=======
->>>>>>> f98412a1
   void tearApart(int numberOfEntries, int normalHeapIndex, int compressedHeapIndex, int bytesForMantissa) const;
   void glueTogether(int numberOfEntries, int normalHeapIndex, int compressedHeapIndex, int bytesForMantissa) const;
 
