--- conflicted
+++ resolved
@@ -63,33 +63,32 @@
    */
   #if ALIGNMENT==16
   typedef peano::heap::DoubleHeap<
-        peano::heap::SynchronousDataExchanger< double, true, peano::heap::AlignedDoubleSendReceiveTask<16> >,
-        peano::heap::SynchronousDataExchanger< double, true, peano::heap::AlignedDoubleSendReceiveTask<16> >,
-        peano::heap::RLEBoundaryDataExchanger< double, false, peano::heap::AlignedDoubleSendReceiveTask<16> >,
-        std::vector< double, peano::heap::HeapAllocator<double, 16 > >
-    >     DataHeap;
+    peano::heap::SynchronousDataExchanger< double, true >,
+    peano::heap::SynchronousDataExchanger< double, true >,
+    peano::heap::RLEBoundaryDataExchanger< double, false >,
+    std::vector< double, peano::heap::HeapAllocator<double, 16 > >
+  >     DataHeap;
   #elif ALIGNMENT==32
   typedef peano::heap::DoubleHeap<
-      peano::heap::SynchronousDataExchanger< double, true, peano::heap::AlignedDoubleSendReceiveTask<32> >,
-      peano::heap::SynchronousDataExchanger< double, true, peano::heap::AlignedDoubleSendReceiveTask<32> >,
-      peano::heap::RLEBoundaryDataExchanger< double, false, peano::heap::AlignedDoubleSendReceiveTask<32> >,
-      std::vector< double, peano::heap::HeapAllocator<double, 32 > >
+    peano::heap::SynchronousDataExchanger< double, true >,
+    peano::heap::SynchronousDataExchanger< double, true >,
+    peano::heap::RLEBoundaryDataExchanger< double, false >,
+    std::vector< double, peano::heap::HeapAllocator<double, 32 > >
   >     DataHeap;
   #elif ALIGNMENT==64
   typedef peano::heap::DoubleHeap<
-      peano::heap::SynchronousDataExchanger< double, true, peano::heap::AlignedDoubleSendReceiveTask<64> >,
-      peano::heap::SynchronousDataExchanger< double, true, peano::heap::AlignedDoubleSendReceiveTask<64> >,
-      peano::heap::RLEBoundaryDataExchanger< double, false, peano::heap::AlignedDoubleSendReceiveTask<64> >,
-      std::vector< double, peano::heap::HeapAllocator<double, 64 > >
+    peano::heap::SynchronousDataExchanger< double, true >,
+    peano::heap::SynchronousDataExchanger< double, true >,
+    peano::heap::RLEBoundaryDataExchanger< double, false >,
+    std::vector< double, peano::heap::HeapAllocator<double, 64 > >
   >     DataHeap;
   #elif defined(ALIGNMENT)
   #error ALIGNMENT choice not supported
   #else
   typedef peano::heap::DoubleHeap<
-    peano::heap::SynchronousDataExchanger< double, true, peano::heap::SendReceiveTask<double> >,
-    peano::heap::SynchronousDataExchanger< double, true, peano::heap::SendReceiveTask<double> >,
-    peano::heap::RLEBoundaryDataExchanger< double, false, peano::heap::SendReceiveTask<double> >
-<<<<<<< HEAD
+    peano::heap::SynchronousDataExchanger< double, true >,
+    peano::heap::SynchronousDataExchanger< double, true >,
+    peano::heap::RLEBoundaryDataExchanger< double, false >
   >     DataHeap;  
   #endif
 
@@ -100,9 +99,9 @@
    */
   typedef peano::heap::Heap<
     peano::heap::records::IntegerHeapData,
-    peano::heap::SynchronousDataExchanger< peano::heap::records::IntegerHeapData, true, peano::heap::SendReceiveTask<peano::heap::records::IntegerHeapData> >,
-    peano::heap::SynchronousDataExchanger< peano::heap::records::IntegerHeapData, true, peano::heap::SendReceiveTask<peano::heap::records::IntegerHeapData> >,
-    peano::heap::RLEBoundaryDataExchanger< peano::heap::records::IntegerHeapData, false, peano::heap::SendReceiveTask<peano::heap::records::IntegerHeapData> >
+    peano::heap::SynchronousDataExchanger< peano::heap::records::IntegerHeapData, true >,
+    peano::heap::SynchronousDataExchanger< peano::heap::records::IntegerHeapData, true >,
+    peano::heap::RLEBoundaryDataExchanger< peano::heap::records::IntegerHeapData, false >
   >     MetadataHeap;
 
   /**
@@ -123,11 +122,6 @@
   static constexpr int MetadataLimiterStatus = 1;
   #endif
 
-=======
-  >     DataHeap;
-  #endif
-
->>>>>>> 43dd7681
   namespace solvers {
     class Solver;
 
