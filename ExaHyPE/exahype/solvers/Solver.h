/**
 * This file is part of the ExaHyPE project.
 * Copyright (c) 2016  http://exahype.eu
 * All rights reserved.
 *
 * The project has received funding from the European Union's Horizon
 * 2020 research and innovation programme under grant agreement
 * No 671698. For copyrights and licensing, please consult the webpage.
 *
 * Released under the BSD 3 Open Source License.
 * For the full license text, see LICENSE.txt
 *
 * \author Dominic E. Charrier, Tobias Weinzierl
 **/

#ifndef _EXAHYPE_SOLVERS_SOLVER_H_
#define _EXAHYPE_SOLVERS_SOLVER_H_

#include <utility>

#include <memory>
#include <string>
#include <iostream>
#include <iomanip>
#include <vector>

#include <atomic>

#include "tarch/compiler/CompilerSpecificSettings.h"
#include "peano/utils/PeanoOptimisations.h"
#include "tarch/multicore/MulticoreDefinitions.h"
#include "tarch/la/Vector.h"
#include "tarch/la/VectorVectorOperations.h"
#include "tarch/multicore/BooleanSemaphore.h"

#include "peano/utils/Globals.h"
#include "peano/grid/VertexEnumerator.h"
#include "peano/heap/Heap.h"
#include "peano/heap/DoubleHeap.h"
#include "peano/heap/CharHeap.h"
#include "peano/heap/HeapAllocator.h"

#include "multiscalelinkedcell/HangingVertexBookkeeper.h"

#include "exahype/State.h"

#include "exahype/profilers/Profiler.h"
#include "exahype/profilers/simple/NoOpProfiler.h"

// cell descriptions
#include "exahype/records/ADERDGCellDescription.h"
#include "exahype/records/FiniteVolumesCellDescription.h"

#include <functional>

#if defined(CompilerICC) && defined(SharedTBB)
// See: https://www.threadingbuildingblocks.org/tutorial-intel-tbb-scalable-memory-allocator
#include <tbb/cache_aligned_allocator.h> // prevents false sharing
#endif

#if defined(USE_ITAC_ALL) and !defined(USE_ITAC)
#define USE_ITAC 1
#endif
#ifdef USE_ITAC
#include "VT.h"
#endif

// Some helpers
constexpr int power(int basis, int exp) {
  return (exp == 0) ? 1 : basis * power(basis, exp - 1);
}

#ifdef ALIGNMENT
constexpr int addPadding(const int originalSize) {
  return ALIGNMENT/8 * static_cast<int>((originalSize+(ALIGNMENT/8-1))/(ALIGNMENT/8));
}
#else
constexpr int addPadding(const int originalSize) {
  return originalSize;
}
#endif

namespace exahype {
// Forward declarations
class Cell;
class Vertex;

namespace parser {
class ParserView;
}  // namespace parser
/**
 * We store the degrees of freedom associated with the ADERDGCellDescription and FiniteVolumesCellDescription
 * instances on this heap.
 * We further use this heap to send and receive face data from one MPI rank to the other.
 *
 * !!! CreateCopiesOfSentData
 *
 * All solvers must store the face data they send to neighbours at persistent addresses.
 */
#ifdef ALIGNMENT
#if defined(CompilerICC) && defined(SharedTBB)
typedef tbb::cache_aligned_allocator<double> AlignedAllocator;
typedef tbb::cache_aligned_allocator<char> AlignedCharAllocator;
#else
typedef peano::heap::HeapAllocator<double, ALIGNMENT > AlignedAllocator;
typedef peano::heap::HeapAllocator<char, ALIGNMENT > AlignedCharAllocator;
#endif
typedef peano::heap::AlignedDoubleSendReceiveTask<ALIGNMENT> AlignedDoubleSendReceiveTask;
typedef peano::heap::AlignedCharSendReceiveTask<ALIGNMENT>   AlignedCharSendReceiveTask;
#endif

#if defined(UsePeanosSymmetricBoundaryExchanger) and defined(UsePeanosRLEBoundaryExchanger)
#error UsePeanosSymmetricBoundaryExchanger and UsePeanosRLEBoundaryExchanger must not be defined at the same time!
#endif

// aligned data -> AlignedDoubleSendReceiveTask
#if defined(ALIGNMENT) and defined(UsePeanosSymmetricBoundaryExchanger)
typedef peano::heap::DoubleHeap<
    peano::heap::SynchronousDataExchanger< double, true, AlignedDoubleSendReceiveTask, std::vector< double, AlignedAllocator > >,
    peano::heap::SynchronousDataExchanger< double, true, AlignedDoubleSendReceiveTask, std::vector< double, AlignedAllocator > >,
    peano::heap::SymmetricBoundaryDataExchanger< double, false, AlignedDoubleSendReceiveTask, std::vector< double, AlignedAllocator > >,
    std::vector< double, AlignedAllocator >
>     DataHeap;
typedef peano::heap::CharHeap<
    peano::heap::SynchronousDataExchanger< char, true, AlignedCharSendReceiveTask, std::vector< char, AlignedCharAllocator > >,
    peano::heap::SynchronousDataExchanger< char, true, AlignedCharSendReceiveTask, std::vector< char, AlignedCharAllocator > >,
    peano::heap::SymmetricBoundaryDataExchanger< char, false, AlignedCharSendReceiveTask, std::vector< char, AlignedCharAllocator > >,
    std::vector< char, AlignedCharAllocator >
>     CompressedDataHeap;
#elif defined(ALIGNMENT) and defined(UsePeanosRLEBoundaryExchanger)
typedef peano::heap::DoubleHeap<
    peano::heap::SynchronousDataExchanger< double, true, AlignedDoubleSendReceiveTask, std::vector< double, AlignedAllocator > >,
    peano::heap::SynchronousDataExchanger< double, true, AlignedDoubleSendReceiveTask, std::vector< double, AlignedAllocator > >,
    peano::heap::AggregationBoundaryDataExchanger< double, AlignedDoubleSendReceiveTask, std::vector< double, AlignedAllocator > >,
    std::vector< double, AlignedAllocator >
>     DataHeap;
typedef peano::heap::CharHeap<
    peano::heap::SynchronousDataExchanger< char, true, AlignedCharSendReceiveTask, std::vector< char, AlignedCharAllocator > >,
    peano::heap::SynchronousDataExchanger< char, true, AlignedCharSendReceiveTask, std::vector< char, AlignedCharAllocator > >,
    peano::heap::AggregationBoundaryDataExchanger< char, AlignedCharSendReceiveTask, std::vector< char, AlignedCharAllocator > >,
    std::vector< char, AlignedCharAllocator >
>     CompressedDataHeap;
#elif defined(ALIGNMENT) // Default: AggregationBoundaryDataExchanger
typedef peano::heap::DoubleHeap<
    peano::heap::SynchronousDataExchanger< double, true, AlignedDoubleSendReceiveTask, std::vector< double, AlignedAllocator > >,
    peano::heap::SynchronousDataExchanger< double, true, AlignedDoubleSendReceiveTask, std::vector< double, AlignedAllocator > >,
    peano::heap::AggregationBoundaryDataExchanger< double, AlignedDoubleSendReceiveTask, std::vector< double, AlignedAllocator > >,
    std::vector< double, AlignedAllocator >
>     DataHeap;
typedef peano::heap::CharHeap<
    peano::heap::SynchronousDataExchanger< char, true, AlignedCharSendReceiveTask, std::vector< char, AlignedCharAllocator > >,
    peano::heap::SynchronousDataExchanger< char, true, AlignedCharSendReceiveTask, std::vector< char, AlignedCharAllocator > >,
    peano::heap::AggregationBoundaryDataExchanger< char, AlignedCharSendReceiveTask, std::vector< char, AlignedCharAllocator > >,
    std::vector< char, AlignedCharAllocator >
>     CompressedDataHeap;
#endif
// non-aligned data -> SendReceiveTask
#if !defined(ALIGNMENT) and defined(UsePeanosSymmetricBoundaryExchanger)
typedef peano::heap::DoubleHeap<
    peano::heap::SynchronousDataExchanger< double, true,  peano::heap::SendReceiveTask<double> >,
    peano::heap::SynchronousDataExchanger< double, true,  peano::heap::SendReceiveTask<double> >,
    peano::heap::SymmetricBoundaryDataExchanger< double, false, peano::heap::SendReceiveTask<double> >
>     DataHeap;
typedef peano::heap::CharHeap<
    peano::heap::SynchronousDataExchanger< char, true,  peano::heap::SendReceiveTask<char> >,
    peano::heap::SynchronousDataExchanger< char, true,  peano::heap::SendReceiveTask<char> >,
    peano::heap::SymmetricBoundaryDataExchanger< char, false, peano::heap::SendReceiveTask<char> >
>     CompressedDataHeap;
#elif !defined(ALIGNMENT) and defined(UsePeanosRLEBoundaryExchanger)
typedef peano::heap::DoubleHeap<
    peano::heap::SynchronousDataExchanger< double, true,  peano::heap::SendReceiveTask<double> >,
    peano::heap::SynchronousDataExchanger< double, true,  peano::heap::SendReceiveTask<double> >,
    peano::heap::RLEBoundaryDataExchanger< double, false, peano::heap::SendReceiveTask<double> >
>     DataHeap;
typedef peano::heap::CharHeap<
    peano::heap::SynchronousDataExchanger< char, true,  peano::heap::SendReceiveTask<char> >,
    peano::heap::SynchronousDataExchanger< char, true,  peano::heap::SendReceiveTask<char> >,
    peano::heap::RLEBoundaryDataExchanger< char, false, peano::heap::SendReceiveTask<char> >
>     CompressedDataHeap;
#elif !defined(ALIGNMENT) // Default: AggregationBoundaryDataExchanger
typedef peano::heap::DoubleHeap<
    peano::heap::SynchronousDataExchanger< double, true,  peano::heap::SendReceiveTask<double> >,
    peano::heap::SynchronousDataExchanger< double, true,  peano::heap::SendReceiveTask<double> >,
    peano::heap::AggregationBoundaryDataExchanger< double, peano::heap::SendReceiveTask<double>, std::vector<double> >
>     DataHeap;
typedef peano::heap::CharHeap<
    peano::heap::SynchronousDataExchanger< char, true,  peano::heap::SendReceiveTask<char> >,
    peano::heap::SynchronousDataExchanger< char, true,  peano::heap::SendReceiveTask<char> >,
    peano::heap::AggregationBoundaryDataExchanger< char, peano::heap::SendReceiveTask<char>, std::vector<char> >
>     CompressedDataHeap;
#endif

/**
 * @return a data heap array as vector.
 *
 * @param index heap index of the array.
 */
DataHeap::HeapEntries& getDataHeapEntries(const int index);

const DataHeap::HeapEntries& getDataHeapEntriesForReadOnlyAccess(const int index);

/**
 * Moves a DataHeap array, i.e. copies the found
 * data at "fromIndex" to the array at "toIndex" and
 * deletes the "fromIndex" array afterwards.
 */
void moveDataHeapEntries(const int fromIndex,const int toIndex,bool recycleFromArray);

<<<<<<< HEAD
  /**
   * A semaphore for serialising heap access.
   */
  extern tarch::multicore::BooleanSemaphore HeapSemaphore;
=======
/**
 * @see waitUntilAllBackgroundTasksHaveTerminated()
 */
extern tarch::multicore::BooleanSemaphore ReductionSemaphore;

/**
 * A semaphore for serialising heap access.
 */
extern tarch::multicore::BooleanSemaphore HeapSemaphore;
>>>>>>> 149a81a7

#ifdef Parallel
/**
 * An empty DataHeap message.
 *
 * !!! CreateCopiesOfSentData
 *
 * If we have set CreateCopiesOfSentData to
 * false for the DataHeap, all messages need to
 * have a fixed address as long as the send
 * process takes.
 *
 * Has to be declared extern in C++ standard as
 * it is instantiated in the corresponding cpp file.
 */
extern DataHeap::HeapEntries EmptyDataHeapMessage;

/**
 * We abuse this heap to send and receive metadata from one MPI rank to the other.
 * We never actually store data on this heap.
 *
 * !!! CreateCopiesOfSentData
 *
 * It is assumed by the metadata send routines of the solvers that
 * all data exchangers of the MetadataHeap create copies of the data to send.
 *
 * <h2> Implementation </h2>
 *
 * These meta data are not symmetric, i..e we can use the Aggregation heap but we
 * may not use any symmetric heap.
 */
#if defined(UsePeanosSymmetricBoundaryExchangerForMetaData) and defined(UsePeanosRLEBoundaryExchangerForMetaData)
#error UsePeanosSymmetricBoundaryExchangerForMetaData and UsePeanosRLEBoundaryExchangerForMetaData must not be defined at the same time!
#endif

#if defined(UsePeanosSymmetricBoundaryExchangerForMetaData)
typedef peano::heap::CharHeap<
    peano::heap::SynchronousDataExchanger< char, true,  peano::heap::SendReceiveTask<char> >,
    peano::heap::SynchronousDataExchanger< char, true,  peano::heap::SendReceiveTask<char> >,
    peano::heap::SymmetricBoundaryDataExchanger< char, true,  peano::heap::SendReceiveTask<char> >
>     MetadataHeap;
#elif defined(UsePeanosRLEBoundaryExchangerForMetaData)
typedef peano::heap::CharHeap<
    peano::heap::SynchronousDataExchanger< char, true,  peano::heap::SendReceiveTask<char> >,
    peano::heap::SynchronousDataExchanger< char, true,  peano::heap::SendReceiveTask<char> >,
    peano::heap::RLEBoundaryDataExchanger< char, true, peano::heap::SendReceiveTask<char> >
>     MetadataHeap;
#else
typedef peano::heap::CharHeap<
    peano::heap::SynchronousDataExchanger< char, true,  peano::heap::SendReceiveTask<char> >,
    peano::heap::SynchronousDataExchanger< char, true,  peano::heap::SendReceiveTask<char> >,
    peano::heap::AggregationBoundaryDataExchanger< char, peano::heap::SendReceiveTask<char>, std::vector<char> >
>     MetadataHeap;
#endif

/**
 * Defines an invalid metadata entry.
 */
static constexpr int InvalidMetadataEntry = -10;

/**
 * Defines the length of the metadata
 * we send out per solver.
 *
 * First entry is the cell (description) type.
 * Second entry is the augmentation status,
 * third the helper status and the fourth the
 * limiter status.
 */
static constexpr int NeighbourCommunicationMetadataPerSolver           = 4;

static constexpr int NeighbourCommunicationMetadataCellType            = 0;
static constexpr int NeighbourCommunicationMetadataAugmentationStatus  = 1;
static constexpr int NeighbourCommunicationMetadataCommunicationStatus = 2;
static constexpr int NeighbourCommunicationMetadataLimiterStatus       = 3;

static constexpr int MasterWorkerCommunicationMetadataPerSolver        = 5;

static constexpr int MasterWorkerCommunicationMetadataCellType            = 0;
static constexpr int MasterWorkerCommunicationMetadataAugmentationStatus  = 1;
static constexpr int MasterWorkerCommunicationMetadataCommunicationStatus = 2;
static constexpr int MasterWorkerCommunicationMetadataLimiterStatus       = 3;
static constexpr int MasterWorkerCommunicationMetadataSendReceiveData     = 4;
/**
 * TODO(Dominic): Docu is outdated
 *
 * Encodes the metadata as integer sequence.
 *
 * The first element refers to the number of
 * ADERDGCellDescriptions associated with this cell (nADERG).
 * The next 2*nADERG elements store a pair of
 * solver number, and cell description type (encoded as int)
 * for each ADERDGCellDescription associated with this cell (description).
 *
 * The element 1+2*nADERDG refers to the number of
 * FiniteVolumesCellDescriptions associated with this cell (nFV).
 * The remaining 2*nFV elements store a pair of
 * solver number, and cell description type (encoded as int)
 * for each FiniteVolumesCellDescription associated with this cell
 * (description).
 */
MetadataHeap::HeapEntries gatherNeighbourCommunicationMetadata(
    const int cellDescriptionsIndex,
    const tarch::la::Vector<DIMENSIONS,int>& src,
    const tarch::la::Vector<DIMENSIONS,int>& dest);

/**
 * Send metadata to rank @p toRank.
 */
void sendNeighbourCommunicationMetadata(
    const int                                   toRank,
    const int                                   cellDescriptionsIndex,
    const tarch::la::Vector<DIMENSIONS,int>&    src,
    const tarch::la::Vector<DIMENSIONS,int>&    dest,
    const tarch::la::Vector<DIMENSIONS,double>& x,
    const int                                   level);

/**
 * Receive metadata to rank @p toRank.
 *
 * @note Clears and enlarges the buffer
 * if necessary.
 *
 * @param[in] doNotReceiveAndFillBufferWithInvalidEntries Within batches, we sometimes do not want to receive metadata.
 *
 * \return The index of the received metadata message
 * on the exahype::MetadataHeap.
 */
void receiveNeighbourCommunicationMetadata(
    MetadataHeap::HeapEntries&                  buffer,
    const int                                   fromRank,
    const tarch::la::Vector<DIMENSIONS,double>& x,
    const int                                   level);

/**
 * Send a metadata sequence filled with InvalidMetadataEntry
 * to rank @p toRank.
 */
void sendNeighbourCommunicationMetadataSequenceWithInvalidEntries(
    const int                                   toRank,
    const tarch::la::Vector<DIMENSIONS,double>& x,
    const int                                   level);

/**
 * Drop metadata sent by rank @p fromRank.
 */
void dropMetadata(
    const int                                   fromRank,
    const peano::heap::MessageType&             messageType,
    const tarch::la::Vector<DIMENSIONS,double>& x,
    const int                                   level);
#endif

namespace solvers {
class Solver;

typedef std::vector<Solver*> RegisteredSolversEntries;
/**
 * All the registered solvers. Has to be declared extern in C++ standard as
 * it is instantiated in the corresponding cpp file.
 */
extern std::vector<Solver*> RegisteredSolvers;
}
}

/**
 * Describes one solver.
 */
class exahype::solvers::Solver {
private:
  /**
   * Log device.
   */
  static tarch::logging::Log _log;

protected:
  void tearApart(int numberOfEntries, int normalHeapIndex, int compressedHeapIndex, int bytesForMantissa) const;
  void glueTogether(int numberOfEntries, int normalHeapIndex, int compressedHeapIndex, int bytesForMantissa) const;

public:
<<<<<<< HEAD
  #ifdef USE_ITAC
=======
#ifdef USE_ITAC
>>>>>>> 149a81a7
  /**
   * These handles are used to trace solver events with Intel Trace Analyzer and Collector.
   */
  static int waitUntilCompletedLastStepHandle;
  static int ensureAllJobsHaveTerminatedHandle;
#endif


#ifdef Parallel
  /**
   * Tag used for master worker communication.
   */
  static int MasterWorkerCommunicationTag;
#endif

  /**
   * Default return value of function getElement(...)
   * If we do not find the element in a vector
   * stored at a heap address.
   */
  static constexpr int NotFound = -1;

  /**
   * An extensible structure linking to the data of a cell.
   * It is passed to all solver routines.
   */
  typedef struct CellInfo {
    const int _cellDescriptionsIndex= -1;
    peano::heap::RLEHeap<exahype::records::ADERDGCellDescription>::HeapEntries&        _ADERDGCellDescriptions;
    peano::heap::RLEHeap<exahype::records::FiniteVolumesCellDescription>::HeapEntries& _FiniteVolumesCellDescriptions;

    CellInfo(const CellInfo& cellInfo) :
      _cellDescriptionsIndex        (cellInfo._cellDescriptionsIndex        ),
      _ADERDGCellDescriptions       (cellInfo._ADERDGCellDescriptions       ),
      _FiniteVolumesCellDescriptions(cellInfo._FiniteVolumesCellDescriptions)
    {}

    CellInfo(const int cellDescriptionsIndex,void* ADERDGCellDescriptions,void* FiniteVolumesCellDescriptions) :
      _cellDescriptionsIndex(cellDescriptionsIndex),
      _ADERDGCellDescriptions       (*static_cast<peano::heap::RLEHeap<exahype::records::ADERDGCellDescription>::HeapEntries*>(ADERDGCellDescriptions)),
      _FiniteVolumesCellDescriptions(*static_cast<peano::heap::RLEHeap<exahype::records::FiniteVolumesCellDescription>::HeapEntries*>(FiniteVolumesCellDescriptions))
    {}

    CellInfo(const int cellDescriptionsIndex) :
      _cellDescriptionsIndex(cellDescriptionsIndex),
      _ADERDGCellDescriptions       (peano::heap::RLEHeap<exahype::records::ADERDGCellDescription>::getInstance().getData(_cellDescriptionsIndex)),
      _FiniteVolumesCellDescriptions(peano::heap::RLEHeap<exahype::records::FiniteVolumesCellDescription>::getInstance().getData(_cellDescriptionsIndex))
    {}

    /**
     * @return if no data was found for the cell.
     */
    bool empty() const {
      return _ADERDGCellDescriptions.empty() && _FiniteVolumesCellDescriptions.empty();
    }

    /**
     * @return the first cell description with the given @p solverNumber.
     *
     * @param cellDescriptions an ordered collection of cell descriptions
     * @param solverNumber     identification number of a solver
     */
    template <typename CellDescriptionHeapEntries>
    static int indexOfCellDescription(CellDescriptionHeapEntries& cellDescriptions,const int solverNumber) {
      int index = exahype::solvers::Solver::NotFound;
      for (unsigned int element = 0; element < cellDescriptions.size(); ++element) {
        if (cellDescriptions[element].getSolverNumber()==solverNumber) {
          index = element;
          break;
        }
      }
      return index;
    }

    /**
     * @return Index of an ADER-DG cell description or Solver::NotFound (-1).
     * @param  solverNumber identification number of a solver
     */
    int indexOfADERDGCellDescription(const int solverNumber) {
      return indexOfCellDescription(_ADERDGCellDescriptions,solverNumber);
    }
    /**
     * @return Index of an Finite Volumes cell description or Solver::NotFound (-1).
     * @param  solverNumber identification number of a solver
     */
    int indexOfFiniteVolumesCellDescription(const int solverNumber) {
      return indexOfCellDescription(_FiniteVolumesCellDescriptions,solverNumber);
    }

    /**
     * @return If there is any cell description which belogns to
     * the solver with @p solverNumber.
     *
     * @param solverNumber identification number of a solver
     */
    bool foundCellDescriptionForSolver(const int solverNumber) const {
      bool found = false;
      for (auto& p : _ADERDGCellDescriptions) {
        found |= p.getSolverNumber()==solverNumber;
      }
      for (auto& p : _FiniteVolumesCellDescriptions) {
        found |= p.getSolverNumber()==solverNumber;
      }
      return found;
    }

  } CellInfo;

  /**
   * This struct computes and stores some
   * commonly used indices when merging neighbouring
   * cells via a common interfaces.
   *
   * TODO(Dominic): Move to more appropriate place?
   */
  typedef struct InterfaceInfo {
    int _direction;     /*! coordinate direction the normal vector is aligned with (0->x,1->y,2->z) */
    int _orientation1;  /*! orientation of the normal vector from pos1's perspective (0/1 -> pointing in/out of element) */
    int _orientation2;  /*! orientation of the normal vector from pos2's perspective (0/1 -> pointing in/out of element) */
    int _faceIndex1;    /*! interface index from perspective of pos1 */
    int _faceIndex2;    /*! interface index from perspective of pos2 */
    int _faceIndexLeft; /*! interface index from perspective of the "left" cell, i.e. the cell with orientation=1 (normal vector points out) */
    int _faceIndexRight;/*! interface index from perspective of the "right" cell, i.e. the cell with orientation=0 (normal vector points in) */

    InterfaceInfo(const tarch::la::Vector<DIMENSIONS,int>& pos1,const tarch::la::Vector<DIMENSIONS,int>& pos2)
    :
      _direction     (tarch::la::equalsReturnIndex(pos1, pos2)),
      _orientation1  ((1 + pos2(_direction) - pos1(_direction))/2),
      _orientation2  (1-_orientation1),
      _faceIndex1    (2*_direction+_orientation1),
      _faceIndex2    (2*_direction+_orientation2),
      _faceIndexLeft (2*_direction+1),
      _faceIndexRight(2*_direction+0) {
      assertionEquals(tarch::la::countEqualEntries(pos1,pos2),DIMENSIONS-1);
    }

    std::string toString() {
      std::ostringstream stringstream;
      stringstream << "(";
      stringstream << "_direction="      << _direction;
      stringstream << ",_orientation1="   << _orientation1;
      stringstream << ",_orientation2="   << _orientation2;
      stringstream << ",_faceIndex1="     << _faceIndex1;
      stringstream << ",_faceIndex2="     << _faceIndex2;
      stringstream << ",_faceIndexLeft="  << _faceIndexLeft;
      stringstream << ",_faceIndexRight=" << _faceIndexRight;
      stringstream << ")";
      return stringstream.str();
    }
  } InterfaceInfo;

  /**
   * This struct computes and stores some
   * commonly used indices when merging a cell
   * with boundary data at a boundary face.
   *
   * TODO(Dominic): Move to more appropriate place?
   */
  typedef struct BoundaryFaceInfo {
    int _direction;    /*! coordinate direction the normal vector is aligned with (0->x,1->y,2->z) */
    int _orientation;  /*! orientation of the normal vector from posCell's perspective (0/1 -> pointing in/out of element) */
    int _faceIndex;    /*! interface index from perspective of posCell */

    BoundaryFaceInfo(const tarch::la::Vector<DIMENSIONS,int>& posCell,const tarch::la::Vector<DIMENSIONS,int>& posBoundary)
    :
      _direction  (tarch::la::equalsReturnIndex(posCell, posBoundary)),
      _orientation((1 + posBoundary(_direction) - posCell(_direction))/2),
      _faceIndex  (2*_direction+_orientation) {
      assertionEquals(tarch::la::countEqualEntries(posCell,posBoundary),DIMENSIONS-1);
    }

    std::string toString() {
      std::ostringstream stringstream;
      stringstream << "(";
      stringstream << "_direction="   << _direction;
      stringstream << ",_orientation=" << _orientation;
      stringstream << ",_faceIndex1="  << _faceIndex;
      stringstream << ")";
      return stringstream.str();
    }
  } BoundaryFaceInfo;

  /**
   * TrackGridStatistics is a flag from Peano that I "misuse" here as these
   * data also are grid statistics.
   */
#ifdef TrackGridStatistics
  static double PipedUncompressedBytes;
  static double PipedCompressedBytes;
#endif

  /** @name Global profiling options
   *
   * Global profiling options which are set via the parser.
   */
  ///@{
  /**
   * The solvers need to do adjust some operations slightly
   * when those are run multiple times after each other in isolation.
   */
  static bool ProfileUpdate;
  ///@}

  /** @name Global solver optimisations
   *
   * Global solver optimisations which are set via the parser.
   */
  ///@{

  /**
   * A flag indicating that only initial mesh refinement is used, i.e.
   * the mesh remains static.
   *
   * Multiple operations can then be omitted during the time stepping
   * iterations, e.g. backing up a previous solution for
   * the pure ADER-DG scheme, evaluating the refinement criterion,
   * computing a new time step size if the scheme is linear, ...
   */
  static bool OnlyInitialMeshRefinement;

  /**
   * Indicates that only static limiting is used.
   * In this case, the limiter criteria do not need
   * to be evaluated and no FV->DG projection needs to
   * be performed in troubled cells. This
   * makes the troubled cells pure FV cells.
   */
  static bool OnlyStaticLimiting;

  /**
   * A flag indicating we fuse the algorithmic
   * phases of all ADERDGSolver and
   * LimitingADERDGSolver instances.
   *
   */
  static bool FuseAllADERDGPhases;
  /**
   * This factor (alpha) is used to scale
   * the admissible time step size if the fused
   * time stepping (for nonlinear PDEs) scheme is reset.
   *
   * The fused times stepping time step size estimate is then reset to
   *
   * dt_est = alpha * dt_adm.
   */
  static double FusedTimeSteppingRerunFactor;
  /**
   * This factor (beta) is used in the fused time stepping (for nonlinear PDEs)
   * time step size estimate as follows:
   *
   * dt_est = 0.5 ( beta * dt_adm + dt_est ),
   *
   * i.e dt_est approaches beta * dt_adm over time.
   *
   * This adds additional numerical diffusion as
   * a smaller time step size is chosen as necessary.
   */
  static double FusedTimeSteppingDiffusionFactor;

  /**
   * The number of Prediction,PredictionRerun,PredictionOrLocalRecomputation<
   * and FusedTimeStep iterations we need to run per time step.
   */
  static int PredictionSweeps;

  /**
   * Set to 0 if no floating point compression is used. Is usually done in the
   * runner once at startup and from hereon is a read-only variable. The
   * subsequent field SpawnCompressionAsBackgroundThread has no semantics if
   * the present value is set to 0.
   */
  static double CompressionAccuracy;

  static bool SpawnCompressionAsBackgroundJob;

  /**
   * Maximum number of background job consumer tasks
   * which are allowed to run during the mesh traversal.
   *
   * Default is zero.
   */
  static int MaxNumberOfRunningBackgroundJobConsumerTasksDuringTraversal;
  /**
   * Set to true if the prediction, and the first and intermediate fused time steps in
   * a batch should be launched as background job.
   */
  static bool SpawnPredictionAsBackgroundJob;
  /**
   * Set to true if the update and last fused time step in a batch
   * should be launched as background job.
   */
  static bool SpawnUpdateAsBackgroundJob;
  /**
   * Set to true if the prolongation
   * should be launched as background job whenever possible.
   *
   * Requires that the prediction is launched as background job too.
   */
  static bool SpawnProlongationAsBackgroundJob;
  /**
   * Set to true if the mesh refinement iterations
   * should run background jobs whenever possible.
   */
  static bool SpawnAMRBackgroundJobs;

  /**
   * If this is set, we can skip sending metadata around during
   * batching iterations.
   */
  static bool DisableMetaDataExchangeInBatchedTimeSteps;
  /**
   * If this is set, we can skip Peano vertex neighbour exchange during batching iterations.
   */
  static bool DisablePeanoNeighbourExchangeInTimeSteps;
  ///@}

  enum class JobType { AMRJob, ReductionJob, EnclaveJob, SkeletonJob };

  enum class JobSystemWaitBehaviourType { ProcessAnyJobs, ProcessJobsWithSamePriority, OnlyPollMPI };

  /**
   * What to do whenever the job system needs to wait until a
   * job is completed.
   */
  static JobSystemWaitBehaviourType JobSystemWaitBehaviour;
  /**
   * \see ensureAllBackgroundJobsHaveTerminated
   */
  static std::atomic<int> NumberOfAMRBackgroundJobs;

  /**
   * Number of jobs spawned which perform a reduction.
   *
   * Reduction Jobs are spawned as high priority.
   * They might be enclave or skeleton jobs.
   */
  static std::atomic<int> NumberOfReductionJobs;

  /**
   * Number of background jobs spawned
   * from enclave cells.
   *
   * \see ensureAllBackgroundJobsHaveTerminated
   */
  static std::atomic<int> NumberOfEnclaveJobs;
  /**
   * Number of background jobs spawned
   * from skeleton cells, i.e. cells at parallel
   * or adaptivity boundaries.
   *
   * \see ensureAllBackgroundJobsHaveTerminated
   */
  static std::atomic<int> NumberOfSkeletonJobs;

  /**
   * The type of a solver.
   */
  enum class Type { ADERDG, FiniteVolumes, LimitingADERDG };

  /**
   * The time stepping mode.
   */
  enum class TimeStepping {
    /**
     * In the global time stepping mode, every cells works with the same time step.
     */
    Global,
    /**
     * In the fixed time stepping mode, we assume that each cell advanced in
     * time with the prescribed time step size. No CFL condition is checked.
     */
    GlobalFixed
    // Local, Anarchic
  };

  /**
   * The refinement control states
   * returned by the user functions.
   */
  enum class RefinementControl { Keep = 0, Refine = 1, Erase = 2 };

  /**
   * The limiter domain change that was detected after a solution
   * update or during the limiter status spreading.
   */
  enum class MeshUpdateEvent {
    /**
     * A regular change of the limiter domain
     * has occurred. This might be either no change at
     * all or a situation where a cell directly next to a
     * troubled cell has been newly marked as troubled.
     */
    None = 0,

        /**
         * The limiter domain of this solver changed in an irregular
         * fashion, i.e. a troubled cell appeared suddenly.
         * Its appearance was not anticipated
         *
         * During the consequent refinement
         * status spreading, if we observe that
         * we also need to update the mesh,
         * this event is changed to RefinementRequested.
         */
        IrregularLimiterDomainChange = 1,

        /**
         * Scenario 1:
         * A cell which is not directly next to a troubled cell
         * has newly been marked as troubled.
         * The cell is not on the finest mesh level.
         *
         * Scenario 2:
         * A cell of type Descendant/EmptyDescendant
         * was marked with LimiterStatus other than Ok.
         * The cell is on the finest mesh level.
         *
         * <h2>Consequences</h2>
         * The runner must then refine the mesh accordingly, and perform a
         * rollback in all cells to the previous solution. It computes
         * a new time step size in all cells. Next, it recomputes the predictor in all
         * cells, troubled or not. Finally, it reruns the whole ADERDG time step in
         * all cells, troubled or not.
         *
         * This can potentially be relaxed for anarchic time stepping where
         * each cell has its own time step size and stamp.
         */
        RefinementRequested = 2,

        /**
         * The initial mesh will be created.
         */
        InitialRefinementRequested = 3
  };


  /**
   * \return String representation of the meshUpdateEvent.
   */
  static std::string toString(const MeshUpdateEvent& meshUpdateEvent);

  /**
   * Converts LimiterDomainChange to its double equivalent.
   */
  static double convertToDouble(const MeshUpdateEvent& meshUpdateEvent);

  /**
   * Converts a double to a LimiterDomainChange.
   */
  static MeshUpdateEvent convertToMeshUpdateEvent(const double value);

  /**
   * \return the larger (cast to int) value of both events.
   */
  static MeshUpdateEvent mergeMeshUpdateEvents(
      const MeshUpdateEvent meshUpdateEvent1,const MeshUpdateEvent meshUpdateEvent2);

  /**
   * This struct is returned after the update or fusedTimeStep
   * methods are run.
   */
  typedef struct UpdateResult {
    double _timeStepSize                     = std::numeric_limits<double>::infinity();
    MeshUpdateEvent _meshUpdateEvent         = MeshUpdateEvent::None;

    UpdateResult() {}
  } UpdateResult;

  /**
   * This struct is used in the AMR context
   * to lookup a parent cell description and
   * for computing the subcell position of the child
   * with respect to this parent.
   *
   * TODO(Dominic): Move to more appropriate place?
   */
  typedef struct SubcellPosition {
    int parentCellDescriptionsIndex;
    int parentElement;
    tarch::la::Vector<DIMENSIONS,int> subcellIndex;
    int levelDifference;

    SubcellPosition() :
      parentCellDescriptionsIndex(),
      parentElement(NotFound),
      subcellIndex(-1),
      levelDifference(-1) {}

    void invalidate() {
      parentCellDescriptionsIndex = multiscalelinkedcell::HangingVertexBookkeeper::InvalidAdjacencyIndex;
      parentElement = NotFound;
      for (int i=0; i<DIMENSIONS; i++) {
        subcellIndex[i] = -1;
      }
      levelDifference = -1;
    }

    ~SubcellPosition() {}
  } SubcellPosition;

  /**
   * The augmentation control states.
   */
  enum class AugmentationControl {
    /**
     * Indicates that a spacetree cell is next to another spacetree cell
     * of type exahype::records::ADERDGCellDescription::Cell.
     */
    NextToCell = 0,
        /**
         * Indicates that a spacetree cell is next to another spacetree cell
         * of type exahype::records::ADERDGCellDescription::Ancestor or
         * exahype::records::ADERDGCellDescription::EmptyAncestor.
         */
        NextToAncestor = 1,
        /**
         * Indicates that a spacetree cell is both, next to another spacetree cell
         * of type exahype::records::ADERDGCellDescription::Ancestor or
         * exahype::records::ADERDGCellDescription::EmptyAncestor, and
         * a spacetree cell of type
         * exahype::records::ADERDGCellDescription::Cell.
         */
        NextToCellAndAncestor = 2,
        /**
         * Indicates that a spacetree cell is neither, next to another spacetree cell
         * of type exahype::records::ADERDGCellDescription::Ancestor or
         * exahype::records::ADERDGCellDescription::EmptyAncestor, nor
         * next to a spacetree cell of type exahype::records::ADERDGCellDescription::Cell.
         *
         * A cell of type exahype::records::ADERDGCellDescription::Descendant can then request erasing.
         * A cell of type exahype::records::ADERDGCellDescription::Cell does then not need
         * to request augmenting.
         */
        Default = 3
  };

  /**
   * @return if dynamic mesh refinement or limiting is used.
   */
  static bool areRollbacksPossible() {
    return !OnlyInitialMeshRefinement || !OnlyStaticLimiting;
  }

  /**
   * Checks if one of the solvers is of a certain
   * type.
   */
  static bool oneSolverIsOfType(const Type& type);

  /**
   * Run over all solvers and identify the minimal time stamp.
   */
  static double getMinTimeStampOfAllSolvers();

  /**
   * Run over all solvers and identify the minimal sum of minimal time stamp
   * plus the minimal time step size.
   *
   * The result is a lower bound of the minimum time stamp
   * that will be obtained in the following time step.
   */
  static double estimateMinNextSolverTimeStampOfAllSolvers();

  /**
   * Run over all solvers and identify the minimal time step size.
   */
  static double getMinTimeStepSizeOfAllSolvers();

  /**
   * Run over all solvers and identify the minimal time step size.
   */
  static double getMaxSolverTimeStepSizeOfAllSolvers();

  /**
   * Run over all solvers and identify the maximal time stamp.
   *
   * On the individual patches, we do use the min time stamp so
   * far, so the routine returns the maximum over all min solver
   * time stamps.
   */
  static double getMaxTimeStampOfAllSolvers();

  static bool allSolversUseTimeSteppingScheme(solvers::Solver::TimeStepping scheme);

  static double getCoarsestMaximumMeshSizeOfAllSolvers();
  static double getFinestMaximumMeshSizeOfAllSolvers();

  /**
   * Returns the coarsest level which holds patches of
   * a solver.
   *
   * @note It is very important that initSolvers
   * has been called on all solvers before this
   * method is used.
   *
   * @note That we start counting the mesh level
   * at 1. In a uniform mesh with level l, there
   * are thus 3^{DIMENSIONS*(l-1)} cells.
   */
  static int getCoarsestMeshLevelOfAllSolvers();

  /**
   * Returns the finest mesh level where a solver
   * has his uniform mesh.
   *
   * @note It is very important that initSolvers
   * has been called on all solvers before this
   * method is used.
   */
  static int getFinestUniformMeshLevelOfAllSolvers();

  /**
   * @return the maximum mesh level which might be occupied
   * by a solver's cells.
   */
  static int getMaximumAdaptiveMeshLevelOfAllSolvers();

  /**
   * Returns the coarsest mesh size a solver is actually
   * using.
   *
   * @note It is very important that initSolvers
   * has been called on all solvers before this
   * method is used.
   */
  static double getCoarsestMeshSizeOfAllSolvers();

  static const tarch::la::Vector<DIMENSIONS,double>& getDomainSize();
  static const tarch::la::Vector<DIMENSIONS,double>& getDomainOffset();

  /**
   * Loop over the solver registry and check if no solver
   * performs adaptive mesh refinement.
   */
  static bool allSolversPerformOnlyUniformRefinement();


  /**
   * Loop over the solver registry and check if one
   * of the solvers has requested a mesh update.
   */
  static bool oneSolverRequestedMeshRefinement();

  /**
   * Returns true if one of the solvers used a time step size
   * that violated the CFL condition.
   *
   * TODO(Dominic): Rename. Name can be confused with
   * oneSolverHasNotAttainedStableState.
   */
  static bool oneSolverViolatedStabilityCondition();

  /*
   * Check if a solver requested limiter status spreading.
   * Such a request might stem from a limiting ADERDGSolver which
   * has requested mesh refinement or a local
   * or global recomputation.
   */
  static bool oneSolverRequestedRefinementStatusSpreading();

  /*
   * Check if a solver requested local recomputation
   * recomputation.
   */
  static bool oneSolverRequestedLocalRecomputation();

  /*
   * Check if a solver requested either global
   * recomputation.
   */
  static bool oneSolverRequestedGlobalRecomputation();

  /**
   * Loops over all registered LimitingADERDGSolver instances
   * and determines the maximum value of their
   * minimum limiter status for a troubled cell.
   *
   * This value determines how long we have to perform
   * limiter status spreading.
   *
   * The minimum possible return value is three.
   */
  static int getMaxRefinementStatus();

  /**
   * Specify if solvers spawn background jobs and
   * configure the number of sweeps run by the adapters FusedTimeStep, Prediction, PredictionRerun,
   * and PredictorOrLocalRecomputation.
   */
  static void configurePredictionPhase(const bool usePredictionBackgroundJobs, bool useProlongationBackgroundJobs);


  static std::string toString(const JobType& jobType);

  static int getNumberOfQueuedJobs(const JobType& jobType);


  /**
   * Ensure that all background jobs (such as prediction or compression jobs) have terminated before progressing
   * further. We have to wait until all tasks have terminated if we want to modify the heap,
   * i.e. insert new data or remove data.
   * Therefore, the wait (as well as the underlying semaphore) belong
   * into this abstract superclass.
   *
   * @param[in] backgroundJobCounter A reference to a background job counter.
   */
  static void ensureAllJobsHaveTerminated(JobType jobType);

  /**
   * Waits until the @p cellDescription has completed its time step.
   *
   * Thread-safety
   * -------------
   *
   * We only read (sample) the hasCompletedLastStep flag and thus do not need any locks.
   * If this flag were to assume an undefined state, this would happen after the job working processing the
   * cell description was completed. This routine will then do an extra iteration or finish.
   * Either is fine.
   *
   * The flag is modified before a job is spawned and after it was processed.
   * As the job cannot be processed before it is spawned, setting the flag
   * is thread-safe.
   *
   * MPI
   * ---
   *
   * Tries to receive dangling MPI messages while waiting if this
   * is specified by the user.
   *
   * Work Stealing
   * -------------
   *
   * Assume this rank has stolen jobs from another rank.
   * If this routine actually waits, this indicates it has to wait for a local job
   * and not for a stolen one.
   * Therefore, we exclude stolen jobs from being processed by this routine.
   *
   * @note Only use receiveDanglingMessages=true if the routine
   * is called from a serial context.
   *
   * @param cellDescription a cell description
   * @param waitForHighPriorityJob a cell description's task was spawned as high priority job
   * @param receiveDanglingMessages receive dangling messages while waiting
   */
  template <typename CellDescription>
  void waitUntilCompletedLastStep(
      const CellDescription& cellDescription,const bool waitForHighPriorityJob,const bool receiveDanglingMessages) {
    #ifdef USE_ITAC
    VT_begin(waitUntilCompletedLastStepHandle);
    #endif

    if ( !cellDescription.getHasCompletedLastStep() ) {
      peano::datatraversal::TaskSet::startToProcessBackgroundJobs();
    }
    while ( !cellDescription.getHasCompletedLastStep() ) {
      #ifdef Parallel
      {
        tarch::multicore::RecursiveLock lock( tarch::services::Service::receiveDanglingMessagesSemaphore );
        tarch::parallel::Node::getInstance().receiveDanglingMessages();
        lock.free();
      }
      #endif

      switch ( JobSystemWaitBehaviour ) {
      case JobSystemWaitBehaviourType::ProcessJobsWithSamePriority:
        tarch::multicore::jobs::processBackgroundJobs( 1, getTaskPriority(waitForHighPriorityJob) );
        break;
      case JobSystemWaitBehaviourType::ProcessAnyJobs:
        tarch::multicore::jobs::processBackgroundJobs( 1 );
        break;
      default:
        break;
      }
    }

    #ifdef USE_ITAC
    VT_end(waitUntilCompletedLastStepHandle);
    #endif
  }

  /**
   * @return the default priority.
   */
  static int getDefaultTaskPriority() {
    return tarch::multicore::DefaultPriority;
  }
  /**
   * @return a high priority.
   */
  static int getHighPriorityTaskPriority() {
    return tarch::multicore::DefaultPriority*2;
  }
  /**
   * @return a high priority if the argument is set to true. Otherwise,
   * the default priority.
   */
  static int getTaskPriority( const bool isHighPriorityJob ) {
    return isHighPriorityJob ? getHighPriorityTaskPriority() : getDefaultTaskPriority();
  }
  /**
   * @return a very high priority.
   */
  static int  getCompressionTaskPriority() {
    return tarch::multicore::DefaultPriority*8;
  }

  /**
   * Return a string representation for the type @p param.
   */
  static std::string toString(const exahype::solvers::Solver::Type& param);

  /**
   * Return a string representation for the time stepping mode @p param.
   */
  static std::string toString(const exahype::solvers::Solver::TimeStepping& param);

  /**
   * @return mesh resolution and mesh level (incremented by 1) such that
   * @p boundingBoxSize / 3^level <= @p meshSize.
   *
   * @note The domain root cell is actually at Peano mesh level 1
   * as the domain itself is embedded in a 3^d mesh in Peano.
   *
   * @note Load balancing makes only sense for a Peano mesh with
   * at least 3 (Peano) levels. This is not ensured or checked in this routine.
   *
   * @param meshSize        the coarsest allowed mesh size.
   * @param boundingBoxSize size of the bounding box.
   */
  static std::pair<double,int> computeCoarsestMeshSizeAndLevel(double meshSize, double boundingBoxSize);

protected:

   /**
    * A semphare for conducting reductions.
    */
   tarch::multicore::BooleanSemaphore _reductionSemaphore;

  /**
   * Each solver has an identifier/name. It is used for debug purposes only.
   */
  const std::string _identifier;

  const Type _type;

  /**
   * The number of state variables of the conservation or balance law.
   */
  const int _numberOfVariables;

  /**
   * The number of parameters, e.g, material parameters.
   */
  const int _numberOfParameters;

  /**
   * The number of global observables, e.g. indicators used by AMR.
   */
  const int _numberOfGlobalObservables ;

  /**
   * The number of nodal basis functions that are employed in each
   * coordinate direction.
   */
  const int _nodesPerCoordinateAxis;

  /**
   * The offset of the computational domain.
   *
   * Is initialised by the initSolver method.
   */
  tarch::la::Vector<DIMENSIONS,double> _domainOffset;

  /**
   * The size of the computational domain.
   * * Is initialised by the initSolver method.
   */
  tarch::la::Vector<DIMENSIONS,double> _domainSize;

  /**
   * The maximum extent a cell is allowed to have in each coordinate direction.
   *
   * @note This is an upper bound specified in the specification file.
   * This is not the actual maximum extent of a cell.
   */
  const double _maximumMeshSize;

  /**
   * The maximum depth the adaptive mesh is allowed
   * to occupy (set by the user).
   * Summing this value with _coarsestMeshdLevel results in
   * the finest mesh level the solver might occupy during the
   * simulation.
   */
  const int _maximumAdaptiveMeshDepth;

  /**
   * The time stepping mode of this solver.
   */
  const TimeStepping _timeStepping;


  /**
   * The coarsest level of the adaptive mesh that is
   * occupied by this solver.
   *
   * @note Is set by initSolver(...) function
   */
  int _coarsestMeshLevel;

  /**
   * The global observables from the previous time step.
   */
  std::vector<double> _globalObservables;

  /**
   * The global observables which are reduced in this
   * iteration.
   */
  std::vector<double> _nextGlobalObservables;

  /*
   * The coarsest mesh size this solver is using, i.e.
   * the mesh size chosen for the uniform base grid.
   *
   * @note Is set by initSolver(...) function
   */
  double _coarsestMeshSize;

  /**
   * A profiler for this solver.
   */
  std::unique_ptr<profilers::Profiler> _profiler;

public:
  Solver(const std::string& identifier, exahype::solvers::Solver::Type type,
      int numberOfVariables, int numberOfParameters,
      int numberOfGlobalObservables,
      int nodesPerCoordinateAxis,
      double maximumMeshSize,
      int maximumAdaptiveMeshDepth,
      exahype::solvers::Solver::TimeStepping timeStepping,
      std::unique_ptr<profilers::Profiler> profiler =
          std::unique_ptr<profilers::Profiler>(
              new profilers::simple::NoOpProfiler("")));

  virtual ~Solver() { _profiler->writeToConfiguredOutput(); }

  // Disallow copy and assignment
  Solver(const Solver& other) = delete;
  Solver& operator=(const Solver& other) = delete;

  virtual std::string toString() const;

  virtual void toString(std::ostream& out) const;

  /**
   * Returns the maximum extent a mesh cell is allowed to have
   * in all coordinate directions.
   * This maximum mesh size is used both as a
   * constraint on the AMR as well as to set up the initial
   * grid. If you return the extent of the computational domain in
   * each coordinate direction or larger values,
   * you indicate that this solver is not active in the domain.
   *
   * @note This is just an upper bound on the coarsest mesh
   * size. For the actual coarsest mesh size, see method
   * getCoarsestMeshSize().
   *
   * TODO(Dominic): Rename to getUserMeshSize()?
   */
  double getMaximumMeshSize() const;

  /**
   * The coarsest level of the adaptive mesh that is
   * occupied by this solver.
   *
   * @note Only safe to use after initSolver(...) was called.
   */
  int getCoarsestMeshLevel() const;

  /**
   * The coarsest mesh size this solver is using,
   * i.e. the size of the cells on the uniform base grid.
   *
   * @note Only safe to use after initSolver(...) was called.
   *
   * @note This is not not the maximumMeshSize specified by the user.
   */
  double getCoarsestMeshSize() const;

  /**
   * The maximum depth the adaptive mesh is allowed to
   * occupy (set by the user).
   * Summing this value with _coarsestMeshdLevel results in
   * the finest mesh level the solver might occupy during the
   * simulation.
   */
  int getMaximumAdaptiveMeshDepth() const;

  /**
   * The finest level of the adaptive mesh that might be
   * occupied by this solver.
   */
  int getMaximumAdaptiveMeshLevel() const;

  /**
   * Returns the identifier of this solver.
   */
  std::string getIdentifier() const;

  /**
   * Returns the type of this solver.
   */
  Type getType() const;

  /**
   * Returns the time stepping algorithm this solver is using.
   */
  TimeStepping getTimeStepping() const;

  /**
   * Returns the number of state variables.
   */
  int getNumberOfVariables() const;

  /**
   * Returns the number of parameters, e.g.,material constants etc.
   */
  int getNumberOfParameters() const;

  /**
   * Returns the number of global observables, e.g. indicators for AMR.
   */
  int getNumberOfGlobalObservables() const;

  /**
   * If you use a higher order method, then this operation returns the
   * polynomial degree plus one. If you use a Finite Volume method, it
   * returns the number of cells within a patch per coordinate axis.
   */
  int getNodesPerCoordinateAxis() const;

  /**
   * \see mergeMeshUpdateEvents
   *
   * @note Implementation must ensure thread-safety!
   */
  virtual void updateMeshUpdateEvent(MeshUpdateEvent meshUpdateEvent) = 0;

  /**
   * Sets the _nextMeshUpdateEvent as this solver's
   * current event. Furthermore resets the
   * _nextMeshUpdateEvent variable.
   */
  virtual void resetMeshUpdateEvent() = 0;
  /**
   * \return the currently set mesh update event.
   */
  virtual MeshUpdateEvent getMeshUpdateEvent() const = 0;

  /**
   * \return true if the current mesh update event
   * is either RefinementRequested or InitialRefinementRequested.
   */
  bool hasRequestedAnyMeshRefinement() const;
  /**
   * \return minimum time stamp of all cell descriptions.
   */
  virtual double getMinTimeStamp() const = 0;

  /**
   * \return minimum time step size of all cell descriptions computed during the last time step or
   * after the last mesh refinement.
   */
  virtual double getMinTimeStepSize() const = 0;

  /**
   * Update the admissible time step size which is computed
   * as the minium of the admissible time step size of all cells.
   *
   * @param value a value the current minium is compared against.
   *
   * @note Implementation must ensure thread-safety!
   */
  virtual void updateAdmissibleTimeStepSize(double value) = 0;

  /**
   * @return the admissible time step size which is only
   * available at the end of a time step.
   *
   * @note Access is not thread-safe.
   */
  virtual double getAdmissibleTimeStepSize() const=0;

  /**
   * Reset the admissible time step size to infinity in order
   * to search for a minimum over all cells.
   */
  virtual void resetAdmissibleTimeStepSize() = 0;

  /**
   * Reset the global observables to an appropriate
   * initial value in order to determine them again.
   */
  void resetGlobalObservables() {
    resetGlobalObservables(_nextGlobalObservables.data());
  }

  // TODO(Lukas) Is this still needed?
  /*
  virtual void updateNextGlobalObservables(const std::vector<double>& globalObservables);
   */

  virtual std::vector<double>& getGlobalObservables();
  // TODO(Lukas) Is this still needed?
  /*
  virtual std::vector<double>& getNextGlobalObservables();
   */


  /**
   * Initialise the solver's time stamps and time step sizes.
   * Further use the bounding box and the already known
   * maximum mesh size to compute the coarsest grid level
   * this solver is placed on.
   *
   * @note It is very important that the domainSize
   * is chosen as an multiple of the coarsest mesh size
   * of all solvers within the grid.
   *
   * The maximum adaptive refinement level is defined
   * with respect to this level.
   *
   * @param timeStamp            the initial time stamp.
   * @param domainOffset         offset of the domain.
   * @param domainSize           size of the domain.
   * @param boundingBoxSize      size of the bounding box.
   * @param cellsOutsideOfDomainPerDimension cells which are placed outside of the domain due to bounding box scaling.
   * @param cmdlineargs          command line arguments.
   * @param parserView           view on the specification file for the solver.
   */
  virtual void initSolver(
      const double timeStamp,
      const tarch::la::Vector<DIMENSIONS,double>& domainOffset,
      const tarch::la::Vector<DIMENSIONS,double>& domainSize,
      const double                                boundingBoxSize,
      const double                                boundingBoxMeshSize,
      const std::vector<std::string>&             cmdlineargs,
      const exahype::parser::ParserView&          parserView) = 0;

  /**
   * Notify the solver that a time step just started.
   *
   * @param isFirstTimeStepOfBatchOrNoBatch  if this is the first time step of a batch or no batch is run.
   */
  virtual void kickOffTimeStep(const bool isFirstTimeStepOfBatchOrNoBatch) = 0;

  /**
   * Notify the solver that a time step just finished.
   *
   * @param isFirstTimeStepOfBatchOrNoBatch  if this is the first time step of a batch or no batch is run.
   * @param isLastTimeStepOfBatchOrNoBatch   if this is the last time step of a batch or if no batch is run.
   */
  virtual void wrapUpTimeStep(const bool isFirstTimeStepOfBatchOrNoBatch,const bool isLastTimeStepOfBatchOrNoBatch) = 0;

  /**
   * \return true if the solver is computing in the current algorithmic section.
   * This depends usually on internal flags of the solver such as ones indicating
   * a mesh update request or a limiter domain change during a previous time stepping
   * iteration.
   *
   * All mappings introduced for a specific job, e.g. limiting, mesh refinement etc.,
   * do not rely on this method. It is used only for mappings which are shared by different
   * algorithm sections. These are
   * BroadcastAndMergeTimeStepData, Merging, Prediction, and TimeStepSizeComputation,
   * MeshRefinement (+FinaliseMeshRefinement)
   *
   * E.g. a time step size computation via mapping TimeStepSizeComputation is required in
   * algorithm section "LocalRecomputationAllSend" for all solvers which
   * have finished a global recomputation or a mesh refinement.
   * It is not required for limiting ADER-DG solvers which are currently performing
   * a local recomputation.
   *
   */
  virtual bool isPerformingPrediction(const exahype::State::AlgorithmSection& section) const = 0;

  /**
   * \return true if this solver needs to merge metadata only(!) in the current algorithm section.
   */
  virtual bool isMergingMetadata(const exahype::State::AlgorithmSection& section) const = 0;

  /**
   * In contrast to startNewTimeStep(), this
   * method does not shift the time stamp.
   *
   * It simply updates the time step size.
   *
   * This method is used after a mesh refinement.
   */
  virtual void updateTimeStepSize() = 0;

  /**
   * Roll back the minimum time stamp to the one of
   * the previous time step.
   *
   * @note This is a global rollback which is performed happens after mesh refinement.
   * The time step size then needs to be recomputed. The old one is thus not restored.
   */
  virtual void rollbackToPreviousTimeStep() = 0;
  /**
   * If an entry for this solver exists,
   * return the element index of the cell description
   * in the array at address @p cellDescriptionsIndex.
   * Otherwise and if @p cellDescriptionsIndex is an
   * invalid index, return Solver::NotFound.
   */
  virtual int tryGetElement(
      const int cellDescriptionsIndex,
      const int solverNumber) const = 0;

  /**
   * Modify a cell description in enter cell event.
   * This event should be used for single cell operations
   * like marking for refinement, erasing, augmenting,
   * or deaugmenting.
   *
   * \return a struct of type bool.
   *
   * @note We use this at the moment only
   * for refinement events. We can consider later
   * on to merge the time stepping functionality
   * (solution update, predictor comp.) into
   * this hook.
   */
  virtual bool progressMeshRefinementInEnterCell(
      exahype::Cell& fineGridCell,
      exahype::Vertex* const fineGridVertices,
      const peano::grid::VertexEnumerator& fineGridVerticesEnumerator,
      exahype::Cell& coarseGridCell,
      const peano::grid::VertexEnumerator& coarseGridVerticesEnumerator,
      const int  solverNumber,
      const bool stillInRefiningMode) = 0;

  /**
   * Refinement routine that should be used for
   * collective children-parent operations.
   *
   * \return If a new compute cell was introduced
   * as part of a refinement operation.
   */
  virtual bool progressMeshRefinementInLeaveCell(
      exahype::Cell& fineGridCell,
      exahype::Vertex* const fineGridVertices,
      const peano::grid::VertexEnumerator& fineGridVerticesEnumerator,
      exahype::Cell& coarseGridCell,
      const tarch::la::Vector<DIMENSIONS, int>& fineGridPositionOfCell,
      const int solverNumber,
      const bool stillInRefiningMode) = 0;

  /**
   * \return if the vertices around a cell should be erased, kept,
   * or refined.
   *
   * @param checkThoroughly If set to true, check that the indices found in the
   *                        adjacency map are actual heap indices and that the
   *                        geometry information of the cell descriptions found at
   *                        the heap index indicates that these cells are adjacent
   *                        to the vertex.
   */
  virtual exahype::solvers::Solver::RefinementControl eraseOrRefineAdjacentVertices(
      const int cellDescriptionsIndex,
      const int solverNumber,
      const tarch::la::Vector<DIMENSIONS, double>& cellOffset,
      const tarch::la::Vector<DIMENSIONS, double>& cellSize,
      const int level,
      const bool checkThoroughly) const = 0;

  /**
   * Returns true if the solver has attained
   * a stable state on the cell description
   *
   * @param fineGridCell               a fine grid cell
   * @param fineGridVertices           vertices surrounding the fine grid cell
   * @param fineGridVerticesEnumerator a enumerator for the fine grid vertices
   * @param solverNumber               a solver number
   * @param stillInRefiningMode        indicates if the mesh refinement
   *                                   is still in refining mode (true) or switched to coarsening mode (false).
   */
  virtual bool attainedStableState(
      exahype::Cell&                       fineGridCell,
      exahype::Vertex* const               fineGridVertices,
      const peano::grid::VertexEnumerator& fineGridVerticesEnumerator,
      const int                            solverNumber,
      const bool                           stillInRefiningMode) const = 0;

  /**
   * This method is called after the
   * mesh refinement iterations where this
   * solver performs states updates in
   * the enterCell() and leaveCell().
   *
   * This method is used to finalise some state
   * updates or prepare some states for
   * the time stepping or the next
   * mesh update iterations.
   */
  virtual void finaliseStateUpdates(
      const int solverNumber,
      CellInfo& cellInfo) = 0;

  /////////////////////////////////////
  // CELL-LOCAL
  /////////////////////////////////////

  /**
   * Computes a new time step size and overwrites
   * a cell description's time stamps and time step sizes
   * with it.
   *
   * In contrast to startNewTimeStep(int,int), this
   * method does not shift time stamps.
   *
   * This method is usually called after mesh refinement
   * was performed.
   *
   * @note Has no const modifier since kernels are not const functions yet.
   */
  virtual void updateTimeStepSize(const int solverNumber,CellInfo& cellInfo) = 0;

  /**
   * Merge the global observables with the cell-wise observables
   * that are computed by this function.
   *
   * @param[in] solverNumber identifier for a solver
   * @param[in] cellInfo           links to the data associated with the mesh cell
   */
  virtual void updateGlobalObservables(const int solverNumber,CellInfo& cellInfo) = 0;

  /**
   * Impose initial conditions and mark for refinement.
   *
   * @note Make sure to reset neighbour merge
   * helper variables in this method call.
   *
   * @note Has no const modifier since kernels are not const functions yet.
   */
  virtual void adjustSolutionDuringMeshRefinement(const int solverNumber,CellInfo& cellInfo) = 0;

  /**
   * Fuse algorithmic phases of the solvers.
   *
   * FiniteVolumesSolver:
   *
   * This call degenerates to an updateSolution
   * call for the FiniteVolumesSolver.
   *
   * ADERDGSolver:
   *
   * Runs the triad of updateSolution,performPredictionAndVolumeIntegral
   * plus startNewTimeStep.
   *
   * LimitingADERDGSolver:
   *
   * Either runs the ADERDGSolver triad or
   * performs an FV update. Performs some additional
   * tasks.
   *
   * Compression
   * -----------
   *
   * Uncompresses the data before performing PDE operations
   * Compresses the data after performing PDE operations.
   *
   * Background Jobs
   * ---------------
   *
   * The FiniteVolumesSolver, ADERDGSolver and LimitingADERDGSolver implementations
   * show the following behaviour:
   *
   *   - If exahype::solvers::Solver::SpawnPredictionAsBackgroundJob is set to false,
   *     this function will not spawn any background jobs.
   *
   *   - If exahype::solvers::Solver::SpawnPredictionAsBackgroundJob is set to true:
   *
   *     - This function will spawn a FusedTimeStepJob in intermediate batch iterations.
   *       Here, it distinguishes between skeleton and enclave cells.
   *       ADERDGSolver and LimitingADERDGSolver variants do not spawn a PredictionJob in this case.
   *
   *     - This function will not a spawn a FusedTimeStepJob in the first and last iteration of
   *       a batch. ADERDGSolver and LimitingADERDGSolver may still spawn a PredictionJob in this case.
   *
   * @param[in] isFirstIterationOfBatch Indicates that we currently run no batch or
   *                                    we are in the first iteration of a batch.
   * @param[in] isLastIterationOfBatch  Indicates that we currently run no batch or
   *                                    we are in the last iteration of a batch.
   *                                    (If no batch is run, both flags
   *                                    @p isFirstIterationOfBatch and
   *                                    @p isLastIterationOfBatch are true).
   * @param[in] isAtRemoteBoundary Flag indicating that the cell hosting the
   *                                    cell description is adjacent to a remote rank.
   */
  virtual void fusedTimeStepOrRestrict(
      const int  solverNumber,
      CellInfo&  cellInfo,
      const bool isFirstIterationOfBatch,
      const bool isLastIterationOfBatch,
      const bool isAtRemoteBoundary) = 0;

  /**
   * The nonfused update routine.
   *
   * FiniteVolumesSolver:
   *
   * This call degenerates to an updateSolution
   * call and a startNewTimeStep call for the FiniteVolumesSolver.
   *
   * ADERDGSolver:
   *
   * Update the solution and evaluate the refinement criterion.
   *
   * LimitingADERDGSolver:
   *
   * Update the ADER-DG and or FV solution and
   * evaluate the limiter and
   * the refinement criteria.
   *
   * @note Make sure to reset neighbour merge
   * helper variables in this method call.
   *
   * @note Has no const modifier since kernels are not const functions yet.
   *
   * @param cellInfo           links to the data associated with the mesh cell
   * @param solverNumber       id of a solver
   * @param isAtRemoteBoundary indicates if this cell is adjacent to the domain of another rank
   */
<<<<<<< HEAD
  virtual void updateOrRestrict(
=======
  virtual UpdateResult updateOrRestrict(
>>>>>>> 149a81a7
      const int solverNumber,
      CellInfo& cellInfo,
      const bool isAtRemoteBoundary) = 0;

  /**
   * Go back to previous time step with
   * time step data and solution.
   *
   * Keep the new refinement status.
   *
   * Allocate necessary new limiter patches.
   */
  virtual void rollbackSolutionGlobally(const int solverNumber,CellInfo& cellInfo) const = 0;

  /**
   * Explicitly ask the solver to compress
   * a cell description.
   *
   * @param[in] isAtRemoteBoundary Flag indicating that the cell hosting the
   *                               cell description is adjacent to a remote rank.
   */
  virtual void compress(
      const int solverNumber,
      CellInfo& cellInfo,
      const bool isAtRemoteBoundary) const = 0;

  ///////////////////////////////////
  // NEIGHBOUR
  ///////////////////////////////////

#ifdef Parallel
  /**
   * On coarser grids, the solver can hint on the eventual load and memory distribution
   * with this function.
   *
   * @note Only called on coarser grids by LoadBalancing mapping.
   * @note Only invokes user callback during initial mesh refinement.
   *
   * @param  cellCentre the cell centre.
   * @param  cellSize   the cell size.
   * @return Estimate of the load based on the geometry.
   */
  int computeGeometricLoadBalancingWeight(
      const tarch::la::Vector<DIMENSIONS,double>& cellCentre,
      const tarch::la::Vector<DIMENSIONS,double>& cellSize);

  /**
   * If a cell description was allocated at heap address @p cellDescriptionsIndex
   * for solver @p solverNumber, encode metadata of the cell description
   * and push it to the back of the metadata vector @p metadata.
   *
   * Otherwise, push exahype::NeighbourCommunicationMetadataPerSolver
   * times exahype::InvalidMetadataEntry to the back of the vector.
   */
  virtual void appendNeighbourCommunicationMetadata(
      MetadataHeap::HeapEntries& metadata,
      const tarch::la::Vector<DIMENSIONS,int>& src,
      const tarch::la::Vector<DIMENSIONS,int>& dest,
      const int cellDescriptionsIndex,
      const int solverNumber) const = 0;

  ///////////////////////////////////
  // WORKER<=>MASTER
  ///////////////////////////////////
  /**
   * Finishes outstanding refinement operations
   * and sends solution data down to the worker
   * if required.
   */
  virtual void progressMeshRefinementInPrepareSendToWorker(
      const int workerRank,
      exahype::Cell& fineGridCell,
      exahype::Vertex* const fineGridVertices,
      const peano::grid::VertexEnumerator& fineGridVerticesEnumerator,
      exahype::Cell& coarseGridCell,
      const peano::grid::VertexEnumerator& coarseGridVerticesEnumerator,
      const int solverNumber) = 0;

  /**
   * Just receive data or not from the master
   * depending on the refinement event.
   */
  virtual void sendDataToWorkerIfProlongating(
      const int                                     toRank,
      const int                                     cellDescriptionsIndex,
      const int                                     element,
      const tarch::la::Vector<DIMENSIONS, double>&  x,
      const int                                     level) const = 0;

  /**
   * Just receive data or not from the master
   * depending on the refinement event.
   */
  virtual void receiveDataFromMasterIfProlongating(
      const int masterRank,
      const int receivedCellDescriptionsIndex,
      const int receivedElement,
      const tarch::la::Vector<DIMENSIONS,double>& x,
      const int level) const = 0;

  /**
   * Finish prolongation operations started on the master.
   */
  virtual bool progressMeshRefinementInMergeWithWorker(
      const int localCellDescriptionsIndex,
      const int receivedCellDescriptionsIndex, const int receivedElement) = 0;

  /**
   * Finish erasing operations on the worker side and
   * send data up to the master if necessary.
   * This data is then picked up to finish restriction
   * operations.
   */
  virtual void progressMeshRefinementInPrepareSendToMaster(
      const int masterRank,
      const int cellDescriptionsIndex, const int element,
      const tarch::la::Vector<DIMENSIONS,double>& x,
      const int level) const = 0;

  /**
   * Finish erasing operations started on the master which
   * require data from the worker.
   *
   * Veto erasing requests from the coarse grid cell as well.
   */
  virtual bool progressMeshRefinementInMergeWithMaster(
      const int worker,
      const int localCellDescriptionsIndex,
      const int localElement,
      const int coarseGridCellDescriptionsIndex,
      const tarch::la::Vector<DIMENSIONS, double>& x,
      const int                                    level,
      const bool                                   stillInRefiningMode) = 0;

  /**
   * If a cell description was allocated at heap address @p cellDescriptionsIndex
   * for solver @p solverNumber, encode metadata of the cell description
   * and push it to the back of the metadata vector @p metadata.
   *
   * Otherwise, push exahype::MasterWorkerCommunicationMetadataPerSolver
   * times exahype::InvalidMetadataEntry to the back of the vector.
   *
   */
  virtual void appendMasterWorkerCommunicationMetadata(
      MetadataHeap::HeapEntries& metadata,
      const int cellDescriptionsIndex,
      const int solverNumber) const = 0;

  /**
   * Send solver data to master or worker rank. Read the data from
   * the cell description @p element in
   * the cell descriptions vector stored at @p
   * cellDescriptionsIndex.
   *
   * @param[in] element Index of the cell description
   *                    holding the data to send out in
   *                    the array with address @p cellDescriptionsIndex.
   *                    This is not the solver number.
   */
  virtual void sendDataToWorkerOrMasterDueToForkOrJoin(
      const int                                    toRank,
      const int                                    cellDescriptionsIndex,
      const int                                    element,
      const peano::heap::MessageType&              messageType,
      const tarch::la::Vector<DIMENSIONS, double>& x,
      const int                                    level) const = 0;

  /**
   * Merge with solver data from master or worker rank
   * that was sent out due to a fork or join. Wrote the data to
   * the cell description @p element in
   * the cell descriptions vector stored at @p
   * cellDescriptionsIndex.
   *
   * @param[in] element Index of the cell description
   *                    holding the data to send out in
   *                    the array with address @p cellDescriptionsIndex.
   *                    This is not the solver number.
   */
  virtual void mergeWithWorkerOrMasterDataDueToForkOrJoin(
      const int                                    fromRank,
      const int                                    cellDescriptionsIndex,
      const int                                    element,
      const peano::heap::MessageType&              messageType,
      const tarch::la::Vector<DIMENSIONS, double>& x,
      const int                                    level) const = 0;

  ///////////////////////////////////
  // WORKER->MASTER
  ///////////////////////////////////

  /**
   * Send data to the master that is not
   * depending on a particular cell description.
   *
   * This operation might be used for the reduction of a global
   * minimum time step size over all MPI ranks.
   *
   * @note We always assume that
   * startNewTimeStep() has been already called on the
   * local solver instance. You thus
   * have to return the updated local time step size.
   *
   * \see startNewTimeStep(), mergeWithWorkerData()
   */
  virtual void sendDataToMaster(
      const int                                    masterRank,
      const tarch::la::Vector<DIMENSIONS, double>& x,
      const int                                    level) const = 0;

  /**
   * Merge with solver data from worker rank.
   */
  virtual void mergeWithWorkerData(
      const int                                    workerRank,
      const tarch::la::Vector<DIMENSIONS, double>& x,
      const int                                    level) = 0;

  /*
   * Send the rank-local mesh update event to
   * the master.
   *
   * At the time of sending data to the master,
   * we have already set the next
   * mesh update event locally.
   * We thus need to communicate the
   * current mesh update event to the master.
   */
  void sendMeshUpdateEventToMaster(
      const int                                    masterRank,
      const tarch::la::Vector<DIMENSIONS, double>& x,
      const int                                    level) const;

  /**
   * Merge with the worker's mesh update event.
   *
   * The master has not yet swapped
   * the current event with the next event yet.
   * This will happen after the merge.
   */
  void mergeWithWorkerMeshUpdateEvent(
      const int                                    workerRank,
      const tarch::la::Vector<DIMENSIONS, double>& x,
      const int                                    level);

  ///////////////////////////////////
  // MASTER->WORKER
  ///////////////////////////////////
  /**
   * Send data to the worker that is not
   * depending on a particular cell description.
   *
   * This operation might be used for the synchronisation
   * of a global minimum time step size over all MPI ranks.
   *
   * \see startNewTimeStep(), mergeWithMasterData()
   */
  virtual void sendDataToWorker(
      const int                                    workerRank,
      const tarch::la::Vector<DIMENSIONS, double>& x,
      const int                                    level) const = 0;

  /**
   * Merge with solver data from master rank.
   */
  virtual void mergeWithMasterData(
      const int                                    masterRank,
      const tarch::la::Vector<DIMENSIONS, double>& x,
      const int                                    level) = 0;
#endif

<<<<<<< HEAD
=======

  /**
   * Maps the solution values Q to
   * the global observables.
   *
   * As we can observe all state variables,
   * we interpret an 'observable' here as
   * 'worthy to be observed'.
   *
   *\param[inout] globalObservables The mapped observables.
   *\param[in]    Q           The state variables.
   */
  virtual std::vector<double> mapGlobalObservables(const double* const Q,
      const tarch::la::Vector<DIMENSIONS,double>& dx) const = 0;

  /**
   * Resets the vector of global observables to some suitable initial value, e.g.
   * the smallest possible double if one wants to compute the maximum.
   *
   *\param[out] globalObservables The mapped observables.
   */
  virtual std::vector<double> resetGlobalObservables() const = 0;

  /**
   * Function that reduces the global observables.
   * For example, if one wants to compute the maximum of global variables
   * one should set
   * reducedGlobalObservables[0] = std::max(reducucedGlobalObservables[i],
   * curGlobalObservables[0])
   *
   * and so on.
   *
   *\param[inout] reducedGlobalObservables The reduced observables.
   *\param[in]    curGlobalObservables The current vector of global observables.
   */
  virtual void reduceGlobalObservables(
      std::vector<double>& reducedGlobalObservables,
      const std::vector<double>& curGlobalObservables) const = 0;

  virtual void reduceGlobalObservables(std::vector<double>& globalObservables,
      CellInfo cellInfo,
      int solverNumber) const = 0;
>>>>>>> 149a81a7
  ///////////////////////
  // PROFILING
  ///////////////////////


  /**
   * A struct holding averaged runtime measurements for different cell types.
   */
  typedef struct CellProcessingTimes {
    double _minTimePredictor    = std::numeric_limits<double>::quiet_NaN(); ///> The time (sec) required to run a single ADERDG space-time predictor Picard iteration.
    double _maxTimePredictor    = std::numeric_limits<double>::quiet_NaN(); ///> The time (sec) required to run order+1 ADERDG space-time predictor Picard iterations.
    double _timeADERDGUpdate    = std::numeric_limits<double>::quiet_NaN(); ///> The time (sec) to process a (pure) ADER-DG cell minus the predictor computation (plus evaluating the limiting criterion in the LimitingADERDGSolver case).
    double _timeADERDG2FVUpdate = std::numeric_limits<double>::quiet_NaN(); ///> The time (sec) to process an ADER-DG cell minus the predictor computation which additionally projects the DG solution into FV space (plus evaluating the limiting criterion), i.e. only one Picard iteration is used.
    double _timeFV2ADERDGUpdate = std::numeric_limits<double>::quiet_NaN(); ///> The time (sec) to process an FV cell which additionally projects the FV solution into DG space (plus evaluating the limiting criterion), i.e. only one Picard iteration is used.
    double _timeFVUpdate        = std::numeric_limits<double>::quiet_NaN(); ///> The time (sec) to process an FV cell (plus evaluating the limiting criterion in the LimitingADERDGsolver case).

    void toString(std::ostream& out,const double conversion=1.0,const int precision=8,std::string unit="sec",std::string prefix="") const {
      out.precision(precision);
      out << prefix << "minTimePredictor    = "<<std::setw(12)<<std::fixed<<_minTimePredictor   *conversion<<" "<<unit<<std::endl;
      out << prefix << "maxTimePredictor    = "<<std::setw(12)<<std::fixed<<_maxTimePredictor   *conversion<<" "<<unit<<std::endl;
      out << prefix << "timeADERDGUpdate    = "<<std::setw(12)<<std::fixed<<_timeADERDGUpdate   *conversion<<" "<<unit<<std::endl;
      out << prefix << "timeADERDG2FVUpdate = "<<std::setw(12)<<std::fixed<<_timeADERDG2FVUpdate*conversion<<" "<<unit<<std::endl;
      out << prefix << "timeFV2ADERDGUpdate = "<<std::setw(12)<<std::fixed<<_timeFV2ADERDGUpdate*conversion<<" "<<unit<<std::endl;
      out << prefix << "timeFVUpdate        = "<<std::setw(12)<<std::fixed<<_timeFVUpdate       *conversion<<" "<<unit<<std::endl;
    }
  } CellProcessingTimes;

  /**
   * We perform @p numberOfRuns runs per cell type.
   *
   * @note Must be called after exahype::solvers::Solver::initSolver(...)
   * was called for this solver. As we need to process the
   *
   * @note Precondition: SwitchOffNeighbourMergePerformedCheck must be set to true before
   * measuring the cell processing times.
   *
   * @note No const modifier as kernels are not const.
   *
   * @param numberOfRuns the number of measurements to perform for each cell type
   *
   * @return @see exahype::solvers::Solver::CellProcessingTimes
   */
  virtual CellProcessingTimes measureCellProcessingTimes(const int numberOfRuns=100) { return CellProcessingTimes(); }


  /** @defgroup userHooks User Hooks
   *  Hooks for user solvers
   *  @{
   */

protected:
  /**
   * On coarser grids, the solver can hint on the eventual load or memory distribution
   * with this function.
   *
   * @note Only called on coarser grids by LoadBalancing mapping.
   * @note Only invokes user callback during initial mesh refinement (time stamp = 0).
   * @note LimitingADERDGSolver will invoke the main solvers routine.
   *
   * @param  cellCentre the cell centre.
   * @param  cellSize   the cell size.
   * @return Estimate of the load based on the geometry.
   */
  virtual int getGeometricLoadBalancingWeight(
      const tarch::la::Vector<DIMENSIONS,double>& cellCentre,
      const tarch::la::Vector<DIMENSIONS,double>& cellSize) { return 1; }

<<<<<<< HEAD
  /**
   * Resets the vector of global observables to some suitable initial value, e.g.
   * the smallest possible double if one wants to compute the maximum.
   */
  virtual void resetGlobalObservables(double* const globalObservables) = 0;

  /**
   * Computes the observables from a cell's solution values
   * and merges the result with the global observables.
   *
   * @note Implementation must be thread-safe.
   *
   *\param[in]    luh               The solution array.
   *\param[in]    cellSize          The size of a cell.
   */
   virtual void updateGlobalObservables(
       double* const                               globalObservables,
       const double* const                         luh,
       const tarch::la::Vector<DIMENSIONS,double>& cellSize) = 0;

   /**
    * This method merges two vectors of (global) observables.
    *
    * For example, if one wants to compute the maximum of global variable i,
    * one should set
    *
    * observables[i] = std::max( observables[i], otherObservables[i])
    *
    * and so on.
    *
    *\param[inout] observables      The (merged) observables.
    *\param[in]    otherObservables other observables we want to merge with the first argument.
    */
   virtual void mergeGlobalObservables(
       double* const       globalObservables,
       const double* const otherObservables) = 0;
 public:

=======
public:
>>>>>>> 149a81a7
  /**
   * Signals a user solver that ExaHyPE just started a new time step.
   *
   * @param[in] minTimeStamp the minimum time stamp (over all cells)
   *
   * @note This function is invoked before the first predictor computation
   * when the non fused time stepping is run. Otherwise, it is invoked after
   * the first predictor computation. It will always be called before
   * "adjustSolution" is invoked.
   *
   * @note [MPI] Do not use collective MPI operations in here. Not all ranks call this function.
   *
   * @note [MPI] If you perform broadcasts via MPI primitives in here, ensure
   * that isFirstTimeStepOfBatchOrNoBatch is set to true in order to not synchronise
   * the MPI ranks during batched time steps.
   */
  virtual void beginTimeStep(const double minTimeStamp,const bool isFirstTimeStepOfBatchOrNoBatch) {}

  /**
   * Signals a user solver that ExaHyPE just finished a time step.
   *
   * @param[in] minTimeStamp the minimum time stamp (over all cells)
   *
   * @note This function is invoked after the solution was updated in all
   * cells.
   *
   * @note [MPI] Do not use collective MPI operations in here. Not all ranks call this function.
   *
   * @note [MPI] If you perform reductions via MPI primitives in here, ensure
   * that isLastTimeStepOfBatchOrNoBatch is set to true in order to not synchronise
   * the MPI ranks during batched time steps.
   *
   * @param isFirstTimeStepOfBatchOrNoBatch  if this is the first time step of a batch or no batch is run.
   * @param isLastTimeStepOfBatchOrNoBatch   if this is the last time step of a batch or if no batch is run.
   */
  virtual void endTimeStep(const double minTimeStamp,const bool isLastTimeStepOfBatchOrNoBatch)   {}
  /** @} */ // end of userHooks
};

#endif<|MERGE_RESOLUTION|>--- conflicted
+++ resolved
@@ -12,7 +12,7 @@
  *
  * \author Dominic E. Charrier, Tobias Weinzierl
  **/
-
+ 
 #ifndef _EXAHYPE_SOLVERS_SOLVER_H_
 #define _EXAHYPE_SOLVERS_SOLVER_H_
 
@@ -81,310 +81,298 @@
 #endif
 
 namespace exahype {
-// Forward declarations
-class Cell;
-class Vertex;
-
-namespace parser {
-class ParserView;
-}  // namespace parser
-/**
- * We store the degrees of freedom associated with the ADERDGCellDescription and FiniteVolumesCellDescription
- * instances on this heap.
- * We further use this heap to send and receive face data from one MPI rank to the other.
- *
- * !!! CreateCopiesOfSentData
- *
- * All solvers must store the face data they send to neighbours at persistent addresses.
- */
-#ifdef ALIGNMENT
-#if defined(CompilerICC) && defined(SharedTBB)
-typedef tbb::cache_aligned_allocator<double> AlignedAllocator;
-typedef tbb::cache_aligned_allocator<char> AlignedCharAllocator;
-#else
-typedef peano::heap::HeapAllocator<double, ALIGNMENT > AlignedAllocator;
-typedef peano::heap::HeapAllocator<char, ALIGNMENT > AlignedCharAllocator;
-#endif
-typedef peano::heap::AlignedDoubleSendReceiveTask<ALIGNMENT> AlignedDoubleSendReceiveTask;
-typedef peano::heap::AlignedCharSendReceiveTask<ALIGNMENT>   AlignedCharSendReceiveTask;
-#endif
-
-#if defined(UsePeanosSymmetricBoundaryExchanger) and defined(UsePeanosRLEBoundaryExchanger)
-#error UsePeanosSymmetricBoundaryExchanger and UsePeanosRLEBoundaryExchanger must not be defined at the same time!
-#endif
-
-// aligned data -> AlignedDoubleSendReceiveTask
-#if defined(ALIGNMENT) and defined(UsePeanosSymmetricBoundaryExchanger)
-typedef peano::heap::DoubleHeap<
+  // Forward declarations
+  class Cell;
+  class Vertex;
+
+  namespace parser {
+  class ParserView;
+  }  // namespace parser
+  /**
+   * We store the degrees of freedom associated with the ADERDGCellDescription and FiniteVolumesCellDescription
+   * instances on this heap.
+   * We further use this heap to send and receive face data from one MPI rank to the other.
+   *
+   * !!! CreateCopiesOfSentData
+   *
+   * All solvers must store the face data they send to neighbours at persistent addresses.
+   */
+  #ifdef ALIGNMENT
+  #if defined(CompilerICC) && defined(SharedTBB)
+  typedef tbb::cache_aligned_allocator<double> AlignedAllocator;
+  typedef tbb::cache_aligned_allocator<char> AlignedCharAllocator;
+  #else
+  typedef peano::heap::HeapAllocator<double, ALIGNMENT > AlignedAllocator;
+  typedef peano::heap::HeapAllocator<char, ALIGNMENT > AlignedCharAllocator;
+  #endif
+  typedef peano::heap::AlignedDoubleSendReceiveTask<ALIGNMENT> AlignedDoubleSendReceiveTask;
+  typedef peano::heap::AlignedCharSendReceiveTask<ALIGNMENT>   AlignedCharSendReceiveTask;
+  #endif
+
+  #if defined(UsePeanosSymmetricBoundaryExchanger) and defined(UsePeanosRLEBoundaryExchanger)
+    #error UsePeanosSymmetricBoundaryExchanger and UsePeanosRLEBoundaryExchanger must not be defined at the same time!
+  #endif
+
+  // aligned data -> AlignedDoubleSendReceiveTask
+  #if defined(ALIGNMENT) and defined(UsePeanosSymmetricBoundaryExchanger)
+  typedef peano::heap::DoubleHeap<
     peano::heap::SynchronousDataExchanger< double, true, AlignedDoubleSendReceiveTask, std::vector< double, AlignedAllocator > >,
     peano::heap::SynchronousDataExchanger< double, true, AlignedDoubleSendReceiveTask, std::vector< double, AlignedAllocator > >,
     peano::heap::SymmetricBoundaryDataExchanger< double, false, AlignedDoubleSendReceiveTask, std::vector< double, AlignedAllocator > >,
     std::vector< double, AlignedAllocator >
->     DataHeap;
-typedef peano::heap::CharHeap<
+  >     DataHeap;
+  typedef peano::heap::CharHeap<
     peano::heap::SynchronousDataExchanger< char, true, AlignedCharSendReceiveTask, std::vector< char, AlignedCharAllocator > >,
     peano::heap::SynchronousDataExchanger< char, true, AlignedCharSendReceiveTask, std::vector< char, AlignedCharAllocator > >,
     peano::heap::SymmetricBoundaryDataExchanger< char, false, AlignedCharSendReceiveTask, std::vector< char, AlignedCharAllocator > >,
     std::vector< char, AlignedCharAllocator >
->     CompressedDataHeap;
-#elif defined(ALIGNMENT) and defined(UsePeanosRLEBoundaryExchanger)
-typedef peano::heap::DoubleHeap<
+  >     CompressedDataHeap;
+  #elif defined(ALIGNMENT) and defined(UsePeanosRLEBoundaryExchanger)
+  typedef peano::heap::DoubleHeap<
     peano::heap::SynchronousDataExchanger< double, true, AlignedDoubleSendReceiveTask, std::vector< double, AlignedAllocator > >,
     peano::heap::SynchronousDataExchanger< double, true, AlignedDoubleSendReceiveTask, std::vector< double, AlignedAllocator > >,
     peano::heap::AggregationBoundaryDataExchanger< double, AlignedDoubleSendReceiveTask, std::vector< double, AlignedAllocator > >,
     std::vector< double, AlignedAllocator >
->     DataHeap;
-typedef peano::heap::CharHeap<
+  >     DataHeap;
+  typedef peano::heap::CharHeap<
     peano::heap::SynchronousDataExchanger< char, true, AlignedCharSendReceiveTask, std::vector< char, AlignedCharAllocator > >,
     peano::heap::SynchronousDataExchanger< char, true, AlignedCharSendReceiveTask, std::vector< char, AlignedCharAllocator > >,
     peano::heap::AggregationBoundaryDataExchanger< char, AlignedCharSendReceiveTask, std::vector< char, AlignedCharAllocator > >,
     std::vector< char, AlignedCharAllocator >
->     CompressedDataHeap;
-#elif defined(ALIGNMENT) // Default: AggregationBoundaryDataExchanger
-typedef peano::heap::DoubleHeap<
+  >     CompressedDataHeap;
+  #elif defined(ALIGNMENT) // Default: AggregationBoundaryDataExchanger
+  typedef peano::heap::DoubleHeap<
     peano::heap::SynchronousDataExchanger< double, true, AlignedDoubleSendReceiveTask, std::vector< double, AlignedAllocator > >,
     peano::heap::SynchronousDataExchanger< double, true, AlignedDoubleSendReceiveTask, std::vector< double, AlignedAllocator > >,
     peano::heap::AggregationBoundaryDataExchanger< double, AlignedDoubleSendReceiveTask, std::vector< double, AlignedAllocator > >,
     std::vector< double, AlignedAllocator >
->     DataHeap;
-typedef peano::heap::CharHeap<
+  >     DataHeap;
+  typedef peano::heap::CharHeap<
     peano::heap::SynchronousDataExchanger< char, true, AlignedCharSendReceiveTask, std::vector< char, AlignedCharAllocator > >,
     peano::heap::SynchronousDataExchanger< char, true, AlignedCharSendReceiveTask, std::vector< char, AlignedCharAllocator > >,
     peano::heap::AggregationBoundaryDataExchanger< char, AlignedCharSendReceiveTask, std::vector< char, AlignedCharAllocator > >,
     std::vector< char, AlignedCharAllocator >
->     CompressedDataHeap;
-#endif
-// non-aligned data -> SendReceiveTask
-#if !defined(ALIGNMENT) and defined(UsePeanosSymmetricBoundaryExchanger)
-typedef peano::heap::DoubleHeap<
+  >     CompressedDataHeap;
+  #endif
+  // non-aligned data -> SendReceiveTask
+  #if !defined(ALIGNMENT) and defined(UsePeanosSymmetricBoundaryExchanger)
+  typedef peano::heap::DoubleHeap<
     peano::heap::SynchronousDataExchanger< double, true,  peano::heap::SendReceiveTask<double> >,
     peano::heap::SynchronousDataExchanger< double, true,  peano::heap::SendReceiveTask<double> >,
     peano::heap::SymmetricBoundaryDataExchanger< double, false, peano::heap::SendReceiveTask<double> >
->     DataHeap;
-typedef peano::heap::CharHeap<
+  >     DataHeap;
+  typedef peano::heap::CharHeap<
     peano::heap::SynchronousDataExchanger< char, true,  peano::heap::SendReceiveTask<char> >,
     peano::heap::SynchronousDataExchanger< char, true,  peano::heap::SendReceiveTask<char> >,
     peano::heap::SymmetricBoundaryDataExchanger< char, false, peano::heap::SendReceiveTask<char> >
->     CompressedDataHeap;
-#elif !defined(ALIGNMENT) and defined(UsePeanosRLEBoundaryExchanger)
-typedef peano::heap::DoubleHeap<
+  >     CompressedDataHeap;
+  #elif !defined(ALIGNMENT) and defined(UsePeanosRLEBoundaryExchanger)
+  typedef peano::heap::DoubleHeap<
     peano::heap::SynchronousDataExchanger< double, true,  peano::heap::SendReceiveTask<double> >,
     peano::heap::SynchronousDataExchanger< double, true,  peano::heap::SendReceiveTask<double> >,
     peano::heap::RLEBoundaryDataExchanger< double, false, peano::heap::SendReceiveTask<double> >
->     DataHeap;
-typedef peano::heap::CharHeap<
+  >     DataHeap;
+  typedef peano::heap::CharHeap<
     peano::heap::SynchronousDataExchanger< char, true,  peano::heap::SendReceiveTask<char> >,
     peano::heap::SynchronousDataExchanger< char, true,  peano::heap::SendReceiveTask<char> >,
     peano::heap::RLEBoundaryDataExchanger< char, false, peano::heap::SendReceiveTask<char> >
->     CompressedDataHeap;
-#elif !defined(ALIGNMENT) // Default: AggregationBoundaryDataExchanger
-typedef peano::heap::DoubleHeap<
+  >     CompressedDataHeap;
+  #elif !defined(ALIGNMENT) // Default: AggregationBoundaryDataExchanger
+  typedef peano::heap::DoubleHeap<
     peano::heap::SynchronousDataExchanger< double, true,  peano::heap::SendReceiveTask<double> >,
     peano::heap::SynchronousDataExchanger< double, true,  peano::heap::SendReceiveTask<double> >,
     peano::heap::AggregationBoundaryDataExchanger< double, peano::heap::SendReceiveTask<double>, std::vector<double> >
->     DataHeap;
-typedef peano::heap::CharHeap<
+  >     DataHeap;
+  typedef peano::heap::CharHeap<
     peano::heap::SynchronousDataExchanger< char, true,  peano::heap::SendReceiveTask<char> >,
     peano::heap::SynchronousDataExchanger< char, true,  peano::heap::SendReceiveTask<char> >,
     peano::heap::AggregationBoundaryDataExchanger< char, peano::heap::SendReceiveTask<char>, std::vector<char> >
->     CompressedDataHeap;
-#endif
-
-/**
- * @return a data heap array as vector.
- *
- * @param index heap index of the array.
- */
-DataHeap::HeapEntries& getDataHeapEntries(const int index);
-
-const DataHeap::HeapEntries& getDataHeapEntriesForReadOnlyAccess(const int index);
-
-/**
- * Moves a DataHeap array, i.e. copies the found
- * data at "fromIndex" to the array at "toIndex" and
- * deletes the "fromIndex" array afterwards.
- */
-void moveDataHeapEntries(const int fromIndex,const int toIndex,bool recycleFromArray);
-
-<<<<<<< HEAD
+  >     CompressedDataHeap;
+  #endif
+
+  /**
+   * @return a data heap array as vector.
+   *
+   * @param index heap index of the array.
+   */
+  DataHeap::HeapEntries& getDataHeapEntries(const int index);
+
+  const DataHeap::HeapEntries& getDataHeapEntriesForReadOnlyAccess(const int index);
+
+  /**
+   * Moves a DataHeap array, i.e. copies the found
+   * data at "fromIndex" to the array at "toIndex" and
+   * deletes the "fromIndex" array afterwards.
+   */
+  void moveDataHeapEntries(const int fromIndex,const int toIndex,bool recycleFromArray);
+
   /**
    * A semaphore for serialising heap access.
    */
   extern tarch::multicore::BooleanSemaphore HeapSemaphore;
-=======
-/**
- * @see waitUntilAllBackgroundTasksHaveTerminated()
- */
-extern tarch::multicore::BooleanSemaphore ReductionSemaphore;
-
-/**
- * A semaphore for serialising heap access.
- */
-extern tarch::multicore::BooleanSemaphore HeapSemaphore;
->>>>>>> 149a81a7
 
 #ifdef Parallel
-/**
- * An empty DataHeap message.
- *
- * !!! CreateCopiesOfSentData
- *
- * If we have set CreateCopiesOfSentData to
- * false for the DataHeap, all messages need to
- * have a fixed address as long as the send
- * process takes.
- *
- * Has to be declared extern in C++ standard as
- * it is instantiated in the corresponding cpp file.
- */
-extern DataHeap::HeapEntries EmptyDataHeapMessage;
-
-/**
- * We abuse this heap to send and receive metadata from one MPI rank to the other.
- * We never actually store data on this heap.
- *
- * !!! CreateCopiesOfSentData
- *
- * It is assumed by the metadata send routines of the solvers that
- * all data exchangers of the MetadataHeap create copies of the data to send.
- *
- * <h2> Implementation </h2>
- *
- * These meta data are not symmetric, i..e we can use the Aggregation heap but we
- * may not use any symmetric heap.
- */
-#if defined(UsePeanosSymmetricBoundaryExchangerForMetaData) and defined(UsePeanosRLEBoundaryExchangerForMetaData)
-#error UsePeanosSymmetricBoundaryExchangerForMetaData and UsePeanosRLEBoundaryExchangerForMetaData must not be defined at the same time!
-#endif
-
-#if defined(UsePeanosSymmetricBoundaryExchangerForMetaData)
-typedef peano::heap::CharHeap<
+  /**
+   * An empty DataHeap message.
+   *
+   * !!! CreateCopiesOfSentData
+   *
+   * If we have set CreateCopiesOfSentData to
+   * false for the DataHeap, all messages need to
+   * have a fixed address as long as the send
+   * process takes.
+   *
+   * Has to be declared extern in C++ standard as
+   * it is instantiated in the corresponding cpp file.
+   */
+  extern DataHeap::HeapEntries EmptyDataHeapMessage;
+
+  /**
+   * We abuse this heap to send and receive metadata from one MPI rank to the other.
+   * We never actually store data on this heap.
+   *
+   * !!! CreateCopiesOfSentData
+   *
+   * It is assumed by the metadata send routines of the solvers that
+   * all data exchangers of the MetadataHeap create copies of the data to send.
+   *
+   * <h2> Implementation </h2>
+   *
+   * These meta data are not symmetric, i..e we can use the Aggregation heap but we
+   * may not use any symmetric heap.
+   */
+  #if defined(UsePeanosSymmetricBoundaryExchangerForMetaData) and defined(UsePeanosRLEBoundaryExchangerForMetaData)
+    #error UsePeanosSymmetricBoundaryExchangerForMetaData and UsePeanosRLEBoundaryExchangerForMetaData must not be defined at the same time!
+  #endif
+
+  #if defined(UsePeanosSymmetricBoundaryExchangerForMetaData)
+  typedef peano::heap::CharHeap<
     peano::heap::SynchronousDataExchanger< char, true,  peano::heap::SendReceiveTask<char> >,
     peano::heap::SynchronousDataExchanger< char, true,  peano::heap::SendReceiveTask<char> >,
     peano::heap::SymmetricBoundaryDataExchanger< char, true,  peano::heap::SendReceiveTask<char> >
->     MetadataHeap;
-#elif defined(UsePeanosRLEBoundaryExchangerForMetaData)
-typedef peano::heap::CharHeap<
-    peano::heap::SynchronousDataExchanger< char, true,  peano::heap::SendReceiveTask<char> >,
-    peano::heap::SynchronousDataExchanger< char, true,  peano::heap::SendReceiveTask<char> >,
-    peano::heap::RLEBoundaryDataExchanger< char, true, peano::heap::SendReceiveTask<char> >
->     MetadataHeap;
-#else
-typedef peano::heap::CharHeap<
+  >     MetadataHeap;
+  #elif defined(UsePeanosRLEBoundaryExchangerForMetaData)
+  typedef peano::heap::CharHeap<
+      peano::heap::SynchronousDataExchanger< char, true,  peano::heap::SendReceiveTask<char> >,
+      peano::heap::SynchronousDataExchanger< char, true,  peano::heap::SendReceiveTask<char> >,
+      peano::heap::RLEBoundaryDataExchanger< char, true, peano::heap::SendReceiveTask<char> >
+  >     MetadataHeap;
+  #else
+  typedef peano::heap::CharHeap<
     peano::heap::SynchronousDataExchanger< char, true,  peano::heap::SendReceiveTask<char> >,
     peano::heap::SynchronousDataExchanger< char, true,  peano::heap::SendReceiveTask<char> >,
     peano::heap::AggregationBoundaryDataExchanger< char, peano::heap::SendReceiveTask<char>, std::vector<char> >
->     MetadataHeap;
-#endif
-
-/**
- * Defines an invalid metadata entry.
- */
-static constexpr int InvalidMetadataEntry = -10;
-
-/**
- * Defines the length of the metadata
- * we send out per solver.
- *
- * First entry is the cell (description) type.
- * Second entry is the augmentation status,
- * third the helper status and the fourth the
- * limiter status.
- */
-static constexpr int NeighbourCommunicationMetadataPerSolver           = 4;
-
-static constexpr int NeighbourCommunicationMetadataCellType            = 0;
-static constexpr int NeighbourCommunicationMetadataAugmentationStatus  = 1;
-static constexpr int NeighbourCommunicationMetadataCommunicationStatus = 2;
-static constexpr int NeighbourCommunicationMetadataLimiterStatus       = 3;
-
-static constexpr int MasterWorkerCommunicationMetadataPerSolver        = 5;
-
-static constexpr int MasterWorkerCommunicationMetadataCellType            = 0;
-static constexpr int MasterWorkerCommunicationMetadataAugmentationStatus  = 1;
-static constexpr int MasterWorkerCommunicationMetadataCommunicationStatus = 2;
-static constexpr int MasterWorkerCommunicationMetadataLimiterStatus       = 3;
-static constexpr int MasterWorkerCommunicationMetadataSendReceiveData     = 4;
-/**
- * TODO(Dominic): Docu is outdated
- *
- * Encodes the metadata as integer sequence.
- *
- * The first element refers to the number of
- * ADERDGCellDescriptions associated with this cell (nADERG).
- * The next 2*nADERG elements store a pair of
- * solver number, and cell description type (encoded as int)
- * for each ADERDGCellDescription associated with this cell (description).
- *
- * The element 1+2*nADERDG refers to the number of
- * FiniteVolumesCellDescriptions associated with this cell (nFV).
- * The remaining 2*nFV elements store a pair of
- * solver number, and cell description type (encoded as int)
- * for each FiniteVolumesCellDescription associated with this cell
- * (description).
- */
-MetadataHeap::HeapEntries gatherNeighbourCommunicationMetadata(
-    const int cellDescriptionsIndex,
-    const tarch::la::Vector<DIMENSIONS,int>& src,
-    const tarch::la::Vector<DIMENSIONS,int>& dest);
-
-/**
- * Send metadata to rank @p toRank.
- */
-void sendNeighbourCommunicationMetadata(
-    const int                                   toRank,
-    const int                                   cellDescriptionsIndex,
-    const tarch::la::Vector<DIMENSIONS,int>&    src,
-    const tarch::la::Vector<DIMENSIONS,int>&    dest,
-    const tarch::la::Vector<DIMENSIONS,double>& x,
-    const int                                   level);
-
-/**
- * Receive metadata to rank @p toRank.
- *
- * @note Clears and enlarges the buffer
- * if necessary.
- *
- * @param[in] doNotReceiveAndFillBufferWithInvalidEntries Within batches, we sometimes do not want to receive metadata.
- *
- * \return The index of the received metadata message
- * on the exahype::MetadataHeap.
- */
-void receiveNeighbourCommunicationMetadata(
-    MetadataHeap::HeapEntries&                  buffer,
-    const int                                   fromRank,
-    const tarch::la::Vector<DIMENSIONS,double>& x,
-    const int                                   level);
-
-/**
- * Send a metadata sequence filled with InvalidMetadataEntry
- * to rank @p toRank.
- */
-void sendNeighbourCommunicationMetadataSequenceWithInvalidEntries(
-    const int                                   toRank,
-    const tarch::la::Vector<DIMENSIONS,double>& x,
-    const int                                   level);
-
-/**
- * Drop metadata sent by rank @p fromRank.
- */
-void dropMetadata(
-    const int                                   fromRank,
-    const peano::heap::MessageType&             messageType,
-    const tarch::la::Vector<DIMENSIONS,double>& x,
-    const int                                   level);
-#endif
-
-namespace solvers {
-class Solver;
-
-typedef std::vector<Solver*> RegisteredSolversEntries;
-/**
- * All the registered solvers. Has to be declared extern in C++ standard as
- * it is instantiated in the corresponding cpp file.
- */
-extern std::vector<Solver*> RegisteredSolvers;
-}
+  >     MetadataHeap;
+  #endif
+
+  /**
+   * Defines an invalid metadata entry.
+   */
+  static constexpr int InvalidMetadataEntry = -10;
+
+  /**
+   * Defines the length of the metadata
+   * we send out per solver.
+   *
+   * First entry is the cell (description) type.
+   * Second entry is the augmentation status,
+   * third the helper status and the fourth the
+   * limiter status.
+   */
+  static constexpr int NeighbourCommunicationMetadataPerSolver           = 4;
+
+  static constexpr int NeighbourCommunicationMetadataCellType            = 0;
+  static constexpr int NeighbourCommunicationMetadataAugmentationStatus  = 1;
+  static constexpr int NeighbourCommunicationMetadataCommunicationStatus = 2;
+  static constexpr int NeighbourCommunicationMetadataLimiterStatus       = 3;
+
+  static constexpr int MasterWorkerCommunicationMetadataPerSolver        = 5;
+
+  static constexpr int MasterWorkerCommunicationMetadataCellType            = 0;
+  static constexpr int MasterWorkerCommunicationMetadataAugmentationStatus  = 1;
+  static constexpr int MasterWorkerCommunicationMetadataCommunicationStatus = 2;
+  static constexpr int MasterWorkerCommunicationMetadataLimiterStatus       = 3;
+  static constexpr int MasterWorkerCommunicationMetadataSendReceiveData     = 4;
+  /**
+   * TODO(Dominic): Docu is outdated
+   *
+   * Encodes the metadata as integer sequence.
+   *
+   * The first element refers to the number of
+   * ADERDGCellDescriptions associated with this cell (nADERG).
+   * The next 2*nADERG elements store a pair of
+   * solver number, and cell description type (encoded as int)
+   * for each ADERDGCellDescription associated with this cell (description).
+   *
+   * The element 1+2*nADERDG refers to the number of
+   * FiniteVolumesCellDescriptions associated with this cell (nFV).
+   * The remaining 2*nFV elements store a pair of
+   * solver number, and cell description type (encoded as int)
+   * for each FiniteVolumesCellDescription associated with this cell
+   * (description).
+   */
+  MetadataHeap::HeapEntries gatherNeighbourCommunicationMetadata(
+      const int cellDescriptionsIndex,
+      const tarch::la::Vector<DIMENSIONS,int>& src,
+      const tarch::la::Vector<DIMENSIONS,int>& dest);
+
+  /**
+   * Send metadata to rank @p toRank.
+   */
+  void sendNeighbourCommunicationMetadata(
+      const int                                   toRank,
+      const int                                   cellDescriptionsIndex,
+      const tarch::la::Vector<DIMENSIONS,int>&    src,
+      const tarch::la::Vector<DIMENSIONS,int>&    dest,
+      const tarch::la::Vector<DIMENSIONS,double>& x,
+      const int                                   level);
+
+  /**
+   * Receive metadata to rank @p toRank.
+   *
+   * @note Clears and enlarges the buffer
+   * if necessary.
+   *
+   * @param[in] doNotReceiveAndFillBufferWithInvalidEntries Within batches, we sometimes do not want to receive metadata.
+   *
+   * \return The index of the received metadata message
+   * on the exahype::MetadataHeap.
+   */
+  void receiveNeighbourCommunicationMetadata(
+      MetadataHeap::HeapEntries&                  buffer,
+      const int                                   fromRank,
+      const tarch::la::Vector<DIMENSIONS,double>& x,
+      const int                                   level);
+
+  /**
+   * Send a metadata sequence filled with InvalidMetadataEntry
+   * to rank @p toRank.
+   */
+  void sendNeighbourCommunicationMetadataSequenceWithInvalidEntries(
+      const int                                   toRank,
+      const tarch::la::Vector<DIMENSIONS,double>& x,
+      const int                                   level);
+
+  /**
+   * Drop metadata sent by rank @p fromRank.
+   */
+  void dropMetadata(
+      const int                                   fromRank,
+      const peano::heap::MessageType&             messageType,
+      const tarch::la::Vector<DIMENSIONS,double>& x,
+      const int                                   level);
+  #endif
+
+  namespace solvers {
+    class Solver;
+
+    typedef std::vector<Solver*> RegisteredSolversEntries;
+    /**
+     * All the registered solvers. Has to be declared extern in C++ standard as
+     * it is instantiated in the corresponding cpp file.
+     */
+    extern std::vector<Solver*> RegisteredSolvers;
+  }
 }
 
 /**
@@ -402,25 +390,21 @@
   void glueTogether(int numberOfEntries, int normalHeapIndex, int compressedHeapIndex, int bytesForMantissa) const;
 
 public:
-<<<<<<< HEAD
   #ifdef USE_ITAC
-=======
-#ifdef USE_ITAC
->>>>>>> 149a81a7
   /**
    * These handles are used to trace solver events with Intel Trace Analyzer and Collector.
    */
   static int waitUntilCompletedLastStepHandle;
   static int ensureAllJobsHaveTerminatedHandle;
-#endif
-
-
-#ifdef Parallel
+  #endif
+
+
+  #ifdef Parallel
   /**
    * Tag used for master worker communication.
    */
   static int MasterWorkerCommunicationTag;
-#endif
+  #endif
 
   /**
    * Default return value of function getElement(...)
@@ -460,7 +444,7 @@
      * @return if no data was found for the cell.
      */
     bool empty() const {
-      return _ADERDGCellDescriptions.empty() && _FiniteVolumesCellDescriptions.empty();
+       return _ADERDGCellDescriptions.empty() && _FiniteVolumesCellDescriptions.empty();
     }
 
     /**
@@ -533,14 +517,14 @@
 
     InterfaceInfo(const tarch::la::Vector<DIMENSIONS,int>& pos1,const tarch::la::Vector<DIMENSIONS,int>& pos2)
     :
-      _direction     (tarch::la::equalsReturnIndex(pos1, pos2)),
-      _orientation1  ((1 + pos2(_direction) - pos1(_direction))/2),
-      _orientation2  (1-_orientation1),
-      _faceIndex1    (2*_direction+_orientation1),
-      _faceIndex2    (2*_direction+_orientation2),
-      _faceIndexLeft (2*_direction+1),
-      _faceIndexRight(2*_direction+0) {
-      assertionEquals(tarch::la::countEqualEntries(pos1,pos2),DIMENSIONS-1);
+    _direction     (tarch::la::equalsReturnIndex(pos1, pos2)),
+    _orientation1  ((1 + pos2(_direction) - pos1(_direction))/2),
+    _orientation2  (1-_orientation1),
+    _faceIndex1    (2*_direction+_orientation1),
+    _faceIndex2    (2*_direction+_orientation2),
+    _faceIndexLeft (2*_direction+1),
+    _faceIndexRight(2*_direction+0) {
+        assertionEquals(tarch::la::countEqualEntries(pos1,pos2),DIMENSIONS-1);
     }
 
     std::string toString() {
@@ -572,9 +556,9 @@
 
     BoundaryFaceInfo(const tarch::la::Vector<DIMENSIONS,int>& posCell,const tarch::la::Vector<DIMENSIONS,int>& posBoundary)
     :
-      _direction  (tarch::la::equalsReturnIndex(posCell, posBoundary)),
-      _orientation((1 + posBoundary(_direction) - posCell(_direction))/2),
-      _faceIndex  (2*_direction+_orientation) {
+    _direction  (tarch::la::equalsReturnIndex(posCell, posBoundary)),
+    _orientation((1 + posBoundary(_direction) - posCell(_direction))/2),
+    _faceIndex  (2*_direction+_orientation) {
       assertionEquals(tarch::la::countEqualEntries(posCell,posBoundary),DIMENSIONS-1);
     }
 
@@ -593,16 +577,16 @@
    * TrackGridStatistics is a flag from Peano that I "misuse" here as these
    * data also are grid statistics.
    */
-#ifdef TrackGridStatistics
+  #ifdef TrackGridStatistics
   static double PipedUncompressedBytes;
   static double PipedCompressedBytes;
-#endif
+  #endif
 
   /** @name Global profiling options
    *
    * Global profiling options which are set via the parser.
    */
-  ///@{
+   ///@{
   /**
    * The solvers need to do adjust some operations slightly
    * when those are run multiple times after each other in isolation.
@@ -610,10 +594,10 @@
   static bool ProfileUpdate;
   ///@}
 
-  /** @name Global solver optimisations
-   *
-   * Global solver optimisations which are set via the parser.
-   */
+ /** @name Global solver optimisations
+  *
+  * Global solver optimisations which are set via the parser.
+  */
   ///@{
 
   /**
@@ -732,6 +716,7 @@
    * job is completed.
    */
   static JobSystemWaitBehaviourType JobSystemWaitBehaviour;
+
   /**
    * \see ensureAllBackgroundJobsHaveTerminated
    */
@@ -801,45 +786,45 @@
      */
     None = 0,
 
-        /**
-         * The limiter domain of this solver changed in an irregular
-         * fashion, i.e. a troubled cell appeared suddenly.
-         * Its appearance was not anticipated
-         *
-         * During the consequent refinement
-         * status spreading, if we observe that
-         * we also need to update the mesh,
-         * this event is changed to RefinementRequested.
-         */
-        IrregularLimiterDomainChange = 1,
-
-        /**
-         * Scenario 1:
-         * A cell which is not directly next to a troubled cell
-         * has newly been marked as troubled.
-         * The cell is not on the finest mesh level.
-         *
-         * Scenario 2:
-         * A cell of type Descendant/EmptyDescendant
-         * was marked with LimiterStatus other than Ok.
-         * The cell is on the finest mesh level.
-         *
-         * <h2>Consequences</h2>
-         * The runner must then refine the mesh accordingly, and perform a
-         * rollback in all cells to the previous solution. It computes
-         * a new time step size in all cells. Next, it recomputes the predictor in all
-         * cells, troubled or not. Finally, it reruns the whole ADERDG time step in
-         * all cells, troubled or not.
-         *
-         * This can potentially be relaxed for anarchic time stepping where
-         * each cell has its own time step size and stamp.
-         */
-        RefinementRequested = 2,
-
-        /**
-         * The initial mesh will be created.
-         */
-        InitialRefinementRequested = 3
+    /**
+     * The limiter domain of this solver changed in an irregular
+     * fashion, i.e. a troubled cell appeared suddenly.
+     * Its appearance was not anticipated
+     *
+     * During the consequent refinement
+     * status spreading, if we observe that
+     * we also need to update the mesh,
+     * this event is changed to RefinementRequested.
+     */
+    IrregularLimiterDomainChange = 1,
+
+    /**
+     * Scenario 1:
+     * A cell which is not directly next to a troubled cell
+     * has newly been marked as troubled.
+     * The cell is not on the finest mesh level.
+     *
+     * Scenario 2:
+     * A cell of type Descendant/EmptyDescendant
+     * was marked with LimiterStatus other than Ok.
+     * The cell is on the finest mesh level.
+     *
+     * <h2>Consequences</h2>
+     * The runner must then refine the mesh accordingly, and perform a
+     * rollback in all cells to the previous solution. It computes
+     * a new time step size in all cells. Next, it recomputes the predictor in all
+     * cells, troubled or not. Finally, it reruns the whole ADERDG time step in
+     * all cells, troubled or not.
+     *
+     * This can potentially be relaxed for anarchic time stepping where
+     * each cell has its own time step size and stamp.
+     */
+    RefinementRequested = 2,
+
+    /**
+     * The initial mesh will be created.
+     */
+    InitialRefinementRequested = 3
   };
 
 
@@ -916,31 +901,31 @@
      * of type exahype::records::ADERDGCellDescription::Cell.
      */
     NextToCell = 0,
-        /**
-         * Indicates that a spacetree cell is next to another spacetree cell
-         * of type exahype::records::ADERDGCellDescription::Ancestor or
-         * exahype::records::ADERDGCellDescription::EmptyAncestor.
-         */
-        NextToAncestor = 1,
-        /**
-         * Indicates that a spacetree cell is both, next to another spacetree cell
-         * of type exahype::records::ADERDGCellDescription::Ancestor or
-         * exahype::records::ADERDGCellDescription::EmptyAncestor, and
-         * a spacetree cell of type
-         * exahype::records::ADERDGCellDescription::Cell.
-         */
-        NextToCellAndAncestor = 2,
-        /**
-         * Indicates that a spacetree cell is neither, next to another spacetree cell
-         * of type exahype::records::ADERDGCellDescription::Ancestor or
-         * exahype::records::ADERDGCellDescription::EmptyAncestor, nor
-         * next to a spacetree cell of type exahype::records::ADERDGCellDescription::Cell.
-         *
-         * A cell of type exahype::records::ADERDGCellDescription::Descendant can then request erasing.
-         * A cell of type exahype::records::ADERDGCellDescription::Cell does then not need
-         * to request augmenting.
-         */
-        Default = 3
+    /**
+     * Indicates that a spacetree cell is next to another spacetree cell
+     * of type exahype::records::ADERDGCellDescription::Ancestor or
+     * exahype::records::ADERDGCellDescription::EmptyAncestor.
+     */
+    NextToAncestor = 1,
+    /**
+     * Indicates that a spacetree cell is both, next to another spacetree cell
+     * of type exahype::records::ADERDGCellDescription::Ancestor or
+     * exahype::records::ADERDGCellDescription::EmptyAncestor, and
+     * a spacetree cell of type
+     * exahype::records::ADERDGCellDescription::Cell.
+     */
+    NextToCellAndAncestor = 2,
+    /**
+     * Indicates that a spacetree cell is neither, next to another spacetree cell
+     * of type exahype::records::ADERDGCellDescription::Ancestor or
+     * exahype::records::ADERDGCellDescription::EmptyAncestor, nor
+     * next to a spacetree cell of type exahype::records::ADERDGCellDescription::Cell.
+     *
+     * A cell of type exahype::records::ADERDGCellDescription::Descendant can then request erasing.
+     * A cell of type exahype::records::ADERDGCellDescription::Cell does then not need
+     * to request augmenting.
+     */
+     Default = 3
   };
 
   /**
@@ -1114,6 +1099,7 @@
    * @param[in] backgroundJobCounter A reference to a background job counter.
    */
   static void ensureAllJobsHaveTerminated(JobType jobType);
+
 
   /**
    * Waits until the @p cellDescription has completed its time step.
@@ -1171,17 +1157,16 @@
       #endif
 
       switch ( JobSystemWaitBehaviour ) {
-      case JobSystemWaitBehaviourType::ProcessJobsWithSamePriority:
-        tarch::multicore::jobs::processBackgroundJobs( 1, getTaskPriority(waitForHighPriorityJob) );
-        break;
-      case JobSystemWaitBehaviourType::ProcessAnyJobs:
-        tarch::multicore::jobs::processBackgroundJobs( 1 );
-        break;
-      default:
-        break;
+        case JobSystemWaitBehaviourType::ProcessJobsWithSamePriority:
+          tarch::multicore::jobs::processBackgroundJobs( 1, getTaskPriority(waitForHighPriorityJob) );
+          break;
+        case JobSystemWaitBehaviourType::ProcessAnyJobs:
+          tarch::multicore::jobs::processBackgroundJobs( 1 );
+          break;
+        default:
+          break;
       }
     }
-
     #ifdef USE_ITAC
     VT_end(waitUntilCompletedLastStepHandle);
     #endif
@@ -1213,32 +1198,32 @@
     return tarch::multicore::DefaultPriority*8;
   }
 
-  /**
-   * Return a string representation for the type @p param.
-   */
-  static std::string toString(const exahype::solvers::Solver::Type& param);
-
-  /**
-   * Return a string representation for the time stepping mode @p param.
-   */
-  static std::string toString(const exahype::solvers::Solver::TimeStepping& param);
-
-  /**
-   * @return mesh resolution and mesh level (incremented by 1) such that
-   * @p boundingBoxSize / 3^level <= @p meshSize.
-   *
-   * @note The domain root cell is actually at Peano mesh level 1
-   * as the domain itself is embedded in a 3^d mesh in Peano.
-   *
-   * @note Load balancing makes only sense for a Peano mesh with
-   * at least 3 (Peano) levels. This is not ensured or checked in this routine.
-   *
-   * @param meshSize        the coarsest allowed mesh size.
-   * @param boundingBoxSize size of the bounding box.
-   */
-  static std::pair<double,int> computeCoarsestMeshSizeAndLevel(double meshSize, double boundingBoxSize);
-
-protected:
+ /**
+  * Return a string representation for the type @p param.
+  */
+ static std::string toString(const exahype::solvers::Solver::Type& param);
+
+ /**
+  * Return a string representation for the time stepping mode @p param.
+  */
+ static std::string toString(const exahype::solvers::Solver::TimeStepping& param);
+
+ /**
+  * @return mesh resolution and mesh level (incremented by 1) such that
+  * @p boundingBoxSize / 3^level <= @p meshSize.
+  *
+  * @note The domain root cell is actually at Peano mesh level 1
+  * as the domain itself is embedded in a 3^d mesh in Peano.
+  *
+  * @note Load balancing makes only sense for a Peano mesh with
+  * at least 3 (Peano) levels. This is not ensured or checked in this routine.
+  *
+  * @param meshSize        the coarsest allowed mesh size.
+  * @param boundingBoxSize size of the bounding box.
+  */
+ static std::pair<double,int> computeCoarsestMeshSizeAndLevel(double meshSize, double boundingBoxSize);
+
+ protected:
 
    /**
     * A semphare for conducting reductions.
@@ -1341,17 +1326,17 @@
    */
   std::unique_ptr<profilers::Profiler> _profiler;
 
-public:
+ public:
   Solver(const std::string& identifier, exahype::solvers::Solver::Type type,
-      int numberOfVariables, int numberOfParameters,
-      int numberOfGlobalObservables,
-      int nodesPerCoordinateAxis,
-      double maximumMeshSize,
-      int maximumAdaptiveMeshDepth,
-      exahype::solvers::Solver::TimeStepping timeStepping,
-      std::unique_ptr<profilers::Profiler> profiler =
-          std::unique_ptr<profilers::Profiler>(
-              new profilers::simple::NoOpProfiler("")));
+         int numberOfVariables, int numberOfParameters,
+         int numberOfGlobalObservables,
+         int nodesPerCoordinateAxis,
+         double maximumMeshSize,
+         int maximumAdaptiveMeshDepth,
+         exahype::solvers::Solver::TimeStepping timeStepping,
+         std::unique_ptr<profilers::Profiler> profiler =
+             std::unique_ptr<profilers::Profiler>(
+                 new profilers::simple::NoOpProfiler("")));
 
   virtual ~Solver() { _profiler->writeToConfiguredOutput(); }
 
@@ -1519,13 +1504,13 @@
   // TODO(Lukas) Is this still needed?
   /*
   virtual void updateNextGlobalObservables(const std::vector<double>& globalObservables);
-   */
+  */
 
   virtual std::vector<double>& getGlobalObservables();
   // TODO(Lukas) Is this still needed?
   /*
   virtual std::vector<double>& getNextGlobalObservables();
-   */
+  */
 
 
   /**
@@ -1843,11 +1828,7 @@
    * @param solverNumber       id of a solver
    * @param isAtRemoteBoundary indicates if this cell is adjacent to the domain of another rank
    */
-<<<<<<< HEAD
   virtual void updateOrRestrict(
-=======
-  virtual UpdateResult updateOrRestrict(
->>>>>>> 149a81a7
       const int solverNumber,
       CellInfo& cellInfo,
       const bool isAtRemoteBoundary) = 0;
@@ -1878,7 +1859,7 @@
   // NEIGHBOUR
   ///////////////////////////////////
 
-#ifdef Parallel
+  #ifdef Parallel
   /**
    * On coarser grids, the solver can hint on the eventual load and memory distribution
    * with this function.
@@ -1942,11 +1923,11 @@
    * depending on the refinement event.
    */
   virtual void receiveDataFromMasterIfProlongating(
-      const int masterRank,
-      const int receivedCellDescriptionsIndex,
-      const int receivedElement,
-      const tarch::la::Vector<DIMENSIONS,double>& x,
-      const int level) const = 0;
+        const int masterRank,
+        const int receivedCellDescriptionsIndex,
+        const int receivedElement,
+        const tarch::la::Vector<DIMENSIONS,double>& x,
+        const int level) const = 0;
 
   /**
    * Finish prolongation operations started on the master.
@@ -1962,10 +1943,10 @@
    * operations.
    */
   virtual void progressMeshRefinementInPrepareSendToMaster(
-      const int masterRank,
-      const int cellDescriptionsIndex, const int element,
-      const tarch::la::Vector<DIMENSIONS,double>& x,
-      const int level) const = 0;
+        const int masterRank,
+        const int cellDescriptionsIndex, const int element,
+        const tarch::la::Vector<DIMENSIONS,double>& x,
+        const int level) const = 0;
 
   /**
    * Finish erasing operations started on the master which
@@ -2117,53 +2098,8 @@
       const int                                    masterRank,
       const tarch::la::Vector<DIMENSIONS, double>& x,
       const int                                    level) = 0;
-#endif
-
-<<<<<<< HEAD
-=======
-
-  /**
-   * Maps the solution values Q to
-   * the global observables.
-   *
-   * As we can observe all state variables,
-   * we interpret an 'observable' here as
-   * 'worthy to be observed'.
-   *
-   *\param[inout] globalObservables The mapped observables.
-   *\param[in]    Q           The state variables.
-   */
-  virtual std::vector<double> mapGlobalObservables(const double* const Q,
-      const tarch::la::Vector<DIMENSIONS,double>& dx) const = 0;
-
-  /**
-   * Resets the vector of global observables to some suitable initial value, e.g.
-   * the smallest possible double if one wants to compute the maximum.
-   *
-   *\param[out] globalObservables The mapped observables.
-   */
-  virtual std::vector<double> resetGlobalObservables() const = 0;
-
-  /**
-   * Function that reduces the global observables.
-   * For example, if one wants to compute the maximum of global variables
-   * one should set
-   * reducedGlobalObservables[0] = std::max(reducucedGlobalObservables[i],
-   * curGlobalObservables[0])
-   *
-   * and so on.
-   *
-   *\param[inout] reducedGlobalObservables The reduced observables.
-   *\param[in]    curGlobalObservables The current vector of global observables.
-   */
-  virtual void reduceGlobalObservables(
-      std::vector<double>& reducedGlobalObservables,
-      const std::vector<double>& curGlobalObservables) const = 0;
-
-  virtual void reduceGlobalObservables(std::vector<double>& globalObservables,
-      CellInfo cellInfo,
-      int solverNumber) const = 0;
->>>>>>> 149a81a7
+  #endif
+
   ///////////////////////
   // PROFILING
   ///////////////////////
@@ -2214,7 +2150,7 @@
    *  @{
    */
 
-protected:
+ protected:
   /**
    * On coarser grids, the solver can hint on the eventual load or memory distribution
    * with this function.
@@ -2231,7 +2167,6 @@
       const tarch::la::Vector<DIMENSIONS,double>& cellCentre,
       const tarch::la::Vector<DIMENSIONS,double>& cellSize) { return 1; }
 
-<<<<<<< HEAD
   /**
    * Resets the vector of global observables to some suitable initial value, e.g.
    * the smallest possible double if one wants to compute the maximum.
@@ -2270,9 +2205,6 @@
        const double* const otherObservables) = 0;
  public:
 
-=======
-public:
->>>>>>> 149a81a7
   /**
    * Signals a user solver that ExaHyPE just started a new time step.
    *
