--- conflicted
+++ resolved
@@ -88,10 +88,6 @@
     }
     else if (configuration.find( "fair" )!=std::string::npos ) {
       int ranksPerNode = static_cast<int>(exahype::Parser::getValueFromPropertyString(configuration,"ranks_per_node"));
-      if (tarch::parallel::Node::getInstance().getNumberOfNodes() % ranksPerNode != 0) {
-        logError( "initDistributedMemoryConfiguration()", "Value of \"ranks_per_node:XXX\" does not fit to total number of ranks. ExaHyPE requires homogeneous rank distribution" );
-        ranksPerNode = 1;
-      }
       if (ranksPerNode<=0) {
         logError( "initDistributedMemoryConfiguration()", "please inform fair balancing how many ranks per node you use through value \"ranks_per_node:XXX\". Read value " << ranksPerNode << " is invalid" );
         ranksPerNode = 1;
@@ -123,12 +119,6 @@
       if ( ranksPerNode>=tarch::parallel::Node::getInstance().getNumberOfNodes() ) {
         logWarning( "initDistributedMemoryConfiguration()", "value \"ranks_per_node:XXX\" exceeds total rank count. Reset to 1" );
         ranksPerNode = 1;
-        primaryRanksPerNode = 1;
-      }
-      if (primaryRanksPerNode>ranksPerNode || ranksPerNode%primaryRanksPerNode!=0) {
-        logError( "initDistributedMemoryConfiguration()", "number of primary ranks per node is bigger than ranks per node or not a multiple of it" );
-        ranksPerNode = 1;
-        primaryRanksPerNode = 1;
       }
       tarch::parallel::NodePool::getInstance().setStrategy(
         new mpibalancing::SFCDiffusionNodePoolStrategy(ranksPerNode,primaryRanksPerNode)
@@ -616,7 +606,6 @@
   ) {
     logWarning( "createGrid(Repository)", "there are still " << tarch::parallel::NodePool::getInstance().getNumberOfIdleNodes() << " ranks idle" )
   }
-<<<<<<< HEAD
 
   #ifdef Parallel
   // Might be too restrictive for later runs. Remove but keep warning from above
@@ -624,8 +613,6 @@
   #endif
 
   return gridUpdate;
-=======
->>>>>>> 0b1c4611
 }
 
 
