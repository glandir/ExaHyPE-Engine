--- conflicted
+++ resolved
@@ -32,7 +32,7 @@
 	return std::tolower(a) == std::tolower(b);
 }
 
-bool icompare(std::string const& a, std::string const& b) {
+bool equalsIgnoreCase(std::string const& a, std::string const& b) {
     if (a.length()==b.length()) {
         return std::equal(b.begin(), b.end(),
                            a.begin(), icompare_pred);
@@ -153,84 +153,84 @@
        * This is actually some kind of switch expression though switches do
        * not work for strings, so we map it onto an if-then-else cascade.
        */
-      if (icompare(_identifier, ADERDG2CartesianCellsPeanoFileFormatAscii::getIdentifier())) {
+      if (equalsIgnoreCase(_identifier, ADERDG2CartesianCellsPeanoFileFormatAscii::getIdentifier())) {
         _device = new ADERDG2CartesianCellsPeanoFileFormatAscii(postProcessing);
       }
-      if (icompare(_identifier, ADERDG2CartesianVerticesPeanoFileFormatAscii::getIdentifier())) {
+      if (equalsIgnoreCase(_identifier, ADERDG2CartesianVerticesPeanoFileFormatAscii::getIdentifier())) {
         _device = new ADERDG2CartesianVerticesPeanoFileFormatAscii(postProcessing);
       }
 
-      if (icompare(_identifier, ADERDG2CartesianVerticesVTKAscii::getIdentifier())) {
+      if (equalsIgnoreCase(_identifier, ADERDG2CartesianVerticesVTKAscii::getIdentifier())) {
         _device = new ADERDG2CartesianVerticesVTKAscii(postProcessing);
       }
-      if (icompare(_identifier, ADERDG2CartesianVerticesVTKBinary::getIdentifier())) {
+      if (equalsIgnoreCase(_identifier, ADERDG2CartesianVerticesVTKBinary::getIdentifier())) {
         _device = new ADERDG2CartesianVerticesVTKBinary(postProcessing);
       }
-      if (icompare(_identifier, ADERDG2CartesianCellsVTKAscii::getIdentifier())) {
+      if (equalsIgnoreCase(_identifier, ADERDG2CartesianCellsVTKAscii::getIdentifier())) {
         _device = new ADERDG2CartesianCellsVTKAscii(postProcessing);
       }
-      if (icompare(_identifier, ADERDG2CartesianCellsVTKBinary::getIdentifier())) {
+      if (equalsIgnoreCase(_identifier, ADERDG2CartesianCellsVTKBinary::getIdentifier())) {
         _device = new ADERDG2CartesianCellsVTKBinary(postProcessing);
       }
 
-      if (icompare(_identifier, ADERDG2LegendreVerticesVTKAscii::getIdentifier())) {
+      if (equalsIgnoreCase(_identifier, ADERDG2LegendreVerticesVTKAscii::getIdentifier())) {
         _device = new ADERDG2LegendreVerticesVTKAscii(postProcessing);
       }
-      if (icompare(_identifier, ADERDG2LegendreVerticesVTKBinary::getIdentifier())) {
+      if (equalsIgnoreCase(_identifier, ADERDG2LegendreVerticesVTKBinary::getIdentifier())) {
         _device = new ADERDG2LegendreVerticesVTKBinary(postProcessing);
       }
-      if (icompare(_identifier, ADERDG2LegendreCellsVTKAscii::getIdentifier())) {
+      if (equalsIgnoreCase(_identifier, ADERDG2LegendreCellsVTKAscii::getIdentifier())) {
         _device = new ADERDG2LegendreCellsVTKAscii(postProcessing);
       }
-      if (icompare(_identifier, ADERDG2LegendreCellsVTKBinary::getIdentifier())) {
+      if (equalsIgnoreCase(_identifier, ADERDG2LegendreCellsVTKBinary::getIdentifier())) {
         _device = new ADERDG2LegendreCellsVTKBinary(postProcessing);
       }
 
-      if (icompare(_identifier, ADERDG2CartesianVerticesVTUAscii::getIdentifier())) {
+      if (equalsIgnoreCase(_identifier, ADERDG2CartesianVerticesVTUAscii::getIdentifier())) {
         _device = new ADERDG2CartesianVerticesVTUAscii(postProcessing);
       }
-      if (icompare(_identifier, ADERDG2CartesianVerticesVTUBinary::getIdentifier())) {
+      if (equalsIgnoreCase(_identifier, ADERDG2CartesianVerticesVTUBinary::getIdentifier())) {
         _device = new ADERDG2CartesianVerticesVTUBinary(postProcessing);
       }
-      if (icompare(_identifier, ADERDG2CartesianCellsVTUAscii::getIdentifier())) {
+      if (equalsIgnoreCase(_identifier, ADERDG2CartesianCellsVTUAscii::getIdentifier())) {
         _device = new ADERDG2CartesianCellsVTUAscii(postProcessing);
       }
-      if (icompare(_identifier, ADERDG2CartesianCellsVTUBinary::getIdentifier())) {
+      if (equalsIgnoreCase(_identifier, ADERDG2CartesianCellsVTUBinary::getIdentifier())) {
         _device = new ADERDG2CartesianCellsVTUBinary(postProcessing);
       }
-      if (icompare(_identifier, ADERDG2LegendreVerticesVTUAscii::getIdentifier())) {
+      if (equalsIgnoreCase(_identifier, ADERDG2LegendreVerticesVTUAscii::getIdentifier())) {
         _device = new ADERDG2LegendreVerticesVTUAscii(postProcessing);
       }
-      if (icompare(_identifier, ADERDG2LegendreVerticesVTUBinary::getIdentifier())) {
+      if (equalsIgnoreCase(_identifier, ADERDG2LegendreVerticesVTUBinary::getIdentifier())) {
         _device = new ADERDG2LegendreVerticesVTUBinary(postProcessing);
       }
-      if (icompare(_identifier, ADERDG2LegendreCellsVTUAscii::getIdentifier())) {
+      if (equalsIgnoreCase(_identifier, ADERDG2LegendreCellsVTUAscii::getIdentifier())) {
         _device = new ADERDG2LegendreCellsVTUAscii(postProcessing);
       }
-      if (icompare(_identifier, ADERDG2LegendreCellsVTUBinary::getIdentifier())) {
+      if (equalsIgnoreCase(_identifier, ADERDG2LegendreCellsVTUBinary::getIdentifier())) {
         _device = new ADERDG2LegendreCellsVTUBinary(postProcessing);
       }
 
-      if (icompare(_identifier, ADERDG2LegendreDivergenceVerticesVTKAscii::getIdentifier())) {
+      if (equalsIgnoreCase(_identifier, ADERDG2LegendreDivergenceVerticesVTKAscii::getIdentifier())) {
         _device = new ADERDG2LegendreDivergenceVerticesVTKAscii(postProcessing);
       }
-      if (icompare(_identifier, ADERDG2LegendreDivergenceVerticesVTKBinary::getIdentifier())) {
+      if (equalsIgnoreCase(_identifier, ADERDG2LegendreDivergenceVerticesVTKBinary::getIdentifier())) {
         _device = new ADERDG2LegendreDivergenceVerticesVTKBinary(postProcessing);
       }
-      if (icompare(_identifier, ADERDG2LegendreDivergenceVerticesVTUAscii::getIdentifier())) {
+      if (equalsIgnoreCase(_identifier, ADERDG2LegendreDivergenceVerticesVTUAscii::getIdentifier())) {
         _device = new ADERDG2LegendreDivergenceVerticesVTUAscii(postProcessing);
       }
-      if (icompare(_identifier, ADERDG2LegendreDivergenceVerticesVTUBinary::getIdentifier())) {
+      if (equalsIgnoreCase(_identifier, ADERDG2LegendreDivergenceVerticesVTUBinary::getIdentifier())) {
         _device = new ADERDG2LegendreDivergenceVerticesVTUBinary(postProcessing);
       }
 
-      if (icompare(_identifier, ADERDG2ProbeAscii::getIdentifier())) {
+      if (equalsIgnoreCase(_identifier, ADERDG2ProbeAscii::getIdentifier())) {
         _device = new ADERDG2ProbeAscii(postProcessing);
       }
-      if (icompare(_identifier, ADERDG2LegendreCSV::getIdentifier())) {
+      if (equalsIgnoreCase(_identifier, ADERDG2LegendreCSV::getIdentifier())) {
         _device = new ADERDG2LegendreCSV(postProcessing);
       }
-      if (icompare(_identifier, ADERDG2CarpetHDF5::getIdentifier())) {
+      if (equalsIgnoreCase(_identifier, ADERDG2CarpetHDF5::getIdentifier())) {
         _device = new ADERDG2CarpetHDF5(postProcessing);
       }
     break;
@@ -239,47 +239,47 @@
        * This is actually some kind of switch expression though switches do
        * not work for strings, so we map it onto an if-then-else cascade.
        */
-      if (icompare(_identifier, FiniteVolumesCells2VTKAscii::getIdentifier())) {
+      if (equalsIgnoreCase(_identifier, FiniteVolumesCells2VTKAscii::getIdentifier())) {
         _device = new FiniteVolumesCells2VTKAscii(
             postProcessing,static_cast<exahype::solvers::FiniteVolumesSolver*>(
                 solvers::RegisteredSolvers[_solver])->getGhostLayerWidth());
       }
-      if (icompare(_identifier, FiniteVolumesCells2VTKBinary::getIdentifier())) {
+      if (equalsIgnoreCase(_identifier, FiniteVolumesCells2VTKBinary::getIdentifier())) {
         _device = new FiniteVolumesCells2VTKBinary(
             postProcessing,static_cast<exahype::solvers::FiniteVolumesSolver*>(
                 solvers::RegisteredSolvers[_solver])->getGhostLayerWidth());
       }
-      if (icompare(_identifier, FiniteVolumesCells2VTUAscii::getIdentifier())) {
+      if (equalsIgnoreCase(_identifier, FiniteVolumesCells2VTUAscii::getIdentifier())) {
         _device = new FiniteVolumesCells2VTUAscii(
             postProcessing,static_cast<exahype::solvers::FiniteVolumesSolver*>(
                 solvers::RegisteredSolvers[_solver])->getGhostLayerWidth());
       }
-      if (icompare(_identifier, FiniteVolumesCells2VTUBinary::getIdentifier())) {
+      if (equalsIgnoreCase(_identifier, FiniteVolumesCells2VTUBinary::getIdentifier())) {
         _device = new FiniteVolumesCells2VTUBinary(
             postProcessing,static_cast<exahype::solvers::FiniteVolumesSolver*>(
                 solvers::RegisteredSolvers[_solver])->getGhostLayerWidth());
       }
-      if (icompare(_identifier, FiniteVolumesVertices2VTKAscii::getIdentifier())) {
+      if (_identifier.compare( FiniteVolumesVertices2VTKAscii::getIdentifier() ) == 0) {
         _device = new FiniteVolumesVertices2VTKAscii(
             postProcessing,static_cast<exahype::solvers::FiniteVolumesSolver*>(
                 solvers::RegisteredSolvers[_solver])->getGhostLayerWidth());
       }
-      if (icompare(_identifier, FiniteVolumesVertices2VTKBinary::getIdentifier())) {
+      if (_identifier.compare( FiniteVolumesVertices2VTKBinary::getIdentifier() ) == 0) {
         _device = new FiniteVolumesVertices2VTKBinary(
             postProcessing,static_cast<exahype::solvers::FiniteVolumesSolver*>(
                 solvers::RegisteredSolvers[_solver])->getGhostLayerWidth());
       }
-      if (icompare(_identifier, FiniteVolumesVertices2VTUAscii::getIdentifier())) {
+      if (_identifier.compare( FiniteVolumesVertices2VTUAscii::getIdentifier() ) == 0) {
         _device = new FiniteVolumesVertices2VTUAscii(
             postProcessing,static_cast<exahype::solvers::FiniteVolumesSolver*>(
                 solvers::RegisteredSolvers[_solver])->getGhostLayerWidth());
       }
-      if (icompare(_identifier, FiniteVolumesVertices2VTUBinary::getIdentifier())) {
+      if (_identifier.compare( FiniteVolumesVertices2VTUBinary::getIdentifier() ) == 0) {
         _device = new FiniteVolumesVertices2VTUBinary(
             postProcessing,static_cast<exahype::solvers::FiniteVolumesSolver*>(
                 solvers::RegisteredSolvers[_solver])->getGhostLayerWidth());
       }
-      if (icompare(_identifier, ADERDG2CarpetHDF5::getIdentifier())) {
+      if (equalsIgnoreCase(_identifier, ADERDG2CarpetHDF5::getIdentifier())) {
         _device = new FiniteVolume2CarpetHDF5(
 	    postProcessing,static_cast<exahype::solvers::FiniteVolumesSolver*>(
                 solvers::RegisteredSolvers[_solver])->getGhostLayerWidth()
@@ -293,37 +293,37 @@
        * This is actually some kind of switch expression though switches do
        * not work for strings, so we map it onto an if-then-else cascade.
        */
-      if (icompare(_identifier, ADERDG2CartesianVerticesVTKAscii::getIdentifier())) {
+      if (equalsIgnoreCase(_identifier, ADERDG2CartesianVerticesVTKAscii::getIdentifier())) {
         _device = new ADERDG2CartesianVerticesVTKAscii(postProcessing);
       }
-      if (icompare(_identifier, ADERDG2CartesianVerticesVTKBinary::getIdentifier())) {
+      if (equalsIgnoreCase(_identifier, ADERDG2CartesianVerticesVTKBinary::getIdentifier())) {
         _device = new ADERDG2CartesianVerticesVTKBinary(postProcessing);
       }
-      if (icompare(_identifier, ADERDG2CartesianCellsVTKAscii::getIdentifier())) {
+      if (equalsIgnoreCase(_identifier, ADERDG2CartesianCellsVTKAscii::getIdentifier())) {
         _device = new ADERDG2CartesianCellsVTKAscii(postProcessing);
       }
-      if (icompare(_identifier, ADERDG2CartesianCellsVTKBinary::getIdentifier())) {
+      if (equalsIgnoreCase(_identifier, ADERDG2CartesianCellsVTKBinary::getIdentifier())) {
         _device = new ADERDG2CartesianCellsVTKBinary(postProcessing);
       }
-      if (icompare(_identifier, ADERDG2LegendreVerticesVTKAscii::getIdentifier())) {
+      if (equalsIgnoreCase(_identifier, ADERDG2LegendreVerticesVTKAscii::getIdentifier())) {
         _device = new ADERDG2LegendreVerticesVTKAscii(postProcessing);
       }
-      if (icompare(_identifier, ADERDG2LegendreVerticesVTKBinary::getIdentifier())) {
+      if (equalsIgnoreCase(_identifier, ADERDG2LegendreVerticesVTKBinary::getIdentifier())) {
         _device = new ADERDG2LegendreVerticesVTKBinary(postProcessing);
       }
-      if (icompare(_identifier, ADERDG2LegendreCellsVTKAscii::getIdentifier())) {
+      if (equalsIgnoreCase(_identifier, ADERDG2LegendreCellsVTKAscii::getIdentifier())) {
         _device = new ADERDG2LegendreCellsVTKAscii(postProcessing);
       }
-      if (icompare(_identifier, ADERDG2LegendreCellsVTKBinary::getIdentifier())) {
+      if (equalsIgnoreCase(_identifier, ADERDG2LegendreCellsVTKBinary::getIdentifier())) {
         _device = new ADERDG2LegendreCellsVTKBinary(postProcessing);
       }
-      if (icompare(_identifier, ADERDG2ProbeAscii::getIdentifier())) {
+      if (equalsIgnoreCase(_identifier, ADERDG2ProbeAscii::getIdentifier())) {
         _device = new ADERDG2ProbeAscii(postProcessing);
       }
-      if (icompare(_identifier, ADERDG2LegendreCSV::getIdentifier())) {
+      if (equalsIgnoreCase(_identifier, ADERDG2LegendreCSV::getIdentifier())) {
         _device = new ADERDG2LegendreCSV(postProcessing);
       }
-      if (icompare(_identifier, ADERDG2CarpetHDF5::getIdentifier())) {
+      if (equalsIgnoreCase(_identifier, ADERDG2CarpetHDF5::getIdentifier())) {
         _device = new ADERDG2CarpetHDF5(postProcessing); // untested
       }
 
@@ -333,42 +333,38 @@
        * This is actually some kind of switch expression though switches do
        * not work for strings, so we map it onto an if-then-else cascade.
        */
-      if (icompare(_identifier, LimitingADERDG2CartesianVerticesVTKAscii::getIdentifier())) {
+      if (equalsIgnoreCase(_identifier, LimitingADERDG2CartesianVerticesVTKAscii::getIdentifier())) {
         _device = new LimitingADERDG2CartesianVerticesVTKAscii(
             postProcessing,static_cast<exahype::solvers::LimitingADERDGSolver*>(
                 solvers::RegisteredSolvers[_solver])->getLimiter()->getGhostLayerWidth());
       }
-      if (icompare(_identifier, LimitingADERDG2CartesianVerticesVTKBinary::getIdentifier())) {
+      if (equalsIgnoreCase(_identifier, LimitingADERDG2CartesianVerticesVTKBinary::getIdentifier())) {
         _device = new LimitingADERDG2CartesianVerticesVTKBinary(
             postProcessing,static_cast<exahype::solvers::LimitingADERDGSolver*>(
             solvers::RegisteredSolvers[_solver])->getLimiter()->getGhostLayerWidth());
       }
-      if (icompare(_identifier, LimitingADERDG2CartesianCellsVTKAscii::getIdentifier())) {
+      if (equalsIgnoreCase(_identifier, LimitingADERDG2CartesianCellsVTKAscii::getIdentifier())) {
         _device = new LimitingADERDG2CartesianCellsVTKAscii(
             postProcessing,static_cast<exahype::solvers::LimitingADERDGSolver*>(
                 solvers::RegisteredSolvers[_solver])->getLimiter()->getGhostLayerWidth());
       }
-      if (icompare(_identifier, LimitingADERDG2CartesianCellsVTKBinary::getIdentifier())) {
+      if (equalsIgnoreCase(_identifier, LimitingADERDG2CartesianCellsVTKBinary::getIdentifier())) {
         _device = new LimitingADERDG2CartesianCellsVTKBinary(
             postProcessing,static_cast<exahype::solvers::LimitingADERDGSolver*>(
                 solvers::RegisteredSolvers[_solver])->getLimiter()->getGhostLayerWidth());
       }
-<<<<<<< HEAD
-
-      if (_identifier.compare( LimitingADERDGSubcells2CartesianCellsVTKAscii::getIdentifier() ) == 0) {
+
+      if (equalsIgnoreCase( _identifier, LimitingADERDGSubcells2CartesianCellsVTKAscii::getIdentifier() )) {
         _device = new LimitingADERDGSubcells2CartesianCellsVTKAscii(
             postProcessing,static_cast<exahype::solvers::LimitingADERDGSolver*>(
                 solvers::RegisteredSolvers[_solver])->getLimiter()->getGhostLayerWidth());
       }
-      if (_identifier.compare( LimitingADERDGSubcells2CartesianCellsVTKBinary::getIdentifier() ) == 0) {
+      if (equalsIgnoreCase( _identifier, LimitingADERDGSubcells2CartesianCellsVTKBinary::getIdentifier() )) {
         _device = new LimitingADERDGSubcells2CartesianCellsVTKBinary(
             postProcessing,static_cast<exahype::solvers::LimitingADERDGSolver*>(
                 solvers::RegisteredSolvers[_solver])->getLimiter()->getGhostLayerWidth());
       }
-//      if (_identifier.compare( ADERDG2LegendreVerticesVTKAscii::getIdentifier() ) == 0) {
-=======
 //      if (icompare(_identifier, ADERDG2LegendreVerticesVTKAscii::getIdentifier())) {
->>>>>>> 0fee0fcf
 //        _device = new LimitingADERDG2LegendreVerticesVTKAscii(
 //            postProcessing,static_cast<exahype::solvers::LimitingADERDGSolver*>(
 //                solvers::RegisteredSolvers[_solver])->_limiter->getGhostLayerWidth());
