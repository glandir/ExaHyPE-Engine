--- conflicted
+++ resolved
@@ -416,18 +416,9 @@
     const tarch::la::Vector<DIMENSIONS, double>& sizeOfPatch,
     double* u,
     double timeStamp,
-<<<<<<< HEAD
     const int limiterStatusAsInt,
     const int previousLimiterStatusAsInt) {
-  if (
-    tarch::la::allSmaller(_regionOfInterestLeftBottomFront,offsetOfPatch+sizeOfPatch)
-    &&
-    tarch::la::allGreater(_regionOfInterestRightTopBack,offsetOfPatch)
-  ) {
-=======
-    const int limiterStatusAsInt) {
   if (!slicer || slicer->isPatchActive(offsetOfPatch, sizeOfPatch)) {
->>>>>>> 0fee0fcf
     assertion( _writtenUnknowns==0 || _patchWriter!=nullptr );
     assertion( _writtenUnknowns==0 || _gridWriter!=nullptr );
     assertion( _writtenUnknowns==0 || _timeStampVertexDataWriter!=nullptr );
