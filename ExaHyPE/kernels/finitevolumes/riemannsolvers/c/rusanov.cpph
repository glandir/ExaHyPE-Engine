/**
 * This file is part of the ExaHyPE project.
 * Copyright (c) 2016  http://exahype.eu
 * All rights reserved.
 *
 * The project has received funding from the European Union's Horizon
 * 2020 research and innovation programme under grant agreement
 * No 671698. For copyrights and licensing, please consult the webpage.
 *
 * Released under the BSD 3 Open Source License.
 * For the full license text, see LICENSE.txt
 **/
////////////////////////////////////////////////////////////////////////////////
////////////////////////////////////////////////////////////////////////////////
////////////////////////////////////////////////////////////////////////////////
#if DIMENSIONS==2
////////////////////////////////////////////////////////////////////////////////
////////////////////////////////////////////////////////////////////////////////
////////////////////////////////////////////////////////////////////////////////
/**
 * A simple Rusanov flux considering pointwise
 * left and right values.
 */
template <bool useNCP, bool useFlux, bool useViscousFlux, typename SolverType>
double kernels::finitevolumes::riemannsolvers::c::rusanov(
    SolverType& solver,
<<<<<<< HEAD
    double* fnL, double *fnR, const double* qL, const double* qR,
    const double* gradQL,
    const double* gradQR,
    const double* const cellSize,
    int normalNonZero) { // TODO(Dominic): I need four of those
=======
    double* fnL, double *fnR, const double* qL, const double* qR, int normalNonZero) {
>>>>>>> a6412eac
  constexpr int numberOfVariables  = SolverType::NumberOfVariables;
  constexpr int numberOfParameters = SolverType::NumberOfParameters;
  constexpr int numberOfData       = numberOfVariables + numberOfParameters;

  // Compute penalty contribution of convective eigenvalues.
  double sL[numberOfVariables];
  double sR[numberOfVariables];

  solver.eigenvalues(qL, normalNonZero, sL);
  solver.eigenvalues(qR, normalNonZero, sR);

  double maxEigenvalue = -1.0;
  for (int i = 0; i < numberOfVariables; i++) {
    maxEigenvalue = std::max( std::abs(sL[i]), maxEigenvalue);
  }
  for (int i = 0; i < numberOfVariables; i++) {
    maxEigenvalue = std::max(std::abs(sR[i]), maxEigenvalue);
  }

  double s_max = maxEigenvalue;
  double s_max_dt = maxEigenvalue;

  double maxViscousEigenvalue = 0.0;
  if (useViscousFlux) {
    // Compute penalty contribution of diffusive eigenvalues
    std::fill_n(sL, numberOfVariables, 0.0);
    std::fill_n(sR, numberOfVariables, 0.0);

    solver.viscousEigenvalues(qL, normalNonZero, sL);
    solver.viscousEigenvalues(qR, normalNonZero, sR);

    for (int i = 0; i < numberOfVariables; i++) {
      maxViscousEigenvalue = std::max(maxViscousEigenvalue, std::abs(sL[i]));
    }
    for (int i = 0; i < numberOfVariables; i++) {
      maxViscousEigenvalue = std::max(maxViscousEigenvalue, std::abs(sR[i]));
    }

    const auto pi = std::acos(-1); // not constexpr for intel compilers
    const auto factor = std::sqrt(0.5 * pi);

    s_max += 2 * factor * maxViscousEigenvalue / (cellSize[normalNonZero] * factor);
    s_max_dt += 2 * maxViscousEigenvalue / (cellSize[normalNonZero]);
  }

  // determine BgradQ from ncp
  double ncp[numberOfData] = {0.0};
  double gradQ[DIMENSIONS][numberOfData] = {0.0};
  if (useNCP || useViscousFlux) {
    double Qavg[numberOfData];
    for(int k=0; k < numberOfData; k++) {
       Qavg[k] = (qR[k] + qL[k]) / 2;
       gradQ[normalNonZero][k] = qR[k] - qL[k];
    }
    solver.nonConservativeProduct(Qavg, gradQ[0], ncp);
  }

  double FL2[DIMENSIONS][numberOfVariables] = {0.0}; // Q: Can we skip this memset?
  double FR2[DIMENSIONS][numberOfVariables] = {0.0};
  double* FL[DIMENSIONS]={FL2[0], FL2[1]};
  double* FR[DIMENSIONS]={FR2[0], FR2[1]};
  if (useViscousFlux) {
    solver.viscousFlux(qL,gradQL, FL);
    solver.viscousFlux(qR,gradQR, FR);
  } else if (useFlux) {
    solver.flux(qL, FL);
    solver.flux(qR, FR);
  }

  for (int i = 0; i < numberOfVariables; i++) {
    fnL[i] = 0.5 * s_max * (qL[i] - qR[i]);
    if (useFlux || useViscousFlux) {
      fnL[i] += 0.5 * (FL2[normalNonZero][i] + FR2[normalNonZero][i]);
    }

    if(useNCP) {
      fnR[i] = fnL[i] - 0.5 * ncp[i];
      fnL[i] = fnL[i] + 0.5 * ncp[i];
    } else {
      fnR[i] = fnL[i];
    }
  }
  return s_max_dt;
}
////////////////////////////////////////////////////////////////////////////////
////////////////////////////////////////////////////////////////////////////////
////////////////////////////////////////////////////////////////////////////////
#elif DIMENSIONS == 3
////////////////////////////////////////////////////////////////////////////////
////////////////////////////////////////////////////////////////////////////////
////////////////////////////////////////////////////////////////////////////////
/**
 * A simple Rusanov flux considering pointwise
 * left and right values.
 */
//template <void PDEEigenvalues(const double* const Q, const int normalNonZero,
//                              double* lambda),
//          void PDEFlux(const double* const Q, double** F)>
template <bool useNCP, bool useFlux,bool useViscousFlux, typename SolverType>
<<<<<<< HEAD
double kernels::finitevolumes::riemannsolvers::c::rusanov(
        SolverType& solver, double* fnL, double *fnR, const double* qL, const double* qR,
        const double* gradQL, const double* gradQR,
        const double* const cellSize,
        int normalNonZero) { // TODO(Dominic): I need four of those
=======
double kernels::finitevolumes::riemannsolvers::c::rusanov(SolverType& solver, double* fnL, double *fnR, const double* qL, const double* qR,
                     int normalNonZero) {
>>>>>>> a6412eac
  constexpr int numberOfVariables  = SolverType::NumberOfVariables;
  constexpr int numberOfParameters = SolverType::NumberOfParameters;
  constexpr int numberOfData       = numberOfVariables+numberOfParameters;
  
  double sL[numberOfVariables] = {0.0};
  double sR[numberOfVariables] = {0.0};
  solver.eigenvalues(qL, normalNonZero, sL);
  solver.eigenvalues(qR, normalNonZero, sR);

  double maxEigenvalue = -1.0;
  for (int i = 0; i < numberOfVariables; i++) {
    maxEigenvalue = std::max(maxEigenvalue, std::abs(sL[i]));
  }
  for (int i = 0; i < numberOfVariables; i++) {
    maxEigenvalue = std::max(maxEigenvalue, std::abs(sR[i]));
  }

  double s_max = maxEigenvalue;
  double s_max_dt = maxEigenvalue;

  if (useViscousFlux) {
    double maxViscousEigenvalue = 0.0;

    // Compute penalty contribution of diffusive eigenvalues
    std::fill_n(sL, numberOfVariables, 0.0);
    std::fill_n(sR, numberOfVariables, 0.0);

    solver.viscousEigenvalues(qL, normalNonZero, sL);
    solver.viscousEigenvalues(qR, normalNonZero, sR);

    for (int i = 0; i < numberOfVariables; i++) {
      maxViscousEigenvalue = std::max(maxViscousEigenvalue, std::abs(sL[i]));
    }
    for (int i = 0; i < numberOfVariables; i++) {
      maxViscousEigenvalue = std::max(maxViscousEigenvalue, std::abs(sR[i]));
    }

    const auto pi = std::acos(-1); // not constexpr for intel compilers
    const auto factor = std::sqrt(0.5 * pi);

    s_max += 2 * factor * maxViscousEigenvalue / (cellSize[normalNonZero] * factor);
    s_max_dt += 2 * maxViscousEigenvalue / (cellSize[normalNonZero]);
  }


  // determine BgradQ from ncp
  double ncp[numberOfData] = {0.0};
  double gradQ[DIMENSIONS][numberOfData] = {0.0};
  if (useNCP || useViscousFlux) {
    double Qavg[numberOfData];
    for(int k=0; k < numberOfData; k++) {
       Qavg[k] = (qR[k] + qL[k]) / 2;
       gradQ[normalNonZero][k] = qR[k] - qL[k];
    }
    solver.nonConservativeProduct(Qavg, gradQ[0], ncp);
  }

  double FL3[DIMENSIONS][numberOfVariables] = {0.0};
  double FR3[DIMENSIONS][numberOfVariables] = {0.0};
  double* FL[DIMENSIONS]={FL3[0], FL3[1], FL3[2]};
  double* FR[DIMENSIONS]={FR3[0], FR3[1], FR3[2]};
  if (useViscousFlux) {
    solver.viscousFlux(qL,gradQL, FL);
    solver.viscousFlux(qR,gradQR, FR);
  } else if (useFlux) {
    solver.flux(qL, FL);
    solver.flux(qR, FR);
  }
<<<<<<< HEAD
=======
    if (useViscousFlux) {
      //std::cout << numberOfData << std::endl;
      double gradQ_[DIMENSIONS*numberOfData] = {0.0};
      for(int i=0; i < DIMENSIONS; i++){
          for(int j=0; j < numberOfData; j++){
              gradQ_[i*numberOfData + j] = gradQ[i][j];
          }
      }
    solver.viscousFlux(qL,gradQ_, FL);
    solver.viscousFlux(qR,gradQ_, FR);
  }
>>>>>>> a6412eac

  for (int i = 0; i < numberOfVariables; i++) {
    fnL[i] = 0.5 * s_max * (qL[i] - qR[i]);
    if(useFlux) {
      fnL[i] += 0.5 * (FL3[normalNonZero][i] + FR3[normalNonZero][i]);
    }

    if(useNCP) {
      fnR[i] = fnL[i] - 0.5 * ncp[i];
      fnL[i] = fnL[i] + 0.5 * ncp[i];
    } else {
      fnR[i] = fnL[i];
    }
  }

  return s_max_dt;  // TODO(guera): Use to check if dt was okay in surfaceIntegral
}
#endif<|MERGE_RESOLUTION|>--- conflicted
+++ resolved
@@ -24,15 +24,11 @@
 template <bool useNCP, bool useFlux, bool useViscousFlux, typename SolverType>
 double kernels::finitevolumes::riemannsolvers::c::rusanov(
     SolverType& solver,
-<<<<<<< HEAD
     double* fnL, double *fnR, const double* qL, const double* qR,
     const double* gradQL,
     const double* gradQR,
     const double* const cellSize,
-    int normalNonZero) { // TODO(Dominic): I need four of those
-=======
-    double* fnL, double *fnR, const double* qL, const double* qR, int normalNonZero) {
->>>>>>> a6412eac
+    int normalNonZero) {
   constexpr int numberOfVariables  = SolverType::NumberOfVariables;
   constexpr int numberOfParameters = SolverType::NumberOfParameters;
   constexpr int numberOfData       = numberOfVariables + numberOfParameters;
@@ -132,16 +128,11 @@
 //                              double* lambda),
 //          void PDEFlux(const double* const Q, double** F)>
 template <bool useNCP, bool useFlux,bool useViscousFlux, typename SolverType>
-<<<<<<< HEAD
 double kernels::finitevolumes::riemannsolvers::c::rusanov(
         SolverType& solver, double* fnL, double *fnR, const double* qL, const double* qR,
         const double* gradQL, const double* gradQR,
         const double* const cellSize,
-        int normalNonZero) { // TODO(Dominic): I need four of those
-=======
-double kernels::finitevolumes::riemannsolvers::c::rusanov(SolverType& solver, double* fnL, double *fnR, const double* qL, const double* qR,
-                     int normalNonZero) {
->>>>>>> a6412eac
+        int normalNonZero) {
   constexpr int numberOfVariables  = SolverType::NumberOfVariables;
   constexpr int numberOfParameters = SolverType::NumberOfParameters;
   constexpr int numberOfData       = numberOfVariables+numberOfParameters;
@@ -210,20 +201,6 @@
     solver.flux(qL, FL);
     solver.flux(qR, FR);
   }
-<<<<<<< HEAD
-=======
-    if (useViscousFlux) {
-      //std::cout << numberOfData << std::endl;
-      double gradQ_[DIMENSIONS*numberOfData] = {0.0};
-      for(int i=0; i < DIMENSIONS; i++){
-          for(int j=0; j < numberOfData; j++){
-              gradQ_[i*numberOfData + j] = gradQ[i][j];
-          }
-      }
-    solver.viscousFlux(qL,gradQ_, FL);
-    solver.viscousFlux(qR,gradQ_, FR);
-  }
->>>>>>> a6412eac
 
   for (int i = 0; i < numberOfVariables; i++) {
     fnL[i] = 0.5 * s_max * (qL[i] - qR[i]);
