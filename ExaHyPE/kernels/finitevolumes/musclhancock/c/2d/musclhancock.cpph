/**
 * This file is part of the ExaHyPE project.
 * Copyright (c) 2016  http://exahype.eu
 * All rights reserved.
 *
 * The project has received funding from the European Union's Horizon
 * 2020 research and innovation programme under grant agreement
 * No 671698. For copyrights and licensing, please consult the webpage.
 *
 * Released under the BSD 3 Open Source License.
 * For the full license text, see LICENSE.txt
 **/
#include <cassert>
#include <cmath>
#include <limits>
#include <utility>
#include <vector>
#include <algorithm>

#include "tarch/la/Scalar.h"
#include "tarch/la/Vector.h"
#include "kernels/KernelUtils.h"

#include "kernels/finitevolumes/riemannsolvers/c/riemannsolvers.h"

#if DIMENSIONS == 2

double kernels::finitevolumes::musclhancock::c::minmod(double a, double b) {
  assert(std::isfinite(a));
  assert(std::isfinite(b));

  if (a * b < 0.0) {  // sign is different (alternative: std::signbit and xor)
    return 0.0;
  } else {
    if (std::abs(a) < std::abs(b)) {
      return a;
    } else {
      return b;
    }
  }
}


// TODO(Dominic): Work in progress
/*
 * Solves all the RiemapatchBegin-1, patchBeginnn problems that do only require
 * internal data and add the result directly onto the
 * new solution.
 * Finally add the source terms.
 */
template <bool useSource, bool useNCP, bool useFlux, bool robustDiagonalLimiting, typename SolverType>
double kernels::finitevolumes::musclhancock::c::solutionUpdate(
    SolverType& solver,double* luh,
    const tarch::la::Vector<DIMENSIONS, double>& dx,double dt) {
  constexpr int numberOfVariables  = SolverType::NumberOfVariables;
  constexpr int numberOfParameters = SolverType::NumberOfParameters;
  constexpr int numberOfData       = numberOfVariables+numberOfParameters;
  constexpr int patchSize          = SolverType::PatchSize;
  constexpr int ghostLayerWidth    = SolverType::GhostLayerWidth;
  constexpr int patchBegin         = ghostLayerWidth; // patchBegin cell is inside domain
  constexpr int patchEnd           = patchBegin+patchSize; // patchEnd cell is outside domain
  constexpr double cflFactor       = CFL; // This is not SolverType::CFL; see the docu.

  const double cellSize[2]           = {dx[0]/patchSize, dx[1]/patchSize};
  const double invCellSize[2]        = {1./cellSize[0],1./cellSize[1]};
  const double invCellSizeTimesDt[2] = {dt*invCellSize[0], dt*invCellSize[1]};

  // copy old solution into temporary variable
  constexpr int sizeOfDataOnPatch = numberOfData*(patchSize+2*ghostLayerWidth)*(patchSize+2*ghostLayerWidth);
  double luhOld[sizeOfDataOnPatch];
  std::copy_n(luh,sizeOfDataOnPatch,luhOld);

  // 1. Gather data from neighbouring cells; already done.

  // 2. Compute slopes TODO(Dominic): Make sure to only consider parameters in luh
  idx3 idx(patchSize+2*ghostLayerWidth,patchSize+2*ghostLayerWidth,numberOfData);
  idx4 idx_slope(patchSize+2*ghostLayerWidth,patchSize+2*ghostLayerWidth,DIMENSIONS,numberOfVariables);
  constexpr int variablesPerPatch = (patchSize+2*ghostLayerWidth)*(patchSize+2*ghostLayerWidth)*numberOfVariables;
  //double slopex[variablesPerPatch] = {0.0};
  //double slopey[variablesPerPatch] = {0.0};
  double slope[variablesPerPatch*DIMENSIONS] = {0.0};

  // slopex
  //  for (int j = patchBegin; j < patchEnd; j++) { // y TODO(Dominic): Previous. Takes no ghost layer corners into account.
  for (int j = patchBegin-1; j < patchEnd+1; j++) { // y TODO(Dominic): New. Takes corners of ghost layers into account. Assumes them to be set to zero.
    for (int k = patchBegin-1; k < patchEnd+1; k++) { // x
      for (int l = 0; l < numberOfVariables; l++) {
        slope[idx_slope(j, k, 0, l)] =
            minmod(luhOld[idx(j, k + 1, l)] - luhOld[idx(j, k, l)],
                luhOld[idx(j, k, l)] - luhOld[idx(j, k - 1, l)]) * invCellSize[0];
      }
    }
  }
  // slopey
  for (int j = patchBegin-1; j < patchEnd+1; j++) { // y
  //    for (int k = patchBegin; k < patchEnd; k++) { // x TODO(Dominic): Previous. Takes no ghost layer corners into account.
    for (int k = patchBegin-1; k < patchEnd+1; k++) { // x TODO(Dominic): New. Takes corners of ghost layers into account. Assumes them to be set to zero.
      for (int l = 0; l < numberOfVariables; l++) {
        slope[idx_slope(j, k, 1, l)] =
            minmod(luhOld[idx(j + 1, k, l)] - luhOld[idx(j, k, l)],
                luhOld[idx(j, k, l)] - luhOld[idx(j - 1, k, l)]) * invCellSize[1];
      }
    }
  }
   
  // TODO(JM): Please optimise
  if ( robustDiagonalLimiting ) {
    // Zero the first ghost layer cell slopes where one neighbour datum is missing
    //
    // Derivation: Go to the begin or end of a patch in x-direction: x \in \{patchBegin,patchEnd-1\}.
    // In y-direction, go before the begin or after the end of the patch: y \in \{patchBegin-1,patchEnd\}.
    // The respective solution datum is given from a face neighbour. However, a datum in x-direction right
    // beside its position was not obtained from a diagonal neighbour.
    // At the boundary between face neighbour and diagonal neighbour, the x-slope cannot
    // be computed. Slope limiting is not possible. The slope is set to zero.
    for (int l = 0; l < numberOfVariables; l++) {
      // y-slope<-0  (   y            x      slope var)
      slope[idx_slope(patchBegin, patchBegin-1, 1, l)] = 0.0;
      slope[idx_slope(patchBegin, patchEnd,     1, l)] = 0.0;
      slope[idx_slope(patchEnd-1, patchBegin-1, 1, l)] = 0.0;
      slope[idx_slope(patchEnd-1, patchEnd,     1, l)] = 0.0;
      // x-slope<-0  (   y            x      slope var)
      slope[idx_slope(patchBegin-1, patchBegin, 0, l)] = 0.0;
      slope[idx_slope(patchEnd    , patchBegin, 0, l)] = 0.0;
      slope[idx_slope(patchBegin-1, patchEnd-1, 0, l)] = 0.0;
      slope[idx_slope(patchEnd    , patchEnd-1, 0, l)] = 0.0;
    }
  }

  // 3.Boundary extrapolation (left and right value per face)
  idx3 idx_w(patchSize+2*ghostLayerWidth,patchSize+2*ghostLayerWidth,numberOfData);
  double wLx[variablesPerPatch] = {0.0};
  double wRx[variablesPerPatch] = {0.0};
  double wLy[variablesPerPatch] = {0.0};
  double wRy[variablesPerPatch] = {0.0};

  // wx
//  for (int j = patchBegin; j < patchEnd; j++) { TODO previous
  for (int j = patchBegin-1; j < patchEnd+1; j++) { // TODO new
    for (int k = patchBegin-1; k < patchEnd+1; k++) {
      for (int l = 0; l < numberOfData; l++) {
        wLx[idx_w(j, k, l)] = luhOld[idx(j, k, l)] - 0.5 * cellSize[0] * slope[idx_slope(j, k, 0, l)];
        wRx[idx_w(j, k, l)] = luhOld[idx(j, k, l)] + 0.5 * cellSize[0] * slope[idx_slope(j, k, 0, l)];
      }
    }
  }
  // wy
  for (int j = patchBegin-1; j < patchEnd+1; j++) {
//    for (int k = patchBegin; k < patchEnd; k++) { // TODO previous
    for (int k = patchBegin-1; k < patchEnd+1; k++) { // TODO new
      for (int l = 0; l < numberOfData; l++) {
        wLy[idx_w(j, k, l)] = luhOld[idx(j, k, l)] - 0.5 * cellSize[1] * slope[idx_slope(j, k, 1, l)];
        wRy[idx_w(j, k, l)] = luhOld[idx(j, k, l)] + 0.5 * cellSize[1] * slope[idx_slope(j, k, 1, l)];
      }
    }
  }

  // 4. Source evaluation, half time step evolution increment
  double flx[numberOfVariables * DIMENSIONS] = {0.0};
  double* F[2] = {flx, flx + numberOfVariables};

  double slopet[variablesPerPatch] = {0.0};

  // wx
//  for (int j = patchBegin; j < patchEnd; j++) { // TODO previous
//    for (int k = patchBegin; k < patchEnd; k++) {
  for (int j = patchBegin-1; j < patchEnd+1; j++) {  // TODO new
    for (int k = patchBegin-1; k < patchEnd+1; k++) {
      if ((j==patchBegin-1 && k==patchBegin-1) ||
          (j==patchBegin-1 && k==patchEnd) ||
          (j==patchEnd     && k==patchBegin-1) ||
          (j==patchEnd     && k==patchEnd)) {
        // skip ghostlayer corners
      } else {
        double* Qt = slopet + idx(j, k, 0);
        double* gradQ = slope + idx_slope(j, k, 0, 0);
        if(useSource || useNCP) {
          // Old code (for reference): solver.fusedSource(luh + idx(j,k,0), gradQ, Qt);
          if(useSource) {
<<<<<<< HEAD
            // TODO(Lukas) Fix for sources that depend on x/t
            const tarch::la::Vector<DIMENSIONS, double> x = {0.0, 0.0};
            const double t = 0.0;
            // TODO(Lukas) Check with master - might be wrong!
            solver.algebraicSource(x, t, luh + idx(j, k, 0), Qt);
=======
            solver.algebraicSource(luhOld + idx(j, k, 0), Qt);
>>>>>>> 13ae5010
          } else {
            std::fill_n(Qt, numberOfVariables, 0.0);
          }
          if(useNCP) {
            double ncp[numberOfVariables];
            solver.nonConservativeProduct(luhOld + idx(j, k, 0), gradQ, ncp);
            for(int l=0; l<numberOfVariables; l++) {
              Qt[l] -= ncp[l];
            }
          }
        }

        if(useFlux) {
          // x fluxes
          solver.flux(wLx + idx_w(j, k, 0), F); // FLx
          for (int l = 0; l < numberOfVariables; l++) {
            Qt[l] += F[0][l] * invCellSize[0];
          }
          solver.flux(wRx + idx_w(j, k, 0), F); // FRx
          for (int l = 0; l < numberOfVariables; l++) {
            Qt[l] -= F[0][l] * invCellSize[0];
          }
          // y fluxes
          solver.flux(wLy + idx_w(j, k, 0), F); // FLy
          for (int l = 0; l < numberOfVariables; l++) {
            Qt[l] += F[1][l] * invCellSize[1];
          }
          solver.flux(wRy + idx_w(j, k, 0), F); // FRy
          for (int l = 0; l < numberOfVariables; l++) {
            Qt[l] -= F[1][l] * invCellSize[1];
          }
        }

        // evolve boundary states
        for (int l = 0; l < numberOfVariables; l++) {
          wLx[idx_w(j, k, l)] += 0.5 * dt * Qt[l];
          wRx[idx_w(j, k, l)] += 0.5 * dt * Qt[l];
          wLy[idx_w(j, k, l)] += 0.5 * dt * Qt[l];
          wRy[idx_w(j, k, l)] += 0.5 * dt * Qt[l];
        }
      }
    }
  }


  // 4. Solve Riemann problems
  double fL[numberOfVariables], fR[numberOfVariables];
  double dt_max_allowed = std::numeric_limits<double>::max();

  // x edges
  for (int j = patchBegin; j < patchEnd; j++) {
    for (int k = patchBegin-1; k < patchEnd; k++) {
      double s_max_x =
          solver.riemannSolver(
              fL, fR,
              wRx + idx_w(j, k, 0),
              wLx + idx_w(j, k+1, 0),
              slope + idx_slope(j,k,0,0),
              slope + idx_slope(j,k+1,0,0),
              cellSize,
              0
          );
      assert(std::isfinite(s_max_x));
      assert(s_max_x>tarch::la::NUMERICAL_ZERO_DIFFERENCE);
      
      dt_max_allowed = std::min(
          dt_max_allowed, cflFactor / DIMENSIONS * cellSize[0] / s_max_x);

      for (int l=0; l<numberOfVariables; ++l) {
        luh[idx(j, k, l)]   -= invCellSizeTimesDt[0] * fL[l];  
        luh[idx(j, k+1, l)] += invCellSizeTimesDt[0] * fR[l];
      }
    }
  }

  // y edges
  for (int j = patchBegin-1; j < patchEnd; j++) {
    for (int k = patchBegin; k < patchEnd; k++) {
      double s_max_y = solver.riemannSolver(
          fL, fR,
          wRy + idx_w(j, k, 0),
          wLy + idx_w(j+1, k, 0),
          slope + idx_slope(j,k,0,0),
          slope + idx_slope(j+1,k,0,0),
          cellSize,
          1
      );
      assert(std::isfinite(s_max_y));
      assert(s_max_y>tarch::la::NUMERICAL_ZERO_DIFFERENCE);
      
      dt_max_allowed = std::min(
          dt_max_allowed, cflFactor / DIMENSIONS * cellSize[1] / s_max_y);

      for (int l=0; l<numberOfVariables; ++l) {
        luh[idx(j, k, l)]   -= invCellSizeTimesDt[1] * fL[l];  
        luh[idx(j+1, k, l)] += invCellSizeTimesDt[1] * fR[l];
      }
    }
  }

  // TODO(guera): Early exit if dt > dt_max_allowed?!

  // 5. Evolve, evaluate source, update cells
  if(useNCP || useSource) {
    double ws [numberOfData]      = {0.0};
    double src[numberOfVariables] = {0.0};

    for (int j = patchBegin; j < patchEnd; j++) {
      for (int k = patchBegin; k < patchEnd; k++) {
        std::copy_n(luhOld + idx(j,k,0),numberOfData,ws); // copy the material parameters over
        for (int l = 0; l < numberOfVariables; l++) {
          ws[l] += 0.5 * dt * slopet[idx_w(j,k,l)]; // idx_w ~ idx_slopet
        }

        double* gradQ = slope + idx_slope(j, k, 0, 0); // const in time
        // Old code (for reference): solver.fusedSource(ws, gradQ, src);
        if(useSource) {
          // TODO(Lukas) Fix for sources that depend on x/t
          const tarch::la::Vector<DIMENSIONS, double> x = {0.0, 0.0};
          const double t = 0.0;
          solver.algebraicSource(x, t, ws, src);
          //solver.algebraicSource(ws, src);
        } else {
          std::fill_n(src, numberOfVariables, 0.0);
        }
        if(useNCP) {
          double ncp[numberOfVariables];
          solver.nonConservativeProduct(ws, gradQ, ncp);
          for(int l=0; l<numberOfVariables; l++) {
            src[l] -= ncp[l];
          }
        }

        for(int l = 0; l < numberOfVariables; l++) {
          luh[idx(j, k, l)] += dt * src[l];
        }
      }
    }
  }

  return dt_max_allowed;
}

#endif  // DIMENSIONS == 2<|MERGE_RESOLUTION|>--- conflicted
+++ resolved
@@ -177,15 +177,11 @@
         if(useSource || useNCP) {
           // Old code (for reference): solver.fusedSource(luh + idx(j,k,0), gradQ, Qt);
           if(useSource) {
-<<<<<<< HEAD
             // TODO(Lukas) Fix for sources that depend on x/t
             const tarch::la::Vector<DIMENSIONS, double> x = {0.0, 0.0};
             const double t = 0.0;
             // TODO(Lukas) Check with master - might be wrong!
-            solver.algebraicSource(x, t, luh + idx(j, k, 0), Qt);
-=======
-            solver.algebraicSource(luhOld + idx(j, k, 0), Qt);
->>>>>>> 13ae5010
+            solver.algebraicSource(x, t, luhOld + idx(j, k, 0), Qt);
           } else {
             std::fill_n(Qt, numberOfVariables, 0.0);
           }
