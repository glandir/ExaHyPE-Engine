/**
 * This file is part of the ExaHyPE project.
 * Copyright (c) 2016  http://exahype.eu
 * All rights reserved.
 *
 * The project has received funding from the European Union's Horizon
 * 2020 research and innovation programme under grant agreement
 * No 671698. For copyrights and licensing, please consult the webpage.
 *
 * Released under the BSD 3 Open Source License.
 * For the full license text, see LICENSE.txt
 **/

#include "../../Kernels.h"

#include <cstring>

#include <tarch/la/Vector.h>

#include "../../../../DGMatrices.h"
#include "../../../../GaussLegendreQuadrature.h"
#include "../../../../KernelUtils.h"

#if DIMENSIONS == 3

template <bool useSourceOrNCP, bool useFlux, int numberOfVariables, int basisSize>
void kernels::aderdg::generic::c::volumeIntegralNonlinear(double* lduh, const double* const lFhi,
                             const tarch::la::Vector<DIMENSIONS, double>& dx) {
  constexpr int order      = basisSize - 1;
  constexpr int basisSize2 = basisSize * basisSize;
  constexpr int basisSize3 = basisSize2 * basisSize;

  // Initialize the update DOF
  std::fill_n(lduh, basisSize3 * numberOfVariables, 0.0);
  kernels::idx4 idx(basisSize, basisSize, basisSize, numberOfVariables);


  if(useFlux) {
<<<<<<< HEAD
=======
    // x-direction
    idx4 idx(basisSize, basisSize, basisSize, numberOfVariables);
>>>>>>> cb7c158f
    const int x_offset = 0 * basisSize3 * numberOfVariables;
    for (int i = 0; i < basisSize; i++) {
      for (int j = 0; j < basisSize; j++) {
        const double weight = kernels::gaussLegendreWeights[order][i] *
                              kernels::gaussLegendreWeights[order][j];
        const double updateSize = weight / dx[0];

        // Fortran: lduh(l, k, j, i) += us * lFhi_x(l, m, j, i) * Kxi(m, k)
        // Matrix product: (l, m) * (m, k) = (l, k)
        for (int k = 0; k < basisSize; k++) {
          for (int l = 0; l < numberOfVariables; l++) {
            for (int m = 0; m < basisSize; m++) {
              lduh[idx(i, j, k, l)] += kernels::Kxi[order][k][m] *
                                       lFhi[x_offset + idx(i, j, m, l)] *
                                       updateSize;
            }
          }
        }
      }
    }

<<<<<<< HEAD
  // y-direction
  if(useFlux) {
=======

    // y-direction
    idx4 idx(basisSize, basisSize, basisSize, numberOfVariables);
>>>>>>> cb7c158f
    const int y_offset = 1 * basisSize3 * numberOfVariables;
    for (int i = 0; i < basisSize; i++) {
      for (int j = 0; j < basisSize; j++) {
        const double weight = kernels::gaussLegendreWeights[order][i] *
                              kernels::gaussLegendreWeights[order][j];
        const double updateSize = weight / dx[1];

        // Fortran: lduh(l, j, k, i) += us * lFhi_y(l,m,j,i) * Kxi(m, k)
        // Matrix product: (l, m) * (m, k) = (l, k)
        for (int k = 0; k < basisSize; k++) {
          for (int l = 0; l < numberOfVariables; l++) {
            for (int m = 0; m < basisSize; m++) {
              lduh[idx(i, k, j, l)] += kernels::Kxi[order][k][m] *
                                       lFhi[y_offset + idx(i, j, m, l)] *
                                       updateSize;
            }
          }
        }
      }
    }

<<<<<<< HEAD
  // z-direction
  if(useFlux) {
=======
    // z-direction
    idx4 idx(basisSize, basisSize, basisSize, numberOfVariables);
>>>>>>> cb7c158f
    const int z_offset = 2 * basisSize3 * numberOfVariables;
    for (int i = 0; i < basisSize; i++) {
      for (int j = 0; j < basisSize; j++) {
        const double weight = kernels::gaussLegendreWeights[order][i] *
                              kernels::gaussLegendreWeights[order][j];
        const double updateSize = weight / dx[2];

        // Fortran: lduh(l, j, i, k) += us * lFhi_z(l, m, j, i) * Kxi(m, k)
        // Matrix product (l, m) * (m, k) = (l, k)
        for (int k = 0; k < basisSize; k++) {
          for (int l = 0; l < numberOfVariables; l++) {
            for (int m = 0; m < basisSize; m++) {
              lduh[idx(k, i, j, l)] += kernels::Kxi[order][k][m] *
                                       lFhi[z_offset + idx(i, j, m, l)] *
                                       updateSize;
            }
          }
        }
      }
    }
  }

  // source
  if(useSourceOrNCP) {
    const int s_offset = 3 * basisSize3 * numberOfVariables;
    for (int i = 0; i < basisSize; i++) {
      for (int j = 0; j < basisSize; j++) {
        for (int k = 0; k < basisSize; k++) {
          const double weight = kernels::gaussLegendreWeights[order][i] *
                                kernels::gaussLegendreWeights[order][j] *
                                kernels::gaussLegendreWeights[order][k];

          // Fortran: lduh(:,k,j,i) += w * lShi(:,k,j,i)

          // TODO(guera): numberOfVariables - numberOfParameters
          for (int l = 0; l < numberOfVariables; l++) {
            lduh[idx(i, j, k, l)] += weight * lFhi[s_offset + idx(i, j, k, l)];
          }
        }
      }
    }
  }
}

#endif  // DIMENSIONS == 3<|MERGE_RESOLUTION|>--- conflicted
+++ resolved
@@ -32,15 +32,11 @@
 
   // Initialize the update DOF
   std::fill_n(lduh, basisSize3 * numberOfVariables, 0.0);
-  kernels::idx4 idx(basisSize, basisSize, basisSize, numberOfVariables);
+  idx4 idx(basisSize, basisSize, basisSize, numberOfVariables);
 
 
   if(useFlux) {
-<<<<<<< HEAD
-=======
     // x-direction
-    idx4 idx(basisSize, basisSize, basisSize, numberOfVariables);
->>>>>>> cb7c158f
     const int x_offset = 0 * basisSize3 * numberOfVariables;
     for (int i = 0; i < basisSize; i++) {
       for (int j = 0; j < basisSize; j++) {
@@ -62,14 +58,7 @@
       }
     }
 
-<<<<<<< HEAD
-  // y-direction
-  if(useFlux) {
-=======
-
     // y-direction
-    idx4 idx(basisSize, basisSize, basisSize, numberOfVariables);
->>>>>>> cb7c158f
     const int y_offset = 1 * basisSize3 * numberOfVariables;
     for (int i = 0; i < basisSize; i++) {
       for (int j = 0; j < basisSize; j++) {
@@ -91,13 +80,7 @@
       }
     }
 
-<<<<<<< HEAD
-  // z-direction
-  if(useFlux) {
-=======
     // z-direction
-    idx4 idx(basisSize, basisSize, basisSize, numberOfVariables);
->>>>>>> cb7c158f
     const int z_offset = 2 * basisSize3 * numberOfVariables;
     for (int i = 0; i < basisSize; i++) {
       for (int j = 0; j < basisSize; j++) {
@@ -118,9 +101,8 @@
         }
       }
     }
-  }
+  } // useFlux
 
-  // source
   if(useSourceOrNCP) {
     const int s_offset = 3 * basisSize3 * numberOfVariables;
     for (int i = 0; i < basisSize; i++) {
@@ -139,7 +121,7 @@
         }
       }
     }
-  }
+  } // useSourceOrNCP
 }
 
 #endif  // DIMENSIONS == 3