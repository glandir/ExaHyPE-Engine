/**
 * This file is part of the ExaHyPE project.
 * Copyright (c) 2016  http://exahype.eu
 * All rights reserved.
 *
 * The project has received funding from the European Union's Horizon
 * 2020 research and innovation programme under grant agreement
 * No 671698. For copyrights and licensing, please consult the webpage.
 *
 * Released under the BSD 3 Open Source License.
 * For the full license text, see LICENSE.txt
 **/

// included in ../../Kernels.h

#include <algorithm>
#include <cassert>
#include <cmath>
#include <cstring>

#include "../../../../KernelUtils.h"

namespace kernels {
namespace aderdg {
namespace generic {
namespace c {

/**
 * We implement a very simple Rusanov scheme with scalar dissipation
 * (smax*Id).
 *
 * We need to consider material parameters
 * in QL and QR.
 * We don't need to consider material parameters
 * in FL,FR.
 */
template <bool useNCP, bool useViscousFlux, typename SolverType>
void riemannSolverNonlinear(SolverType& solver, double* FL, double* FR,
                            const double* const QL,
                            const double* const QR,
                            const double t,
                            const double dt,
                            const tarch::la::Vector<DIMENSIONS, double>& dx,
                            const int direction) {
  constexpr int numberOfVariables  = SolverType::NumberOfVariables;
  constexpr int numberOfParameters = SolverType::NumberOfParameters;
  constexpr int numberOfData       = numberOfVariables+numberOfParameters;
  constexpr int order              = SolverType::Order;
  constexpr int basisSize          = order+1;

  // Compute the average variables and parameters from the left and the right
  double QavL[numberOfData] = {0.0}; // ~(numberOfVariables+numberOfParameters)
  double QavR[numberOfData] = {0.0}; // ~(numberOfVariables+numberOfParameters)
<<<<<<< HEAD
  {
    idx2 idx_QLR(basisSize, numberOfData);
    for (int j = 0; j < basisSize; j++) {
      const double weight = kernels::gaussLegendreWeights[order][j];

      for (int k = 0; k < numberOfData; k++) {
        QavL[k] += weight * QL[idx_QLR(j, k)];
        QavR[k] += weight * QR[idx_QLR(j, k)];
        //assertion3(std::isfinite(QavL[k]), QavL[k], QL[idx_QLR(j,k)], k);
        //assertion3(std::isfinite(QavR[k]), QavR[k], QR[idx_QLR(j,k)], k);
      }
    }
  }
=======
  kernels::riemannsolvers::util::averageRiemannInputs<basisSize,numberOfData>(
      QL,kernels::gaussLegendreWeights,QavL);
  kernels::riemannsolvers::util::averageRiemannInputs<basisSize,numberOfData>(
      QR,kernels::gaussLegendreWeights,QavR);
>>>>>>> a6412eac

  double LL[numberOfVariables] = {0.0}; // do not need to store material parameters
  double LR[numberOfVariables] = {0.0};

  // Hyperbolic eigenvalues
  solver.eigenvalues(QavL, direction, LL);
  solver.eigenvalues(QavR, direction, LR);
  // skip parameters
  std::transform(LL, LL + numberOfVariables, LL, std::abs<double>);
  std::transform(LR, LR + numberOfVariables, LR, std::abs<double>);
  const double maxHyperbolicEigenvalueL = *std::max_element(LL, LL + numberOfVariables);
  const double maxHyperbolicEigenvalueR = *std::max_element(LR, LR + numberOfVariables);
  const double maxHyperbolicEigenvalue = std::max(maxHyperbolicEigenvalueL, maxHyperbolicEigenvalueR);
  //assertion2(std::isfinite(maxHyperbolicEigenvalue), maxHyperbolicEigenvalueL, maxHyperbolicEigenvalueR);

  double smax = maxHyperbolicEigenvalue;
  if (useViscousFlux) {
    solver.viscousEigenvalues(QavL, direction, LL);
    solver.viscousEigenvalues(QavR, direction, LR);
    // skip parameters
    std::transform(LL, LL + numberOfVariables, LL, std::abs<double>);
    std::transform(LR, LR + numberOfVariables, LR, std::abs<double>);
    const double maxViscousEigenvalueL = *std::max_element(LL, LL + numberOfVariables);
    const double maxViscousEigenvalueR = *std::max_element(LR, LR + numberOfVariables);
    const double maxViscousEigenvalue  = std::max(maxViscousEigenvalueL, maxViscousEigenvalueR);
    //assertion2(std::isfinite(maxViscousEigenvalue), maxViscousEigenvalueL, maxViscousEigenvalueR);

    const auto pi = std::acos(-1); // not constexpr for intel compilers
    const double factor = 2 * (2 * order + 1) / (dx[direction] * std::sqrt(0.5 * pi));
    smax += factor * maxViscousEigenvalue;
  }


  // compute fluxes (and fluctuations for non-conservative PDEs)
  double Qavg[numberOfData];
  idx2 idx_gradQ(DIMENSIONS, numberOfVariables);
  double gradQ[DIMENSIONS][numberOfVariables] = {0.0};
  double ncp[numberOfVariables]               = {0.0};
  {
    idx2 idx_FLR(basisSize, numberOfVariables);
    idx2 idx_QLR(basisSize, numberOfData);

    for (int j = 0; j < basisSize; j++) {

      if(useNCP) { // we don't use matrixB but the NCP call here.
        for(int l=0; l < numberOfVariables; l++) {
          gradQ[direction][l] = QR[idx_QLR(j, l)] - QL[idx_QLR(j, l)];
        }
        for(int l=0; l < numberOfData; l++) {
          Qavg[l] = 0.5 * (QR[idx_QLR(j, l)] + QL[idx_QLR(j, l)]);
        }
        
        solver.nonConservativeProduct(Qavg, gradQ[0], ncp);
      }

      // skip parameters
      for (int k = 0; k < numberOfVariables; k++) {
        FL[idx_FLR(j, k)] =
            0.5 * (FR[idx_FLR(j, k)] + FL[idx_FLR(j, k)]) -
            0.5 * smax * (QR[idx_QLR(j, k)] - QL[idx_QLR(j, k)]);
        //assertion4(std::isfinite(FL[idx_FLR(j, k)]), j, k, smax,
        //           maxHyperbolicEigenvalue);

        if(useNCP) {
          FR[idx_FLR(j, k)] = FL[idx_FLR(j, k)] - 0.5 * ncp[k];
          FL[idx_FLR(j, k)] = FL[idx_FLR(j, k)] + 0.5 * ncp[k];
        } else {
          FR[idx_FLR(j, k)] = FL[idx_FLR(j, k)];
        }
      }
    }
  }
}

}  // namespace c
}  // namespace generic
}  // namespace aderdg
}  // namespace kernels<|MERGE_RESOLUTION|>--- conflicted
+++ resolved
@@ -51,26 +51,10 @@
   // Compute the average variables and parameters from the left and the right
   double QavL[numberOfData] = {0.0}; // ~(numberOfVariables+numberOfParameters)
   double QavR[numberOfData] = {0.0}; // ~(numberOfVariables+numberOfParameters)
-<<<<<<< HEAD
-  {
-    idx2 idx_QLR(basisSize, numberOfData);
-    for (int j = 0; j < basisSize; j++) {
-      const double weight = kernels::gaussLegendreWeights[order][j];
-
-      for (int k = 0; k < numberOfData; k++) {
-        QavL[k] += weight * QL[idx_QLR(j, k)];
-        QavR[k] += weight * QR[idx_QLR(j, k)];
-        //assertion3(std::isfinite(QavL[k]), QavL[k], QL[idx_QLR(j,k)], k);
-        //assertion3(std::isfinite(QavR[k]), QavR[k], QR[idx_QLR(j,k)], k);
-      }
-    }
-  }
-=======
   kernels::riemannsolvers::util::averageRiemannInputs<basisSize,numberOfData>(
       QL,kernels::gaussLegendreWeights,QavL);
   kernels::riemannsolvers::util::averageRiemannInputs<basisSize,numberOfData>(
       QR,kernels::gaussLegendreWeights,QavR);
->>>>>>> a6412eac
 
   double LL[numberOfVariables] = {0.0}; // do not need to store material parameters
   double LR[numberOfVariables] = {0.0};
