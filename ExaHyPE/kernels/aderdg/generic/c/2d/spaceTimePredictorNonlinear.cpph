/**
 * This file is part of the ExaHyPE project.
 * Copyright (c) 2016  http://exahype.eu
 * All rights reserved.
 *
 * The project has received funding from the European Union's Horizon
 * 2020 research and innovation programme under grant agreement
 * No 671698. For copyrights and licensing, please consult the webpage.
 *
 * Released under the BSD 3 Open Source License.
 * For the full license text, see LICENSE.txt
 **/

#include <cstring>

#include "tarch/la/Vector.h"
#include "tarch/multicore/Loop.h"
#include "peano/datatraversal/autotuning/Oracle.h"

#include "../../../../DGMatrices.h"
#include "../../../../GaussLegendreQuadrature.h"
#include "../../../../KernelUtils.h"

#if DIMENSIONS == 2

namespace kernels {
namespace aderdg {
namespace generic {
namespace c {

namespace {

/*
 *  Compute the space - time polynomials
 *  
 *  We have to consider that we store parameters in luh, lQi
 *  and have to adjust the index accordingly.
 */
template <bool useSource, bool useFlux, bool useViscousFlux, bool useNCP, typename SolverType>
int aderPicardLoopNonlinear(SolverType& solver,
                             const double* luh, const double t, const double dt,
                             const tarch::la::Vector<DIMENSIONS, double>& cellCenter,
                             const tarch::la::Vector<DIMENSIONS, double>& invDx,
                             double* lQi, double* rhs,
                             double* lFi, double* gradQ) {
  constexpr int numberOfVariables  = SolverType::NumberOfVariables;
  constexpr int numberOfParameters = SolverType::NumberOfParameters;
  constexpr int numberOfData       = numberOfVariables+numberOfParameters;
  constexpr int order              = SolverType::Order;
  constexpr int basisSize          = order+1;
  constexpr int basisSize2         = basisSize * basisSize;
  constexpr int sizeGradQ = DIMENSIONS * numberOfVariables * basisSize2;

  constexpr bool useMaxPicardIterations = SolverType::UseMaxPicardIterations;
  constexpr int  maxPicardIterations    = SolverType::MaxPicardIterations;
  
  assertion(numberOfVariables>=0);
  assertion(numberOfParameters>=0);

  idx3 idx_luh(basisSize, basisSize, numberOfData); // idx_luh(y,x,nVar)
  
  idx4 idx_lQi(basisSize, basisSize, basisSize, numberOfData); // idx_lQi(y,x,t,nVar+nPar)
  
  idx5 idx_lFi(basisSize, basisSize, basisSize, DIMENSIONS + 1,numberOfVariables); // idx_lFi(t, y, x, nDim + 1 for Source, nVar)

  // 1. Trivial initial guess
  for (int j = 0; j < basisSize; j++) { // j == y
    for (int k = 0; k < basisSize; k++) { // k == x
      for (int l = 0; l < basisSize; l++) { // l == t
        // Fortran: lQi(m,:,k,j) = luh(m,k,j)
        std::copy_n (luh + idx_luh(j, k, 0), numberOfData,
                     lQi + idx_lQi(j, k, l, 0));
      }
    }
  }
  
  // 2. Discrete Picard iterations
  constexpr int MaxIterations = (useMaxPicardIterations) ? maxPicardIterations : 2 * (order + 1);

  // right-hand side
  idx4 idx_rhs(basisSize, basisSize, basisSize, numberOfVariables); // idx_rhs(t,y,x,nVar)
  
  // spatial gradient of q
  idx4 idx_gradQ(basisSize, basisSize, DIMENSIONS, numberOfVariables); // idx_gradQ(y,x,nDim,nVar)

   // If the flux depends on the gradient we need to return the time-averaged
  // gradient in gradQ.
  // The variable gradQCur corresponds to the gradient for the
  // current timestep.
  auto gradQCur = gradQ;  // no need to allocate here.
  if (useViscousFlux) {
    // Allocate new buffer for averaged gradient.
    gradQCur = new double[sizeGradQ];
  }

  int iter = 0;
  for (; iter < MaxIterations; iter++) {
      std::memset(gradQ, 0, sizeGradQ * sizeof(double));
    for (int i = 0; i < basisSize; i++) {  // time DOF
      if(useNCP || useViscousFlux) {
        std::memset(gradQCur, 0, sizeGradQ * sizeof(double));

<<<<<<< HEAD
        // Compute the "derivatives" (contributions of the stiffness matrix)
        // x direction (independent from the y derivatives)
        for (int k = 0; k < basisSize; k++) { // k == y
          // Matrix operation
          for (int l = 0; l < basisSize; l++) { // l == x
            for (int m = 0; m < numberOfVariables; m++) {
              for (int n = 0; n < basisSize; n++) { // n == matmul x
                const auto idx = idx_gradQ(k,l, /*x*/0,m);
                const auto t = 1.0 * invDx[0] * lQi[idx_lQi(k,n,i,m)] * kernels::dudx[order][l][n];
                gradQCur[idx] += t;
                if (useViscousFlux) {
                  gradQ[idx] += t * kernels::gaussLegendreWeights[order][i];
=======

        // Compute gradients only if nonconservative contributions or viscous fluxes have to be computed.
        if(useNCP || useViscousFlux) {
            std::memset(gradQ, 0, basisSize2 * DIMENSIONS * numberOfVariables * sizeof(double));

            for (int k = 0; k < basisSize; k++) { // k == y
                for (int l = 0; l < basisSize; l++) { // l == x
                    for (int m = 0; m < numberOfVariables; m++) {
                        for (int n = 0; n < basisSize; n++) { // n == matmul x
                            gradQ[idx_gradQ(k, l, /*x*/0, m)] += kernels::dudx[order][l][n]  /* l,n: transpose */ * invDx[0] * lQi[idx_lQi(k,n,i,m)];
                        }
                    }
                }
            }
            for(int k=0; k<basisSize; k++) {
                for (int l = 0; l < basisSize; l++) { // l == y
                    for (int m = 0; m < numberOfVariables; m++) {
                        for (int n = 0; n < basisSize; n++) { // n = matmul y
                            gradQ[idx_gradQ(l, k, /*y*/1, m)] += kernels::dudx[order][l][n] /* l,n: transpose */ * invDx[1] * lQi[idx_lQi(n, k, i, m)];
                        }
                    }
>>>>>>> a2e3c91a
                }
              }
            }
          }
        }
      }


      // y direction (independent from the x derivatives)
      for(int k=0; k<basisSize; k++) {
        // Matrix operation
        for (int l = 0; l < basisSize; l++) { // l == y
          for (int m = 0; m < numberOfVariables; m++) {
            for (int n = 0; n < basisSize; n++) { // n = matmul y
              const auto idx = idx_gradQ(l, k, /*y*/1, m);
              const auto t = 1.0 * invDx[1] * lQi[idx_lQi(n, k, i, m)] * kernels::dudx[order][l][n]; /* l,n: transpose */
              gradQCur[idx] += t;
              if (useViscousFlux) {
                gradQ[idx] += t * kernels::gaussLegendreWeights[order][i];
              }
            }
          }
        }
      }

      // Compute the fluxes
      if (useFlux) {
        for (int k = 0; k < basisSize; k++) { // presumably k=y
          for (int l = 0; l < basisSize; l++) { // presumably l=x
            // Call PDE fluxes
            const double* Q = lQi + idx_lQi(k, l, i, 0); // TODO(Sven): unused

            double* F[2]; // TODO(Sven): set but not used
            F[0]      = lFi + idx_lFi(i, k, l, 0, 0);
            F[1]      = lFi + idx_lFi(i, k, l, 1, 0);
            if(useViscousFlux){
                solver.viscousFlux(Q,gradQCur+idx_gradQ(k,l,0,0),F);
            }
            else {
                solver.flux(Q,F);
            }
            // everything related to source now moved down to the NCP
          }
        }
      }

      // 2. Compute the contribution of the initial condition uh to the right-hand side (rhs0)
      for (int k = 0; k < basisSize; k++) { // y
        for (int l = 0; l < basisSize; l++) { // x
          const double weight = 
              kernels::gaussLegendreWeights[order][k] *
              kernels::gaussLegendreWeights[order][l];
          for (int m = 0; m < numberOfVariables; m++) {
            rhs[idx_rhs(i, k, l, m)] = weight * kernels::FLCoeff[order][i] * luh[idx_luh(k, l, m)]; //FLCoeff == F0
          }
        }
      }

      // Compute the "derivatives" (contributions of the stiffness matrix)
      // x direction (independent from the y derivatives)
      for (int k = 0; k < basisSize; k++) { // k == y
        const double weight = kernels::gaussLegendreWeights[order][i] *
                              kernels::gaussLegendreWeights[order][k];
        const double updateSize = weight * dt * invDx[0];

        // Matrix operation
        for (int l = 0; l < basisSize; l++) { // l == x
          for (int m = 0; m < numberOfVariables; m++) {
            for (int n = 0; n < basisSize; n++) { // n == matmul x
              if (useFlux) {
                rhs[idx_rhs(i, k, l, m)] -= updateSize * lFi[idx_lFi(i, k, n, 0, m)] *
                                            kernels::Kxi[order][n][l]; 
              }
            }
          }
        }
      }
      

      // y direction (independent from the x derivatives)
      for(int k=0; k<basisSize; k++) {
        const double weight = kernels::gaussLegendreWeights[order][i] *
            kernels::gaussLegendreWeights[order][k];
        const double updateSize = weight * dt * invDx[1];

        // Matrix operation
        for (int l = 0; l < basisSize; l++) { // l == y
          for (int m = 0; m < numberOfVariables; m++) {
            for (int n = 0; n < basisSize; n++) { // n = matmul y
              if (useFlux) {
                rhs[idx_rhs(i, l, k, m)] -= updateSize * lFi[idx_lFi(i, n, k, 1, m)] *
                    kernels::Kxi[order][n][l];
              }
            }
          }
        }
      }
      
      if(useSource || useNCP) {
        // source
        for (int k=0; k<basisSize; k++) {
          for (int l = 0; l < basisSize; l++) { // l == x
            const double weight = kernels::gaussLegendreWeights[order][i] *
                kernels::gaussLegendreWeights[order][k] *
                kernels::gaussLegendreWeights[order][l];
            const double updateSize = weight * dt;
            double* S = lFi + idx_lFi(i, k, l, 2, 0);

            // by intention, gradQ is undefined if useNCP is wrong. This is because
	        // algebraicSource is only a function of Q and S.
            // Old code (for reference): solver.fusedSource(&lQi[idx_lQi(k, l, i, 0)], &gradQ[idx_gradQ(k, l, i, 0, 0)], S);
            if(useSource) {
              const double ti = t + kernels::gaussLegendreNodes[order][i] * dt;
              const double x = cellCenter[0] + (1./invDx[0]) * (kernels::gaussLegendreNodes[order][l] - 0.5);
              const double y = cellCenter[1] + (1./invDx[1]) * (kernels::gaussLegendreNodes[order][k] - 0.5);
              tarch::la::Vector<DIMENSIONS, double> coords = {x, y};
              solver.algebraicSource(coords, ti, lQi+idx_lQi(k, l, i, 0), S);
            } else {
              std::fill_n(S, numberOfVariables, 0.0);
            }
            if(useNCP) {
              double ncp[numberOfVariables];
              solver.nonConservativeProduct(lQi+idx_lQi(k, l, i, 0), gradQCur+idx_gradQ(k, l, 0, 0), ncp);
              for(int l=0; l<numberOfVariables; l++) {
                S[l] -= ncp[l];
              }
            }

            for (int m = 0; m < numberOfVariables; m++) {
              rhs[idx_rhs(i, k, l, m)] += updateSize * S[m];
            }
          }
        }
      }
    }  // end time dof


    // 3. Multiply with (K1)^(-1) to get the discrete time integral of the
    // discrete Picard iteration
    double sq_res = 0.0;
    for (int j = 0; j < basisSize; j++) { // j == y
      for (int k = 0; k < basisSize; k++) { // k == x
        const double weight = kernels::gaussLegendreWeights[order][j] *
            kernels::gaussLegendreWeights[order][k];
        const double iweight = 1.0 / weight;

        // Matrix operation
        for (int l = 0; l < basisSize; l++) { // lQi time
          for (int m = 0; m < numberOfVariables; m++) {
            double lQi_new = 0;
            for (int n = 0; n < basisSize; n++) { // matmul time
              lQi_new += iweight * rhs[idx_rhs(n, j, k, m)] *
                  kernels::iK1[order][l][n]; // note: iK1 is already the transposed inverse of K1
            }
            sq_res += (lQi_new - lQi[idx_lQi(j, k, l, m)]) * (lQi_new - lQi[idx_lQi(j, k, l, m)]);
            assertion3( !std::isnan(lQi[idx_lQi(j, k, l, m)]), idx_lQi(j, k, l, m), dt, invDx );
            assertion3( !std::isnan(lQi_new), idx_lQi(j, k, l, m), dt, invDx );
            lQi[idx_lQi(j, k, l, m)] = lQi_new;
          }
        }
      }
    }

    // Qt is fundamental for debugging, do not remove this.
    /*
    double lQt[basisSize * numberOfVariables];
    idx2 idx_lQt(basisSize, numberOfVariables);
    for (int j = 0; j < basisSize; j++) {
      for (int k = 0; k < basisSize; k++) {
        const double weight = kernels::gaussLegendreWeights[order][j] *
                              kernels::gaussLegendreWeights[order][k];
        const double iweight = 1.0 / weight;

        std::memset(lQt, 0, basisSize * numberOfVariables * sizeof(double));
        for (int l = 0; l < basisSize; l++) {
          for (int m = 0; m < numberOfVariables; m++) {
            for (int n = 0; n < basisSize; n++) { // t == n
              lQt[idx_lQt(l, m)] += 1./dt * lQi[idx_lQi(j, k, n, m)] *
                                          kernels::dudx[order][l][n];
            }
            printf("Qt[%d,%d] = %f\n", l, m, lQt[idx_lQt(l,m)]);
          }
        }
      }
    }
     */

    // 4. Exit condition
    if (!useMaxPicardIterations) {
      constexpr double tol = 1e-7;
      if (sq_res < tol * tol) {
        iter = MaxIterations + 1; // break
      }
      
      if (iter == MaxIterations) {  // No convergence after last iteration
        static tarch::logging::Log _log("kernels::aderdg::generic::c");
        logWarning("aderPicardLoopNonlinear(...)",
            "|res|^2=" << sq_res << " > |tol|^2=" << tol * tol << " after "
            << iter << " iterations. Solver seems not to have "
            "converged properly within maximum "
            "number of iteration steps");
      }
    }
  }  // end iter

  // Cleanup iff we use gradient flux
  // In other cases, the pointer gradQCur is owned by the caller.
  if (useViscousFlux) {
    delete gradQCur;
  }
  return iter;
}

/*
 *  Immediately compute the time - averaged space - time polynomials
 *  
 *  We have to consider that we store parameters in lQi
 *  and lQhi, and have to adjust the index accordingly.
 */
template <bool useSource, bool useFlux, bool useNCP, int numberOfVariables, int numberOfParameters, int basisSize>
void aderPredictorNonlinear(const double* lQi, const double* lFi,double* lQhi,
    double* lFhi_x, double* lFhi_y, double* lShi) {
  constexpr int basisSize2 = basisSize * basisSize;
  constexpr int order      = basisSize - 1;
  
  constexpr int numberOfData = numberOfVariables+numberOfParameters;

  idx4 idx_lQi(basisSize, basisSize, basisSize, numberOfData);
  
  idx5 idx_lFi(basisSize, basisSize, basisSize, DIMENSIONS + 1, numberOfVariables);
  
  idx3 idx_lQhi(basisSize, basisSize, numberOfData);
  
  idx3 idx_lFhi(basisSize, basisSize, numberOfVariables);
  idx3 idx_lShi(basisSize, basisSize, numberOfVariables);

  std::fill_n(lQhi, basisSize2 * numberOfData, 0.0);
  
  std::fill_n(lFhi_x, basisSize2 * numberOfVariables, 0.0);
  std::fill_n(lFhi_y, basisSize2 * numberOfVariables, 0.0);
  std::fill_n(lShi, basisSize2 * numberOfVariables, 0.0);

  for (int j = 0; j < basisSize; j++) {
    for (int k = 0; k < basisSize; k++) {
      for (int l = 0; l < numberOfVariables; l++) {
        // Matrix-Vector Products
        for (int m = 0; m < basisSize; m++) {
          if (useFlux) {
            // Fortran: lFhi_x(:,k,j) = lFh(:,1,k,j,:) * wGPN(:)
            lFhi_x[idx_lFhi(j, k, l)] += lFi[idx_lFi(m, j, k, 0, l)] *
                kernels::gaussLegendreWeights[order][m];

            // Fortran: lFhi_y(:,j,k) = lFh(:,2,:k,j,:) * wGPN(:)
            lFhi_y[idx_lFhi(k, j, l)] += lFi[idx_lFi(m, j, k, 1, l)] *
                kernels::gaussLegendreWeights[order][m]; 
          }

          if(useSource || useNCP) {
            // Fortran: lShi(:,k,j) = lSh(:,k,j,:) * wGPN(:)
            lShi[idx_lShi(j, k, l)] += lFi[idx_lFi(m, j, k, 2, l)] *
                kernels::gaussLegendreWeights[order][m];
          }
          
        }
      }
      
      for (int l = 0; l < numberOfData; l++) {
        // Matrix-Vector Products
        for (int m = 0; m < basisSize; m++) {
          // Fortran: lQhi(:,k,j) = lQi(:,:,k,j) * wGPN(:)
          lQhi[idx_lQhi(j, k, l)] += lQi[idx_lQi(j, k, m, l)] *
              kernels::gaussLegendreWeights[order][m];
        }
      }
    }
  }
}

template<bool useFlux,bool useViscousFlux,int numberOfVariables,int numberOfParameters,int basisSize>
void aderExtrapolatorNonlinear(const double* lQhi, const double* lGradQi, const double* lFhi_x,
    const double* lFhi_y, double* lQhbnd, double* lGradQhbnd, double* lFhbnd) {
  // Compute the boundary-extrapolated values for Q and F*n
  constexpr int order=basisSize-1;
  constexpr int numberOfData = numberOfVariables+numberOfParameters;

  idx3 idx_lQhi(basisSize, basisSize, numberOfData);
  idx4 idx_lGradQi(basisSize, basisSize, DIMENSIONS,
                   numberOfVariables);
  idx3 idx_lFhi(basisSize, basisSize, numberOfVariables);
  
  idx3 idx_lQhbnd(2 * DIMENSIONS, basisSize, numberOfData);
  idx4 idx_lGradQhbnd(2 * DIMENSIONS, basisSize, DIMENSIONS,
                      numberOfVariables);
  if (useViscousFlux) {
    std::fill_n(lGradQhbnd, 2 * DIMENSIONS * basisSize * numberOfVariables * DIMENSIONS, 0.0);
  }
  idx3 idx_lFhbnd(2 * DIMENSIONS, basisSize, numberOfVariables);
  
  std::fill_n(lQhbnd, 2 * DIMENSIONS * basisSize * numberOfData,      0.0);
  std::fill_n(lFhbnd, 2 * DIMENSIONS * basisSize * numberOfVariables, 0.0);

  // x-direction: face 1 (left) and face 2 (right)
  for (int j = 0; j < basisSize; j++) {
    // Matrix-Vector Products
    if (useFlux) {
      for (int k = 0; k < numberOfVariables; k++) { 
        for (int l = 0; l < basisSize; l++) { // x
          // Fortran: lFhbnd(:,j,1) = lFhi_x(:,:,j) * FLCoeff(:)
          lFhbnd[idx_lFhbnd(0, j, k)] +=
              lFhi_x[idx_lFhi(j, l, k)] * kernels::FLCoeff[order][l];

          // Fortran: lFhbnd(:,j,2) = lFhi_x(:,:,j) * FRCoeff(:)
          lFhbnd[idx_lFhbnd(1, j, k)] +=
              lFhi_x[idx_lFhi(j, l, k)] * kernels::FRCoeff[order][l];
        }
      } 
    }
    
    // Matrix-Vector Products
    for (int k = 0; k < numberOfVariables; k++) {
      for (int l = 0; l < basisSize; l++) { // x
        // Fortran: lQhbnd(:,j,1) = lQhi(:,:,j) * FLCoeff(:)
        lQhbnd[idx_lQhbnd(0, j, k)] +=
            lQhi[idx_lQhi(j, l, k)] * kernels::FLCoeff[order][l];

        // Fortran: lQhbnd(:,j,2) = lQhi(:,:,j) * FRCoeff(:)
        lQhbnd[idx_lQhbnd(1, j, k)] +=
            lQhi[idx_lQhi(j, l, k)] * kernels::FRCoeff[order][l];
      }
    }
    if (useViscousFlux) {
      for (int k = 0; k < numberOfVariables; k++) {
        for (int l = 0; l < basisSize; l++) { // x
          for (int dim = 0; dim < DIMENSIONS; dim++) {
            lGradQhbnd[idx_lGradQhbnd(0, j, dim, k)] +=
                    lGradQi[idx_lGradQi(j, l, dim, k)] * kernels::FLCoeff[order][l];

            lGradQhbnd[idx_lGradQhbnd(1, j, dim, k)] +=
                    lGradQi[idx_lGradQi(j, l, dim, k)] * kernels::FRCoeff[order][l];
          }
        }
      }
    }

  }

  // y-direction: face 3 (left) and face 4 (right)
  for (int j = 0; j < basisSize; j++) {
    // Matrix-Vector Products
    if (useFlux) {
      for (int k = 0; k < numberOfVariables; k++) {
        for (int l = 0; l < basisSize; l++) {
          // Fortran: lFhbnd(:,j,3) = lFhi_y(:,:,j) * FLCoeff(:)
          lFhbnd[idx_lFhbnd(2, j, k)] +=
              lFhi_y[idx_lFhi(j, l, k)] * kernels::FLCoeff[order][l];

          // Fortran: lFhbnd(:,j,4) = lFhi_y(:,:,j) * FRCoeff(:)
          lFhbnd[idx_lFhbnd(3, j, k)] +=
              lFhi_y[idx_lFhi(j, l, k)] * kernels::FRCoeff[order][l];
        }
      } 
    }
    
    // Matrix-Vector Products
    for (int k = 0; k < numberOfData; k++) {
      for (int l = 0; l < basisSize; l++) {
        // Fortran: lQhbnd(:,j,3) = lQhi(:,j,:) * FLCoeff(:)
        lQhbnd[idx_lQhbnd(2, j, k)] +=
            lQhi[idx_lQhi(l, j, k)] * kernels::FLCoeff[order][l];

        // Fortran: lQhbnd(:,j,4) = lQhi(:,j,:) * FRCoeff(:)
        lQhbnd[idx_lQhbnd(3, j, k)] +=
            lQhi[idx_lQhi(l, j, k)] * kernels::FRCoeff[order][l];
      }
    }
    if (useViscousFlux) {
      for (int k = 0; k < numberOfVariables; k++) {
        for (int l = 0; l < basisSize; l++) { // x
          for (int dim = 0; dim < DIMENSIONS; dim++) {
            lGradQhbnd[idx_lGradQhbnd(2, j, dim, k)] +=
                    lGradQi[idx_lGradQi(l, j, dim, k)] * kernels::FLCoeff[order][l];

            lGradQhbnd[idx_lGradQhbnd(3, j, dim, k)] +=
                    lGradQi[idx_lGradQi(l, j, dim, k)] * kernels::FRCoeff[order][l];
          }
        }
      }
    }
  }
}

// TODO(Dominic): Untested
//template<int numberOfVariables,int numberOfParameters,int basisSize>
//void aderSpaceTimeExtrapolatorNonlinear(const double* lQi, 
//                               const double* lFi_x,const double* lFi_y, 
//                               double* lQbnd, double* lFbnd) {
//  ...
//}

template <bool useFlux,int numberOfVariables,int numberOfParameters,int basisSize>
void aderTimeAveragingExtrapolatorNonlinear(
    const double* lQi, const double* lFi,
    double* lQhbnd, double* lFhbnd) {
  // Compute the boundary-extrapolated values for Q and F*n

  const int order = basisSize - 1;
  
  constexpr int numberOfData = numberOfVariables+numberOfParameters;

  idx4 idx_lQi(basisSize, basisSize, basisSize, numberOfData); // (y,x,t,var/param)
  idx5 idx_lFi(basisSize, basisSize, basisSize, DIMENSIONS+1,numberOfVariables); // (t,y,x,flux/source,var)

  idx3 idx_lQhbnd(2 * DIMENSIONS, basisSize, numberOfData);
  idx3 idx_lFhbnd(2 * DIMENSIONS, basisSize, numberOfVariables);
  
  std::fill_n(lQhbnd, 2 * DIMENSIONS * basisSize * numberOfData,      0.0);
  std::fill_n(lFhbnd, 2 * DIMENSIONS * basisSize * numberOfVariables, 0.0);

  for (int i=0; i < basisSize; i++) { // loop over time dof
    // x-direction: face 1 (left) and face 2 (right)
    for (int j = 0; j < basisSize; j++) { // y
      // Matrix-Vector Products
      if (useFlux) {
        for (int k = 0; k < numberOfVariables; k++) {
          for (int l = 0; l < basisSize; l++) { // x
            // Fortran: lFhbnd(:,j,1) = lFhi_x(:,:,j) * FLCoeff(:) TODO edit
            lFhbnd[idx_lFhbnd(0, j, k)] +=
                lFi[idx_lFi(i, j, l, 0, k)] * kernels::FLCoeff[order][l]
                                                                      * kernels::gaussLegendreWeights[order][i];

            // Fortran: lFhbnd(:,j,2) = lFhi_x(:,:,j) * FRCoeff(:) TODO edit
            lFhbnd[idx_lFhbnd(1, j, k)] +=
                lFi[idx_lFi(i, j, l, 0, k)] * kernels::FRCoeff[order][l]
                                                                      * kernels::gaussLegendreWeights[order][i];
          }
        }
      }
      // Matrix-Vector Products
      for (int k = 0; k < numberOfData; k++) {
        for (int l = 0; l < basisSize; l++) { // x
          // Fortran: lQhbnd(:,j,1) = lQhi(:,:,j) * FLCoeff(:) TODO edit
          lQhbnd[idx_lQhbnd(0, j, k)] +=
              lQi[idx_lQi(j, l, i, k)] * kernels::FLCoeff[order][l]
                                       * kernels::gaussLegendreWeights[order][i];

          // Fortran: lQhbnd(:,j,2) = lQhi(:,:,j) * FRCoeff(:) TODO edit
          lQhbnd[idx_lQhbnd(1, j, k)] +=
              lQi[idx_lQi(j, l, i, k)] * kernels::FRCoeff[order][l]
                                       * kernels::gaussLegendreWeights[order][i];
        }
      }
    }

    // y-direction: face 3 (left) and face 4 (right)
    for (int j = 0; j < basisSize; j++) { // x
      // Matrix-Vector Products
      if (useFlux) {
        for (int k = 0; k < numberOfVariables; k++) {
          for (int l = 0; l < basisSize; l++) { // y
            // Fortran: lFhbnd(:,j,3) = lFhi_y(:,:,j) * FLCoeff(:) TODO edit
            lFhbnd[idx_lFhbnd(2, j, k)] +=
                lFi[idx_lFi(i, l, j, 1, k)] * kernels::FLCoeff[order][l]
                                            * kernels::gaussLegendreWeights[order][i];

            // Fortran: lFhbnd(:,j,4) = lFhi_y(:,:,j) * FRCoeff(:) TODO edit
            lFhbnd[idx_lFhbnd(3, j, k)] +=
                lFi[idx_lFi(i, l, j, 1, k)] * kernels::FRCoeff[order][l]
                                            * kernels::gaussLegendreWeights[order][i];
          }
        }
      }
      // Matrix-Vector Products
      for (int k = 0; k < numberOfData; k++) {
        for (int l = 0; l < basisSize; l++) { // y
          // Fortran: lQhbnd(:,j,3) = lQhi(:,j,:) * FLCoeff(:) TODO edit
          lQhbnd[idx_lQhbnd(2, j, k)] +=
              lQi[idx_lQi(l, j, i, k)] * kernels::FLCoeff[order][l]
                                       * kernels::gaussLegendreWeights[order][i];

          // Fortran: lQhbnd(:,j,4) = lQhi(:,j,:) * FRCoeff(:)
          lQhbnd[idx_lQhbnd(3, j, k)] +=
              lQi[idx_lQi(l, j, i, k)] * kernels::FRCoeff[order][l]
                                       * kernels::gaussLegendreWeights[order][i];
        }
      }
    }
  }
}

}  // namespace


<<<<<<< HEAD
template <bool useSource, bool useFlux, bool useViscousFlux, bool useNCP, bool noTimeAveraging, typename SolverType>
=======
template <bool useSource, bool useFlux,bool useViscousFlux, bool useNCP,  bool noTimeAveraging, typename SolverType>
>>>>>>> a2e3c91a
int spaceTimePredictorNonlinear(
    SolverType& solver, double* lQhbnd, double* lGradQhbnd, double* lFhbnd,
    double* lQi, double* rhs, double* lFi, double* gradQ, double* lQhi,
    double* lFhi, const double* const luh,
    const tarch::la::Vector<DIMENSIONS, double>& cellCenter,
    const tarch::la::Vector<DIMENSIONS, double>& invDx,
    double t,
    double dt) {
 constexpr int numberOfVariables  = SolverType::NumberOfVariables;
  constexpr int numberOfParameters = SolverType::NumberOfParameters;
  constexpr int basisSize          = SolverType::Order+1;
<<<<<<< HEAD

  const int iterations =
          aderPicardLoopNonlinear<useSource, useFlux, useViscousFlux, useNCP, SolverType>(
                  solver, luh, t, dt, cellCenter, invDx, lQi, rhs, lFi, gradQ);
=======
  
  const int iterations = aderPicardLoopNonlinear<useSource, useFlux, useViscousFlux, useNCP, SolverType>(
        solver, luh, dt, invDx,
        lQi, rhs, lFi, gradQ);
>>>>>>> a2e3c91a
  
  if(noTimeAveraging) {
    // TODO(Lukas) what shall we do for this case?
    aderTimeAveragingExtrapolatorNonlinear<useFlux,numberOfVariables,numberOfParameters, basisSize>(
        lQi,
        lFi,
        lQhbnd, lFhbnd);
  } else {
    constexpr int basisSize2 = basisSize * basisSize;

    // Note: gradQ is already time-averaged!
    aderPredictorNonlinear<useSource, useFlux, useNCP, numberOfVariables, numberOfParameters, basisSize>(
        lQi, lFi, lQhi,
        &lFhi[0 * basisSize2 * numberOfVariables],  // lFhi_x
        &lFhi[1 * basisSize2 * numberOfVariables],  // lFhi_y
        &lFhi[2 * basisSize2 * numberOfVariables]   // lShi
    );
    aderExtrapolatorNonlinear<useFlux,useViscousFlux, numberOfVariables,numberOfParameters, basisSize>(
        lQhi, gradQ,
        &lFhi[0 * basisSize2 * numberOfVariables],  // lFhi_x
        &lFhi[1 * basisSize2 * numberOfVariables],  // lFhi_y
        lQhbnd, lGradQhbnd, lFhbnd);
  }
  
  return iterations;
}

}  // namespace c
}  // namespace generic
}  // namespace aderdg
}  // namespace kernels

#endif  // DIMENSIONS == 2<|MERGE_RESOLUTION|>--- conflicted
+++ resolved
@@ -100,7 +100,6 @@
       if(useNCP || useViscousFlux) {
         std::memset(gradQCur, 0, sizeGradQ * sizeof(double));
 
-<<<<<<< HEAD
         // Compute the "derivatives" (contributions of the stiffness matrix)
         // x direction (independent from the y derivatives)
         for (int k = 0; k < basisSize; k++) { // k == y
@@ -113,29 +112,6 @@
                 gradQCur[idx] += t;
                 if (useViscousFlux) {
                   gradQ[idx] += t * kernels::gaussLegendreWeights[order][i];
-=======
-
-        // Compute gradients only if nonconservative contributions or viscous fluxes have to be computed.
-        if(useNCP || useViscousFlux) {
-            std::memset(gradQ, 0, basisSize2 * DIMENSIONS * numberOfVariables * sizeof(double));
-
-            for (int k = 0; k < basisSize; k++) { // k == y
-                for (int l = 0; l < basisSize; l++) { // l == x
-                    for (int m = 0; m < numberOfVariables; m++) {
-                        for (int n = 0; n < basisSize; n++) { // n == matmul x
-                            gradQ[idx_gradQ(k, l, /*x*/0, m)] += kernels::dudx[order][l][n]  /* l,n: transpose */ * invDx[0] * lQi[idx_lQi(k,n,i,m)];
-                        }
-                    }
-                }
-            }
-            for(int k=0; k<basisSize; k++) {
-                for (int l = 0; l < basisSize; l++) { // l == y
-                    for (int m = 0; m < numberOfVariables; m++) {
-                        for (int n = 0; n < basisSize; n++) { // n = matmul y
-                            gradQ[idx_gradQ(l, k, /*y*/1, m)] += kernels::dudx[order][l][n] /* l,n: transpose */ * invDx[1] * lQi[idx_lQi(n, k, i, m)];
-                        }
-                    }
->>>>>>> a2e3c91a
                 }
               }
             }
@@ -207,13 +183,12 @@
             for (int n = 0; n < basisSize; n++) { // n == matmul x
               if (useFlux) {
                 rhs[idx_rhs(i, k, l, m)] -= updateSize * lFi[idx_lFi(i, k, n, 0, m)] *
-                                            kernels::Kxi[order][n][l]; 
+                                            kernels::Kxi[order][n][l];
               }
             }
           }
         }
       }
-      
 
       // y direction (independent from the x derivatives)
       for(int k=0; k<basisSize; k++) {
@@ -233,7 +208,7 @@
           }
         }
       }
-      
+
       if(useSource || useNCP) {
         // source
         for (int k=0; k<basisSize; k++) {
@@ -628,11 +603,7 @@
 }  // namespace
 
 
-<<<<<<< HEAD
 template <bool useSource, bool useFlux, bool useViscousFlux, bool useNCP, bool noTimeAveraging, typename SolverType>
-=======
-template <bool useSource, bool useFlux,bool useViscousFlux, bool useNCP,  bool noTimeAveraging, typename SolverType>
->>>>>>> a2e3c91a
 int spaceTimePredictorNonlinear(
     SolverType& solver, double* lQhbnd, double* lGradQhbnd, double* lFhbnd,
     double* lQi, double* rhs, double* lFi, double* gradQ, double* lQhi,
@@ -644,17 +615,10 @@
  constexpr int numberOfVariables  = SolverType::NumberOfVariables;
   constexpr int numberOfParameters = SolverType::NumberOfParameters;
   constexpr int basisSize          = SolverType::Order+1;
-<<<<<<< HEAD
 
   const int iterations =
           aderPicardLoopNonlinear<useSource, useFlux, useViscousFlux, useNCP, SolverType>(
                   solver, luh, t, dt, cellCenter, invDx, lQi, rhs, lFi, gradQ);
-=======
-  
-  const int iterations = aderPicardLoopNonlinear<useSource, useFlux, useViscousFlux, useNCP, SolverType>(
-        solver, luh, dt, invDx,
-        lQi, rhs, lFi, gradQ);
->>>>>>> a2e3c91a
   
   if(noTimeAveraging) {
     // TODO(Lukas) what shall we do for this case?
