#!/usr/bin/env python3
"""
.. module:: sweep_analysis
  :platform: Unix, Windows, Mac
  :synopsis: Submodule containing modules for analysing a bunch of
   ExaHyPE output files
   and creating

.. moduleauthor:: Dominic Etienne Charrier <dominic.e.charrier@durham.ac.uk>,

:synopsis: Generate benchmark suites for ExaHyPE.
"""
import csv
import json
import os
import re
import codecs

import statistics

knownParameters   = ["architecture", "optimisation", "dimension", "order" ]

metrics =  [
        ["  MFLOP/s",                   "Sum"],  # Two whitespaces are required to not find the AVX MFLOP/s by accident
        ["AVX MFLOP/s",                 "Sum"],
        ["Memory bandwidth [MBytes/s]", "Sum"],
        ["Memory data volume [GBytes]", "Sum"],
        ["L3 bandwidth [MBytes/s]",     "Sum"],
        ["L3 data volume [GBytes]",     "Sum"],
        ["L3 request rate",             "Avg"],
        ["L3 miss rate",                "Avg"],
        ["L2 request rate",             "Avg"],
        ["L2 miss rate",                "Avg"],
        ["Branch misprediction rate",   "Avg"]
       ]

counters = [
            ["FP_ARITH_INST_RETIRED_128B_PACKED_DOUBLE", "Sum"],
            ["FP_ARITH_INST_RETIRED_SCALAR_DOUBLE",      "Sum"],
            ["FP_ARITH_INST_RETIRED_256B_PACKED_DOUBLE", "Sum"]
           ]

def parseResultFile(filePath):
    '''
    Reads a single sweep job output file and parses the user time spent within each adapter.

    Args:
       filePath (str):
          Path to the sweep job output file.

    Returns:
       A dict holding for each of the found adapters a nested dict that holds the following key-value pairs:
          * 'n'       : (int)    Number of times this adapter was used.
          * 'cputime' : (float) Total CPU time spent within the adapter.
          * 'usertime': (float) Total user time spent within the adapter.

       The dict further holds the following dictionaries:
          * 'environment':(dictionary(str,str)) Total user time spent within the adapter.
          * 'parameters' :(dictionary(str,str)) Total user time spent within the adapter.
    '''
    environmentDict = {}
    parameterDict   = {}
    
    stats = {}
    stats["inner_cells_min"] = 10**20
    stats["inner_cells_max"] = 0
    stats["inner_cells_avg"] = 0.0
    stats["unrefined_inner_cells_min"] = 10**20
    stats["unrefined_inner_cells_max"] = 0
    stats["unrefined_inner_cells_avg"] = 0.0
    occurrences = 0   
 
    adapters      = {}
    cputimeIndex  = 3
    usertimeIndex = 5

    try:
        fileHandle=codecs.open(filePath,'r','UTF_8')
        for line in fileHandle:
            if line.startswith("sweep/environment"):
                value = line.replace("sweep/environment=","")
                environmentDict=json.loads(value)
            if line.startswith("sweep/parameters"):
                value = line.replace("sweep/parameters=","")
                parameterDict=json.loads(value)
            # inner cells/inner unrefined cells=2.13686e+06/1.81296e+06
            if "inner cells" in line:
                occurrences += 1
                m = re.search("inner cells\/inner unrefined cells=(([0-9]|\.|\+|e|E)+)\/(([0-9]|\.|\+|e|E)+)",line)
                innerCells          = float(m.group(1))
                unrefinedInnerCells = float(m.group(3))
                stats["inner_cells_min"]  = min( stats["inner_cells_min"], innerCells )
                stats["inner_cells_max"]  = max( stats["inner_cells_max"], innerCells )
                stats["inner_cells_avg"] += innerCells
                stats["unrefined_inner_cells_min"]  = min( stats["unrefined_inner_cells_min"], unrefinedInnerCells )
                stats["unrefined_inner_cells_max"]  = max( stats["unrefined_inner_cells_max"], unrefinedInnerCells )
                stats["unrefined_inner_cells_avg"] += unrefinedInnerCells
                
            anchor = '|'
            header = '||'
            if anchor in line and header not in line:
                segments = line.split('|')
                adapter = segments[1].strip();
                adapters[adapter]                   = {}
                adapters[adapter]['iterations']     = segments[2].strip()
                adapters[adapter]['total_cputime']  = segments[cputimeIndex ].strip()
                adapters[adapter]['total_usertime'] = segments[usertimeIndex].strip()
    except IOError as err:
        print ("ERROR: could not parse adapter times for file "+filePath+"! Reason: "+str(err))
    except json.decoder.JSONDecodeError as err:
        print ("ERROR: could not parse adapter times for file "+filePath+"! Reason: "+str(err))

    if occurrences>0:
        stats["inner_cells_avg"]           = stats["inner_cells_avg"] / occurrences
        stats["unrefined_inner_cells_avg"] = stats["unrefined_inner_cells_avg"] / occurrences

    return environmentDict,parameterDict,adapters,stats

def getAdapterTimesSortingKey(row):
    keyTuple = ()
    keys = row[:-3]
    for key in keys:
      try:
          keyTuple += (float(key),)
      except ValueError:
          keyTuple += (key,)
    return keyTuple

def parseAdapterTimes(resultsFolderPath,projectName):
    """
    Loop over all ".out" files in the results section and create a table.
    """
    tablePath = resultsFolderPath+"/"+projectName+'.csv'
    try:
        with open(tablePath, "w") as csvfile:
            csvwriter = csv.writer(csvfile, delimiter=",", quotechar="\"")
            files = [f for f in os.listdir(resultsFolderPath) if f.endswith(".out")]

            unfinishedRuns = []
            print("processed files:")
            firstFile = True
            for fileName in files:
                # example: Euler-088f94514ee5a8f92076289bf648454e-26b5e7ccb0354b843aad07aa61fd110d-n1-t1-c1-r1.out
                match = re.search('^(.+)-(.+)-(.+)-n([0-9]+)-N([0-9]+)-t([0-9]+)-c([0-9]+)-r([0-9]+).out$',fileName)
                prefix              = match.group(1)
                parameterDictHash   = match.group(2)
                environmentDictHash = match.group(3)
                ranks               = match.group(4)
                nodes               = match.group(5)
                tasks               = match.group(6)
                cores               = match.group(7)
                run                 = match.group(8)
                
                environmentDict,parameterDict,adapters,stats = parseResultFile(resultsFolderPath + "/" + fileName)
                if len(adapters):
                    # write header
                    if firstFile:
                        header = []
                        header += sorted(environmentDict)
                        for parameter in knownParameters:
                            header.append(parameter)
                        for parameter in sorted(parameterDict):
                            if parameter not in knownParameters:
                                header.append(parameter)
                        header.append("ranks")
                        header.append("nodes")
                        header.append("tasks")
                        header.append("cores")
                        header.append("run")
                        header.append("adapter")
                        header.append("iterations")
                        header.append("total_cputime")
                        header.append("total_usertime")
                        header.append("normalised_cputime")
                        header.append("normalised_usertime")
                        header.append("unrefined_inner_cells_min")
                        header.append("unrefined_inner_cells_max")
                        header.append("unrefined_inner_cells_avg")
                        header.append("inner_cells_min")
                        header.append("inner_cells_max")
                        header.append("inner_cells_avg")
                        header.append("file")
                        csvwriter.writerow(header)
                        firstFile=False
                    print(resultsFolderPath+"/"+fileName)

                    # write rows
                    for adapter in adapters:
                        row=[]
                        for key in sorted(environmentDict):
                            row.append(environmentDict[key])
                        for key in knownParameters:
                            row.append(parameterDict[key])
                        for key in sorted(parameterDict):
                            if key not in knownParameters:
                                row.append(parameterDict[key])
                        row.append(ranks)
                        row.append(nodes)
                        row.append(tasks)
                        row.append(cores)
                        row.append(run)
                        row.append(adapter)
                        row.append(adapters[adapter]["iterations"])
                        row.append(adapters[adapter]["total_cputime"])
                        row.append(adapters[adapter]["total_usertime"])
                        
                        normalisationPerCells =  ( float(parameterDict["order"]) + 1 )**int(parameterDict["dimension"]) * float(stats["unrefined_inner_cells_avg"])
                        row.append(str( float(adapters[adapter]["total_cputime"])  / normalisationPerCells ))
                        row.append(str( float(adapters[adapter]["total_usertime"]) / normalisationPerCells ))
                        row.append(str( int(stats["unrefined_inner_cells_min"]) ))
                        row.append(str( int(stats["unrefined_inner_cells_max"]) ))
                        row.append(str( stats["unrefined_inner_cells_avg"] ))
                        row.append(str( int(stats["inner_cells_min"]) ))
                        row.append(str( int(stats["inner_cells_max"]) ))
                        row.append(str( stats["inner_cells_avg"] ))
                        row.append(fileName)
                        csvwriter.writerow(row)
                else:
                    unfinishedRuns.append(resultsFolderPath+"/"+fileName)
        if len(unfinishedRuns):
            print("output files of unfinished runs:")
            for job in unfinishedRuns:
                print(job)

        success = not firstFile
        if success:
            # reopen the file and sort it
            tableFile   = open(tablePath, 'r')
            header      = next(tableFile)
            header      = header.strip()
            reader      = csv.reader(tableFile,delimiter=",",quotechar="\"")

            sortedData = sorted(reader,key=getAdapterTimesSortingKey)
            tableFile.close()

            with open(tablePath, 'w') as sortedTableFile:
                writer = csv.writer(sortedTableFile, delimiter=",",quotechar="\"")
                writer.writerow(header.split(','))
                writer.writerows(sortedData)
            print("created table:")
            print(tablePath)

    except IOError as err:
        print ("ERROR: could not write file "+tablePath+". Error message: " + str(err))


def column(matrix, i):
    return [row[i] for row in matrix]

def linesAreIdenticalUpToIndex(line,previousLine,index):
    result=True
    for column in range(0,index):
        result = result and line[column]==previousLine[column]
    return result

def parseSummedTimes(resultsFolderPath,projectName,timePerTimeStep=False):
    """
    Read in the sorted adapter times table and
    extract the time per time step for the fused
    and nonfused scheme.
    """
    fusedAdapters        = ["FusedTimeStep"]
    firstNonfusedAdapter = "MergeNeighbours"
    nonfusedAdapters     = [firstNonfusedAdapter, "Prediction", "UpdateAndReduce"]

    adaptersTablePath = resultsFolderPath+"/"+projectName+'.csv'
    outputTablePath   = resultsFolderPath+"/"+projectName+'-total-times.csv'
    if timePerTimeStep:
        outputTablePath   = resultsFolderPath+"/"+projectName+'-timestep-times.csv'
    try:
        print ("reading table "+adaptersTablePath+"")
        adaptersTableFile  = open(adaptersTablePath, 'r')
        header             = next(adaptersTableFile).strip().split(',')
        csvreader          = csv.reader(adaptersTableFile,delimiter=",",quotechar="\"")

        runColumn                = header.index("run")
        adapterColumn            = header.index("adapter")
        iterationsColumn         = header.index("iterations")
        cpuTimeColumn            = header.index("total_cputime")
        userTimeColumn           = header.index("total_usertime")
        normalisedCPUTimeColumn  = header.index("normalised_cputime")
        normalisedUserTimeColumn = header.index("normalised_usertime")
        
        if runColumn >= adapterColumn:
            print ("ERROR: order of columns not suitable. Column 'run' must come before column 'adapter'!")
        
        with open(outputTablePath, 'w') as timeStepTimesTableFile:
            csvwriter = csv.writer(timeStepTimesTableFile, delimiter=",",quotechar="\"")
            # write header
            row = header[0:runColumn]
            row.append("runs")
            row.append("cputime_min")
            row.append("cputime_max")
            row.append("cputime_mean")
            row.append("cputime_stdev")
            row.append("usertime_min")
            row.append("usertime_max")
            row.append("usertime_mean")
            row.append("usertime_stdev")
            row.append("normalised_cputime_min")
            row.append("normalised_cputime_max")
            row.append("normalised_cputime_mean")
            row.append("normalised_cputime_stdev")
            row.append("normalised_usertime_min")
            row.append("normalised_usertime_max")
            row.append("normalised_usertime_mean")
            row.append("normalised_usertime_stdev")
            csvwriter.writerow(row)
            
            # init
            summedCPUTimes            = [0.0]
            summedUserTimes           = [0.0]
            summedNormalisedCPUTimes  = [0.0]
            summedNormalisedUserTimes = [0.0]
            
            def appendMoments(row,measurements):
                row.append(str(min(measurements)))
                row.append(str(max(measurements)))
                row.append(str(statistics.mean(measurements)))
                if len(measurements)>1:
                    row.append(str(statistics.stdev(measurements)))
                else:
                    row.append("0.0")
            
            previousLine      = None
            fused             = True
            # write intermediate rows
            for line in csvreader:
                if previousLine==None:
                    previousLine=line
                
                # new adapter 
                if linesAreIdenticalUpToIndex(line,previousLine,adapterColumn):
                    adapter = line[adapterColumn]
<<<<<<< HEAD
                    if adapter==firstNonfusedAdapter:
                       fused = False
                    
                    if timePerTimeStep and (fused and adapter in fusedAdapters) or (not fused and adapter in nonfusedAdapters):
                        summedCPUTimes[-1]            += float(line[cpuTimeColumn]) / float(line[iterationsColumn])
                        summedUserTimes[-1]           += float(line[userTimeColumn]) / float(line[iterationsColumn])
                        summedNormalisedCPUTimes[-1]  += float(line[normalisedCPUTimeColumn]) / float(line[iterationsColumn])
                        summedNormalisedUserTimes[-1] += float(line[normalisedUserTimeColumn]) / float(line[iterationsColumn])
                    elif not timePerTimeStep:
                        summedCPUTimes[-1]            += float(line[cpuTimeColumn])
                        summedUserTimes[-1]           += float(line[userTimeColumn])
                        summedNormalisedCPUTimes[-1]  += float(line[normalisedCPUTimeColumn])
                        summedNormalisedUserTimes[-1] += float(line[normalisedUserTimeColumn])
                elif linesAreIdenticalUpToIndex(line,previousLine,runColumn):
                    summedCPUTimes.append(0.0)
                    summedUserTimes.append(0.0)
                    summedNormalisedCPUTimes.append(0.0)
                    summedNormalisedUserTimes.append(0.0)
=======
                    #print("new adapter: "+adapter)
                    if adapter!="missing":
                        sumUpTimes(line,fused)
                # new run  
                elif linesAreIdenticalUpToIndex(line,previousLine,runColumn): 
                    adapter = line[adapterColumn]
                    fused = (adapter==firstFusedAdapter) # only do this here
                    #print("new run: "+adapter)
                    if adapter!="missing":
                        summedCPUTimes.append(0.0)
                        summedUserTimes.append(0.0)
                        summedNormalisedCPUTimes.append(0.0)
                        summedNormalisedUserTimes.append(0.0)
 
                        sumUpTimes(line,fused)
                # new experiment
>>>>>>> a0cb6b11
                else:
                    row = previousLine[0:runColumn]
                    row.append(str(len(summedCPUTimes)))

                    if len(summedCPUTimes): 
                        appendMoments(row,summedCPUTimes)
                        appendMoments(row,summedUserTimes)
                        appendMoments(row,summedNormalisedCPUTimes)
                        appendMoments(row,summedNormalisedUserTimes)
                    else:
                        summedCPUTimes            = [float("nan")]
                        summedUserTimes           = [float("nan")]
                        summedNormalisedCPUTimes  = [float("nan")]
                        summedNormalisedUserTimes = [float("nan")]
                        appendMoments(row,summedCPUTimes)
                        appendMoments(row,summedUserTimes)
                        appendMoments(row,summedNormalisedCPUTimes)
                        appendMoments(row,summedNormalisedUserTimes)
                    
                    csvwriter.writerow(row)
<<<<<<< HEAD
                    
                    # reset
=======
                    # reset 
>>>>>>> a0cb6b11
                    summedCPUTimes            = [0.0]
                    summedUserTimes           = [0.0]
                    summedNormalisedCPUTimes  = [0.0]
                    summedNormalisedUserTimes = [0.0]
                    
<<<<<<< HEAD
                    fused = True
=======
                    adapter = line[adapterColumn]
                    # print("new experiment: "+adapter)
                    fused = (adapter==firstFusedAdapter) # only do this here
                    if adapter!="missing":
                        summedCPUTimes            = [0.0]
                        summedUserTimes           = [0.0]
                        summedNormalisedCPUTimes  = [0.0]
                        summedNormalisedUserTimes = [0.0]
                   
                        sumUpTimes(line,fused)
                    else:
                        summedCPUTimes            = []
                        summedUserTimes           = []
                        summedNormalisedCPUTimes  = []
                        summedNormalisedUserTimes = []
>>>>>>> a0cb6b11
                
                previousLine  = line
            
            # write last row (copy and paste)
            row = previousLine[0:runColumn]
            row.append(str(len(summedCPUTimes)))
            if len(summedCPUTimes): 
                appendMoments(row,summedCPUTimes)
                appendMoments(row,summedUserTimes)
                appendMoments(row,summedNormalisedCPUTimes)
                appendMoments(row,summedNormalisedUserTimes)
            else:
                summedCPUTimes            = [float("nan")]
                summedUserTimes           = [float("nan")]
                summedNormalisedCPUTimes  = [float("nan")]
                summedNormalisedUserTimes = [float("nan")]
                appendMoments(row,summedCPUTimes)
                appendMoments(row,summedUserTimes)
                appendMoments(row,summedNormalisedCPUTimes)
                appendMoments(row,summedNormalisedUserTimes)     
            csvwriter.writerow(row)
            
            print("created table:")
            print(outputTablePath)
    except IOError as err:
        print ("ERROR: could not read file "+adaptersTablePath+". Error message: "<<str(err))


def parseLikwidMetrics(filePath,metrics,counters,singlecore=False):
    """
    Reads a single Peano output file and parses likwid performance metrics.

    Args:
       filePath (str):
          Path to the Peano output file.
       metrics (str[][]):
          A list of metrics the we want to read out.
       counters (str[][]):
          A list of counters the we want to read out.
       singlecore (bool):
          Specifies if the run was a singlecore run.

    Returns:
       A dict holding for each of the found metrics a nested dict that holds the following key-value pairs:
          * 'Sum'
          * 'Avg'
          * 'Min'
          * 'Max'
    """
    columns    = [ "Sum","Min","Max","Avg" ]

    environmentDict = {}
    parameterDict   = {}

    result  = {}
    for metric in metrics:
        result[metric[0]] =  {}
        result[metric[0]][metric[1]] = -1.0
    for counter in counters:
        result[counter[0]] =  {}
        result[counter[0]][counter[1]] = -1.0

    try:
        fileHandle=open(filePath)

        for line in fileHandle:
            if line.startswith("sweep/environment"):
                value = line.split('=')[-1]
                environmentDict=json.loads(value)
            if line.startswith("sweep/parameters"):
                value = line.split('=')[-1]
                parameterDict=json.loads(value)

            for metric in metrics:
                if singlecore:
                    if metric[0] in line:
                        segments = line.split('|')

                        #    |     Runtime (RDTSC) [s]    |    6.5219    |
                        value  = float(segments[2].strip());
                        values = {}
                        values["Sum"] = value
                        values["Min"] = value
                        values["Max"] = value
                        values["Avg"] = value
                        result[metric[0]][metric[1]]=values[metric[1]]
                else:
                    if metric[0]+" STAT" in line:
                        segments = line.split('|')
                        #   |  Runtime (RDTSC) [s] STAT |   27.4632  |   1.1443  |   1.1443  |   1.1443  |
                        values = {}
                        values["Sum"] = float(segments[2].strip());
                        values["Min"] = float(segments[3].strip());
                        values["Max"] = float(segments[4].strip());
                        values["Avg"] = float(segments[5].strip());
                        result[metric[0]][metric[1]]=values[metric[1]]

            for counter in counters:
                if singlecore:
                    if counter[0] in line:
                        segments = line.split('|')
                        #    |    FP_ARITH_INST_RETIRED_SCALAR_DOUBLE   |   PMC1  |  623010105225  | ...
                        value  = float(segments[3].strip());
                        values = {}
                        values["Sum"] = value
                        values["Min"] = value
                        values["Max"] = value
                        values["Avg"] = value
                        result[counter[0]][counter[1]]=values[metric[1]]
                else:
                    if counter[0]+" STAT" in line:
                        segments = line.split('|')
                        #    |    FP_ARITH_INST_RETIRED_SCALAR_DOUBLE STAT   |   PMC1  |  623010105225  | ...
                        values = {}
                        values["Sum"] = float(segments[3].strip());
                        values["Min"] = float(segments[4].strip());
                        values["Max"] = float(segments[5].strip());
                        values["Avg"] = float(segments[6].strip());
                        result[counter[0]][counter[1]]=values[counter[1]]
    except IOError as err:
        print ("ERROR: could not parse likwid metrics for file "+filePath+"! Reason: "+str(err))
    return environmentDict,parameterDict,result

def getLikwidMetricsSortingKey(row):
    keyTuple = ()
    keys = row[:-(len(metrics)+len(counters))]
    for key in keys:
      try:
          keyTuple += (float(key),)
      except ValueError:
          keyTuple += (key,)
    return keyTuple

def parseMetrics(resultsFolderPath,projectName):
    """
    Loop over all ".out.likwid" files in the results section and create a table.
    """
    
    tablePath         = resultsFolderPath+"/"+projectName+'-likwid.csv'
    try:
        with open(tablePath, 'w') as csvfile:
            csvwriter = csv.writer(csvfile, delimiter=";")
            files = [f for f in os.listdir(resultsFolderPath) if f.endswith(".out.likwid")]
            
            print("processed files:")
            firstFile = True
            for fileName in files:
                # example: Euler-088f94514ee5a8f92076289bf648454e-26b5e7ccb0354b843aad07aa61fd110d-n1-N1-t1-c1-r1.out
                match = re.search('^(.+)-(.+)-(.+)-n([0-9]+)-N([0-9]+)-t([0-9]+)-c([0-9]+)-r([0-9]+).out.likwid$',fileName)
                prefix              = match.group(1)
                parameterDictHash   = match.group(2)
                environmentDictHash = match.group(3)
                ranks               = match.group(4)
                nodes               = match.group(5)
                tasks               = match.group(6)
                cores               = match.group(7)
                run                 = match.group(8)

                environmentDict,parameterDict,measurements = parseLikwidMetrics(resultsFolderPath + "/" + fileName, metrics, counters, cores=="1")

                # TODO(Dominic): workaround. parameters
                if len(environmentDict) is 0:
                   environmentDict,parameterDict,adapters = parseResultFile(resultsFolderPath + "/" + fileName.replace(".likwid",""))

                if len(measurements):
                    # write header
                    if firstFile:
                        header = []
                        header += sorted(environmentDict)
                        for parameter in knownParameters:
                            header.append(parameter)
                        for parameter in sorted(parameterDict):
                            if parameter not in knownParameters:
                                header.append(parameter)
                        header.append("ranks")
                        header.append("nodes")
                        header.append("tasks")
                        header.append("cores")
                        header.append("run")
                        for key in sorted(measurements):
                            for subkey in measurements[key]:
                                header.append(key+" ("+subkey+")")
                        header.append("file")
                        csvwriter.writerow(header)
                        firstFile=False
                    print(resultsFolderPath+"/"+fileName)

                    # write row
                    row=[]
                    for key in sorted(environmentDict):
                        row.append(environmentDict[key])
                    for key in knownParameters:
                        row.append(parameterDict[key])
                    for key in sorted(parameterDict):
                        if key not in knownParameters:
                            row.append(parameterDict[key])
                    row.append(ranks)
                    row.append(nodes)
                    row.append(tasks)
                    row.append(cores)
                    row.append(run)
                    for key in sorted(measurements):
                        for subkey in measurements[key]:
                            row.append(measurements[key][subkey])
                    row.append(fileName)
                    csvwriter.writerow(row)

        success = not firstFile
        if success:
          # reopen the table and sort it
          tableFile   = open(tablePath, 'r')
          header      = next(tableFile)
          header      = header.strip()
          reader      = csv.reader(tableFile,delimiter=";")

          sortedData = sorted(reader,key=getLikwidMetricsSortingKey)
          tableFile.close()

          with open(tablePath, 'w') as sortedTableFile:
              writer = csv.writer(sortedTableFile, delimiter=";")
              writer.writerow(header.split(";"))
              writer.writerows(sortedData)
          print("created table:")
          print(tablePath)

    except IOError as err:
        print ("ERROR: could not write file "+tablePath+". Error message: "<<str(err))<|MERGE_RESOLUTION|>--- conflicted
+++ resolved
@@ -62,6 +62,7 @@
     parameterDict   = {}
     
     stats = {}
+    stats["run_time_steps"]  = 0
     stats["inner_cells_min"] = 10**20
     stats["inner_cells_max"] = 0
     stats["inner_cells_avg"] = 0.0
@@ -95,7 +96,11 @@
                 stats["unrefined_inner_cells_min"]  = min( stats["unrefined_inner_cells_min"], unrefinedInnerCells )
                 stats["unrefined_inner_cells_max"]  = max( stats["unrefined_inner_cells_max"], unrefinedInnerCells )
                 stats["unrefined_inner_cells_avg"] += unrefinedInnerCells
-                
+            # 154.448      [i22r02c02s11],rank:0 info         exahype::runners::Runner::startNewTimeStep(...)         step 20	t_min          =0.0015145
+            m = re.search("step(\s*)([0-9]+)(\s*)t_min",line)
+            if m:
+                stats["run_time_steps"] = max(stats["run_time_steps"],float(m.group(2)))
+   
             anchor = '|'
             header = '||'
             if anchor in line and header not in line:
@@ -179,6 +184,7 @@
                         header.append("inner_cells_min")
                         header.append("inner_cells_max")
                         header.append("inner_cells_avg")
+                        header.append("run_time_steps")
                         header.append("file")
                         csvwriter.writerow(header)
                         firstFile=False
@@ -213,10 +219,40 @@
                         row.append(str( int(stats["inner_cells_min"]) ))
                         row.append(str( int(stats["inner_cells_max"]) ))
                         row.append(str( stats["inner_cells_avg"] ))
+                        row.append(str( stats["run_time_steps"] ))
                         row.append(fileName)
                         csvwriter.writerow(row)
                 else:
+                    row=[]
+                    for key in sorted(environmentDict):
+                        row.append(environmentDict[key])
+                    for key in knownParameters:
+                        row.append(parameterDict[key])
+                    for key in sorted(parameterDict):
+                        if key not in knownParameters:
+                            row.append(parameterDict[key])
+                    row.append(ranks)
+                    row.append(nodes)
+                    row.append(tasks)
+                    row.append(cores)
+                    row.append(run)
+                    row.append("missing")
+                    row.append("missing")
+                    row.append("missing")
+                    row.append("missing")
+                    row.append("missing")
+                    row.append("missing")
+                    row.append("missing")
+                    row.append("missing")
+                    row.append("missing")
+                    row.append("missing")
+                    row.append("missing")
+                    row.append("missing")
+                    row.append(fileName)
+                    csvwriter.writerow(row)
+
                     unfinishedRuns.append(resultsFolderPath+"/"+fileName)
+
         if len(unfinishedRuns):
             print("output files of unfinished runs:")
             for job in unfinishedRuns:
@@ -260,8 +296,8 @@
     and nonfused scheme.
     """
     fusedAdapters        = ["FusedTimeStep"]
-    firstNonfusedAdapter = "MergeNeighbours"
-    nonfusedAdapters     = [firstNonfusedAdapter, "Prediction", "UpdateAndReduce"]
+    firstFusedAdapter    = "BroadcastAndDropNeighbourMessages"
+    nonfusedAdapters     = ["MergeNeighbours", "Prediction", "UpdateAndReduce"]
 
     adaptersTablePath = resultsFolderPath+"/"+projectName+'.csv'
     outputTablePath   = resultsFolderPath+"/"+projectName+'-total-times.csv'
@@ -280,6 +316,7 @@
         userTimeColumn           = header.index("total_usertime")
         normalisedCPUTimeColumn  = header.index("normalised_cputime")
         normalisedUserTimeColumn = header.index("normalised_usertime")
+        runTimeStepsColumn       = header.index("run_time_steps")
         
         if runColumn >= adapterColumn:
             print ("ERROR: order of columns not suitable. Column 'run' must come before column 'adapter'!")
@@ -321,6 +358,19 @@
                     row.append(str(statistics.stdev(measurements)))
                 else:
                     row.append("0.0")
+
+            def sumUpTimes(line,fused):
+                adapter = line[adapterColumn]
+                if timePerTimeStep and (fused and adapter in fusedAdapters) or (not fused and adapter in nonfusedAdapters):
+                    summedCPUTimes[-1]            += float(line[cpuTimeColumn]) / float(line[runTimeStepsColumn])
+                    summedUserTimes[-1]           += float(line[userTimeColumn]) / float(line[runTimeStepsColumn])
+                    summedNormalisedCPUTimes[-1]  += float(line[normalisedCPUTimeColumn]) / float(line[runTimeStepsColumn])
+                    summedNormalisedUserTimes[-1] += float(line[normalisedUserTimeColumn]) / float(line[runTimeStepsColumn])
+                elif not timePerTimeStep:
+                    summedCPUTimes[-1]            += float(line[cpuTimeColumn])
+                    summedUserTimes[-1]           += float(line[userTimeColumn])
+                    summedNormalisedCPUTimes[-1]  += float(line[normalisedCPUTimeColumn])
+                    summedNormalisedUserTimes[-1] += float(line[normalisedUserTimeColumn])
             
             previousLine      = None
             fused             = True
@@ -332,26 +382,6 @@
                 # new adapter 
                 if linesAreIdenticalUpToIndex(line,previousLine,adapterColumn):
                     adapter = line[adapterColumn]
-<<<<<<< HEAD
-                    if adapter==firstNonfusedAdapter:
-                       fused = False
-                    
-                    if timePerTimeStep and (fused and adapter in fusedAdapters) or (not fused and adapter in nonfusedAdapters):
-                        summedCPUTimes[-1]            += float(line[cpuTimeColumn]) / float(line[iterationsColumn])
-                        summedUserTimes[-1]           += float(line[userTimeColumn]) / float(line[iterationsColumn])
-                        summedNormalisedCPUTimes[-1]  += float(line[normalisedCPUTimeColumn]) / float(line[iterationsColumn])
-                        summedNormalisedUserTimes[-1] += float(line[normalisedUserTimeColumn]) / float(line[iterationsColumn])
-                    elif not timePerTimeStep:
-                        summedCPUTimes[-1]            += float(line[cpuTimeColumn])
-                        summedUserTimes[-1]           += float(line[userTimeColumn])
-                        summedNormalisedCPUTimes[-1]  += float(line[normalisedCPUTimeColumn])
-                        summedNormalisedUserTimes[-1] += float(line[normalisedUserTimeColumn])
-                elif linesAreIdenticalUpToIndex(line,previousLine,runColumn):
-                    summedCPUTimes.append(0.0)
-                    summedUserTimes.append(0.0)
-                    summedNormalisedCPUTimes.append(0.0)
-                    summedNormalisedUserTimes.append(0.0)
-=======
                     #print("new adapter: "+adapter)
                     if adapter!="missing":
                         sumUpTimes(line,fused)
@@ -368,7 +398,6 @@
  
                         sumUpTimes(line,fused)
                 # new experiment
->>>>>>> a0cb6b11
                 else:
                     row = previousLine[0:runColumn]
                     row.append(str(len(summedCPUTimes)))
@@ -389,20 +418,12 @@
                         appendMoments(row,summedNormalisedUserTimes)
                     
                     csvwriter.writerow(row)
-<<<<<<< HEAD
-                    
-                    # reset
-=======
                     # reset 
->>>>>>> a0cb6b11
                     summedCPUTimes            = [0.0]
                     summedUserTimes           = [0.0]
                     summedNormalisedCPUTimes  = [0.0]
                     summedNormalisedUserTimes = [0.0]
                     
-<<<<<<< HEAD
-                    fused = True
-=======
                     adapter = line[adapterColumn]
                     # print("new experiment: "+adapter)
                     fused = (adapter==firstFusedAdapter) # only do this here
@@ -418,7 +439,6 @@
                         summedUserTimes           = []
                         summedNormalisedCPUTimes  = []
                         summedNormalisedUserTimes = []
->>>>>>> a0cb6b11
                 
                 previousLine  = line
             
