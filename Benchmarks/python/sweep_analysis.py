--- conflicted
+++ resolved
@@ -157,37 +157,13 @@
                 run                 = match.group(8)
                 
                 environmentDict,parameterDict,adapters,stats = parseResultFile(resultsFolderPath + "/" + fileName)
-                # write header
-                if firstFile:
-                    header = []
-                    header += sorted(environmentDict)
-                    for parameter in knownParameters:
-                        header.append(parameter)
-                    for parameter in sorted(parameterDict):
-                        if parameter not in knownParameters:
+                if len(adapters):
+                    # write header
+                    if firstFile:
+                        header = []
+                        header += sorted(environmentDict)
+                        for parameter in knownParameters:
                             header.append(parameter)
-<<<<<<< HEAD
-                    header.append("ranks")
-                    header.append("nodes")
-                    header.append("tasks")
-                    header.append("cores")
-                    header.append("run")
-                    header.append("adapter")
-                    header.append("iterations")
-                    header.append("total_cputime")
-                    header.append("total_usertime")
-                    header.append("normalised_cputime")
-                    header.append("normalised_usertime")
-                    header.append("unrefined_inner_cells_min")
-                    header.append("unrefined_inner_cells_max")
-                    header.append("unrefined_inner_cells_avg")
-                    header.append("inner_cells_min")
-                    header.append("inner_cells_max")
-                    header.append("inner_cells_avg")
-                    header.append("file")
-                    csvwriter.writerow(header)
-                    firstFile=False
-=======
                         for parameter in sorted(parameterDict):
                             if parameter not in knownParameters:
                                 header.append(parameter)
@@ -213,9 +189,7 @@
                         csvwriter.writerow(header)
                         firstFile=False
                     print(resultsFolderPath+"/"+fileName)
->>>>>>> 6d4c7e43
-
-                if len(adapters):
+
                     # write rows
                     for adapter in adapters:
                         row=[]
@@ -248,7 +222,6 @@
                         row.append(str( stats["run_time_steps"] ))
                         row.append(fileName)
                         csvwriter.writerow(row)
-                    print(resultsFolderPath+"/"+fileName)
                 else:
                     row=[]
                     for key in sorted(environmentDict):
@@ -285,20 +258,21 @@
             for job in unfinishedRuns:
                 print(job)
 
-        # reopen the file and sort it
-        tableFile  = open(tablePath, 'r')
-        headerLine = next(tableFile)
-        header     = []
-        for line in csv.reader([headerLine.strip()],delimiter=","):
-            header = line
-        reader      = csv.reader(tableFile,delimiter=",")
-        sortedData = sorted(reader,key=getAdapterTimesSortingKey)
-        tableFile.close()
-
-        with open(tablePath, 'w') as sortedTableFile:
-            writer = csv.writer(sortedTableFile, delimiter=",",quotechar="\"")
-            writer.writerow(header)
-            writer.writerows(sortedData)
+        success = not firstFile
+        if success:
+            # reopen the file and sort it
+            tableFile   = open(tablePath, 'r')
+            header      = next(tableFile)
+            header      = header.strip()
+            reader      = csv.reader(tableFile,delimiter=",",quotechar="\"")
+
+            sortedData = sorted(reader,key=getAdapterTimesSortingKey)
+            tableFile.close()
+
+            with open(tablePath, 'w') as sortedTableFile:
+                writer = csv.writer(sortedTableFile, delimiter=",",quotechar="\"")
+                writer.writerow(header.split(','))
+                writer.writerows(sortedData)
             print("created table:")
             print(tablePath)
 
@@ -332,11 +306,8 @@
     try:
         print ("reading table "+adaptersTablePath+"")
         adaptersTableFile  = open(adaptersTablePath, 'r')
-        headerLine         = next(adaptersTableFile)
-        header = []
-        for line in csv.reader([headerLine.strip()],delimiter=","):
-            header = line
-        csvreader = csv.reader(adaptersTableFile,delimiter=",",quotechar="\"")
+        header             = next(adaptersTableFile).strip().split(',')
+        csvreader          = csv.reader(adaptersTableFile,delimiter=",",quotechar="\"")
 
         runColumn                = header.index("run")
         adapterColumn            = header.index("adapter")
@@ -426,7 +397,7 @@
                     appendMoments(row,summedUserTimes)
                     appendMoments(row,summedNormalisedCPUTimes)
                     appendMoments(row,summedNormalisedUserTimes)
-                                        
+                    
                     csvwriter.writerow(row)
                     
                     # reset 
