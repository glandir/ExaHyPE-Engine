/**
 * This file is part of the ExaHyPE project.
 * Copyright (c) 2016  http://exahype.eu
 * All rights reserved.
 *
 * The project has received funding from the European Union's Horizon
 * 2020 research and innovation programme under grant agreement
 * No 671698. For copyrights and licensing, please consult the webpage.
 *
 * Released under the BSD 3 Open Source License.
 * For the full license text, see LICENSE.txt
 **/

#include <cstring>
#include <tarch/la/Vector.h>

#include "../../../../DGMatrices.h"
#include "../../../../GaussLegendreQuadrature.h"
#include "../../../../KernelUtils.h"

#if DIMENSIONS == 2

namespace kernels {
namespace aderdg {
namespace generic {
namespace c {

namespace {

template <void PDEFlux3d(const double* const Q, double** F),
          void PDESource(const double* const Q, double* S),
          void PDENCP(const double *const Q, const double *const gradQ, double *BgradQ)>
void aderPicardLoopNonlinear(const double* luh, const double dt,
                             const tarch::la::Vector<DIMENSIONS, double>& dx,
                             int numberOfVariables, int basisSize,
                             double* lQi, double *lQi_old, double* rhs, double* rhs_0,
                             double* lFi) {
  idx3 idx_luh(basisSize, basisSize, numberOfVariables); // idx_luh(y,x,nVar)
  idx4 idx_lQi(basisSize, basisSize, basisSize, numberOfVariables); // idx_lQi(y,x,t,nVar)
  idx5 idx_lFi(basisSize, basisSize, basisSize, DIMENSIONS + 1,
               numberOfVariables); // idx_lFi(t, y, x, nDim + 1 for Source, nVar)

  const int order = basisSize - 1;
  const int basisSize2 = basisSize * basisSize;
  const int basisSize3 = basisSize2 * basisSize;

  // 1. Trivial initial guess
  for (int j = 0; j < basisSize; j++) { // j == y
    for (int k = 0; k < basisSize; k++) { // k == x
      for (int l = 0; l < basisSize; l++) { // l == t
        for (int m = 0; m < numberOfVariables; m++) { // m == Variables
          // Fortran: lQi(m,:,k,j) = luh(m,k,j)
          lQi[idx_lQi(j, k, l, m)] = luh[idx_luh(j, k, m)];
         // if(l==0) printf("luh[%d,%d,t=0,%d] = %.20e\n", j, k, m, luh[idx_luh(j, k, m)]);
        }
      }
    }
  }

  // 2. Compute the contribution of the initial condition uh to the time update
  idx4 idx_rhs(basisSize, basisSize, basisSize, numberOfVariables); // idx_rhs(t,y,x,nVar)
  for (int j = 0; j < basisSize; j++) { // j == y
    for (int k = 0; k < basisSize; k++) { // k == x
      const double weight = kernels::gaussLegendreWeights[order][j] *
                            kernels::gaussLegendreWeights[order][k];
      for (int l = 0; l < numberOfVariables; l++) {
        for (int m = 0; m < basisSize; m++) { // time
          rhs_0[idx_rhs(m, j, k, l)] =
              weight * kernels::F0[order][m] * luh[idx_luh(j, k, l)];
        }
      }
    }
  }

  // 3. Discrete Picard iterations
  const int MaxIterations = 2 * (order + 1);
  
  // spatial gradient of q
<<<<<<< HEAD
  double* gradQ = new double[basisSize3 * DIMENSIONS * numberOfVariables];
  double* BGradQ = new double[numberOfVariables];
  idx5 idx_gradQ(basisSize, basisSize, basisSize, DIMENSIONS,
		numberOfVariables);

=======
  double *gradQ = new double[basisSize3 * DIMENSIONS * numberOfVariables];
  double *BGradQ = new double[numberOfVariables];
  idx5 idx_gradQ(basisSize, basisSize, basisSize, DIMENSIONS, numberOfVariables); // idx_gradQ(y,x,t,nDim,nVar)
>>>>>>> a9cdaf8d

  for (int iter = 0; iter < MaxIterations; iter++) {
    // Save old space-time DOF
    std::memcpy(lQi_old, lQi, basisSize3 * numberOfVariables * sizeof(double));

    for (int i = 0; i < basisSize; i++) {  // time DOF, i=t
      for (int k = 0; k < basisSize; k++) { // presumably k=y
        for (int l = 0; l < basisSize; l++) { // presumably l=x
          // Call PDE fluxes
          const double* Q = &lQi[idx_lQi(k, l, i, 0)];
          double* F[2];
          F[0] = &lFi[idx_lFi(i, k, l, 0, 0)];
          F[1] = &lFi[idx_lFi(i, k, l, 1, 0)];
          double* S = &lFi[idx_lFi(i, k, l, 2, 0)];
          PDEFlux3d(Q, F);
          PDESource(Q, S);
        }
      }

      // Copy rhs0 -> rhs
      for (int k = 0; k < basisSize; k++) { // y
        for (int l = 0; l < basisSize; l++) { // x
          for (int m = 0; m < numberOfVariables; m++) {
            rhs[idx_rhs(i, k, l, m)] = rhs_0[idx_rhs(i, k, l, m)];
          }
        }
      }

      // Sven: Compute gradients
      std::memset(gradQ, 0, basisSize3 * DIMENSIONS * numberOfVariables * sizeof(double));
      // Compute the "derivatives" (contributions of the stiffness matrix)
      // x direction (independent from the y derivatives)
      for (int k = 0; k < basisSize; k++) { // k == y
        const double weight = kernels::gaussLegendreWeights[order][i] *
                              kernels::gaussLegendreWeights[order][k];
        const double updateSize = weight * dt / dx[0];

        // Matrix operation
        for (int l = 0; l < basisSize; l++) { // l == x
          for (int m = 0; m < numberOfVariables; m++) {
            for (int n = 0; n < basisSize; n++) { // n == matmul x
              rhs[idx_rhs(i, k, l, m)] -= updateSize *
                                          lFi[idx_lFi(i, k, n, 0, m)] *
                                          kernels::Kxi[order][n][l];
              gradQ[idx_gradQ(k, l, i, /*x*/0, m)] += 1.0 / dx[0] *
                                                lQi[idx_lQi(k,n,i,m)] *
                                                kernels::dudx[order][l][n];

            }
          }
        }
      }

      // y direction (independent from the x derivatives)
      for (int k = 0; k < basisSize; k++) { // k == x
        const double weight = kernels::gaussLegendreWeights[order][i] *
                              kernels::gaussLegendreWeights[order][k];
        const double updateSize = weight * dt / dx[1];

        // Matrix operation
        for (int l = 0; l < basisSize; l++) { // l == y
          for (int m = 0; m < numberOfVariables; m++) {
            for (int n = 0; n < basisSize; n++) { // n = matmul y
              rhs[idx_rhs(i, l, k, m)] -= updateSize *
                                          lFi[idx_lFi(i, n, k, 1, m)] *
                                          kernels::Kxi[order][n][l];
              gradQ[idx_gradQ(l, k, i, /*y*/1, m)] += 1.0 / dx[1] *
                                               lQi[idx_lQi(n, k, i, m)] *
                                               kernels::dudx[order][l][n]; /* l,n: transpose */
            }
          }
        }
      }

      // source
      for (int k = 0; k < basisSize; k++) { // k == y
        for (int l = 0; l < basisSize; l++) { // l == x
          const double weight = kernels::gaussLegendreWeights[order][i] *
                                kernels::gaussLegendreWeights[order][k] *
                                kernels::gaussLegendreWeights[order][l];
          const double updateSize = weight * dt;
          double* S = &lFi[idx_lFi(i, k, l, 2, 0)];

<<<<<<< HEAD
          // Compute the Nonconservative part NCP
	  PDENCP(&lQi[idx_lQi(i, k, l, 0)], &gradQ[idx_gradQ(i, k, l, 0, 0)], BGradQ);

          // TODO: numberOfVariables - numberOfParameters would do (would do what?)
=======
          // Compute the Nonconservative part NCP. Caveats: BGradQ is a vector
	  PDENCP(&lQi[idx_lQi(k, l, i, 0)], &gradQ[idx_gradQ(k, l, i, 0, 0)], BGradQ);
>>>>>>> a9cdaf8d

          for (int m = 0; m < numberOfVariables; m++) {
	    //if(m==0) printf("iter %d: BGradQ[%d,%d][%d] = %f\n", iter, k, l,m, BGradQ[m]);
	    S[m] -= BGradQ[m]; // <-- adding the BGradQ to the Source was missing!
            rhs[idx_rhs(i, k, l, m)] += updateSize * S[m];
          }
        }
      }
    }  // end time dof


    // 4. Multiply with (K1)^(-1) to get the discrete time integral of the
    // discrete Picard iteration
    std::memset(lQi, 0, basisSize3 * numberOfVariables * sizeof(double));
    for (int j = 0; j < basisSize; j++) { // j == y
      for (int k = 0; k < basisSize; k++) { // k == x
        const double weight = kernels::gaussLegendreWeights[order][j] *
                              kernels::gaussLegendreWeights[order][k];
        const double iweight = 1.0 / weight;

        // Matrix operation
        for (int l = 0; l < basisSize; l++) { // lQi time
          for (int m = 0; m < numberOfVariables; m++) {
            for (int n = 0; n < basisSize; n++) { // matmul time
              lQi[idx_lQi(j, k, l, m)] += iweight * rhs[idx_rhs(n, j, k, m)] *
                                          kernels::iK1[order][l][n];
              // TODO: Check if we store iK1 or rather its transpose
            }
          }
        }
      }
    }

    // Qt is fundamental for debugging, do not remove this.
    /*
    double* lQt = new double[basisSize * numberOfVariables];
    idx2 idx_lQt(basisSize, numberOfVariables);
    for (int j = 0; j < basisSize; j++) {
      for (int k = 0; k < basisSize; k++) {
        const double weight = kernels::gaussLegendreWeights[order][j] *
                              kernels::gaussLegendreWeights[order][k];
        const double iweight = 1.0 / weight;

        std::memset(lQt, 0, basisSize * numberOfVariables * sizeof(double));
        for (int l = 0; l < basisSize; l++) {
          for (int m = 0; m < numberOfVariables; m++) {
            for (int n = 0; n < basisSize; n++) { // t == n
              lQt[idx_lQt(l, m)] += 1./dt * lQi[idx_lQi(j, k, n, m)] *
                                          kernels::dudx[order][l][n];
            }
            printf("Qt[%d,%d] = %f\n", l, m, lQt[idx_lQt(l,m)]);
          }
        }
      }
    }
    delete[] lQt;
    */

    // 5. Exit condition
    // TODO(guera): Stability of sum? -> Kahan, reduction?
    // TODO(guera): Is there something like kernels::tol?
    // TODO(guera): Dangerous!
    const double tol = 1e-7;
    double sq_res = 0.0;
    for (int i = 0; i < basisSize3 * numberOfVariables; i++) {
      sq_res += (lQi_old[i] - lQi[i]) * (lQi_old[i] - lQi[i]);
    }
    if (sq_res < tol * tol) {
      break;
    }

    if (iter == (MaxIterations - 1)) {  // No convergence after last iteration
      static tarch::logging::Log _log("kernels::aderdg::generic::c");
      logWarning("aderPicardLoopNonlinear(...)",
                 "|res|^2=" << sq_res << " > |tol|^2=" << tol * tol << " after "
                            << iter << " iterations. Solver seems not to have "
                                       "converged properly within maximum "
                                       "number of iteration steps");
    }
  }  // end iter

  delete[] gradQ;
  delete[] BGradQ;
}

void aderPredictorNonlinear(const double* lQi, const double* lFi,
                            int numberOfVariables, int basisSize, double* lQhi,
                            double* lFhi_x, double* lFhi_y, double* lShi) {
  // Immediately compute the time - averaged space - time polynomials

  const int basisSize2 = basisSize * basisSize;
  const int order = basisSize - 1;

  idx4 idx_lQi(basisSize, basisSize, basisSize, numberOfVariables);
  idx5 idx_lFi(basisSize, basisSize, basisSize, DIMENSIONS + 1,
               numberOfVariables);

  idx3 idx_lQhi(basisSize, basisSize, numberOfVariables);
  idx3 idx_lFhi(basisSize, basisSize, numberOfVariables);
  idx3 idx_lShi(basisSize, basisSize, numberOfVariables);

  std::memset(lQhi, 0, basisSize2 * numberOfVariables * sizeof(double));
  std::memset(lFhi_x, 0, basisSize2 * numberOfVariables * sizeof(double));
  std::memset(lFhi_y, 0, basisSize2 * numberOfVariables * sizeof(double));
  std::memset(lShi, 0, basisSize2 * numberOfVariables * sizeof(double));

  for (int j = 0; j < basisSize; j++) {
    for (int k = 0; k < basisSize; k++) {
      for (int l = 0; l < numberOfVariables; l++) {
        // Matrix-Vector Products
        for (int m = 0; m < basisSize; m++) {
          // Fortran: lQhi(:,k,j) = lQi(:,:,k,j) * wGPN(:)
          lQhi[idx_lQhi(j, k, l)] += lQi[idx_lQi(j, k, m, l)] *
                                     kernels::gaussLegendreWeights[order][m];

          // Fortran: lFhi_x(:,k,j) = lFh(:,1,k,j,:) * wGPN(:)
          lFhi_x[idx_lFhi(j, k, l)] += lFi[idx_lFi(m, j, k, 0, l)] *
                                       kernels::gaussLegendreWeights[order][m];

          // Fortran: lFhi_y(:,j,k) = lFh(:,2,:k,j,:) * wGPN(:)
          lFhi_y[idx_lFhi(k, j, l)] += lFi[idx_lFi(m, j, k, 1, l)] *
                                       kernels::gaussLegendreWeights[order][m];

          // Fortran: lShi(:,k,j) = lSh(:,k,j,:) * wGPN(:)
          lShi[idx_lShi(j, k, l)] += lFi[idx_lFi(m, j, k, 2, l)] *
                                     kernels::gaussLegendreWeights[order][m];
        }
      }
    }
  }
}

void aderExtrapolatorNonlinear(const double* lQhi, const double* lFhi_x,
                               const double* lFhi_y, int numberOfVariables,
                               int basisSize, double* lQhbnd, double* lFhbnd) {
  // Compute the boundary-extrapolated values for Q and F*n

  const int order = basisSize - 1;

  idx3 idx_lQhi(basisSize, basisSize, numberOfVariables);
  idx3 idx_lFhi(basisSize, basisSize, numberOfVariables);

  idx3 idx_lQhbnd(2 * DIMENSIONS, basisSize, numberOfVariables);
  idx3 idx_lFhbnd(2 * DIMENSIONS, basisSize, numberOfVariables);

  std::memset(lQhbnd, 0,
              2 * DIMENSIONS * basisSize * numberOfVariables * sizeof(double));
  std::memset(lFhbnd, 0,
              2 * DIMENSIONS * basisSize * numberOfVariables * sizeof(double));

  // x-direction: face 1 (left) and face 2 (right)
  for (int j = 0; j < basisSize; j++) {
    // Matrix-Vector Products
    for (int k = 0; k < numberOfVariables; k++) {
      for (int l = 0; l < basisSize; l++) {
        // Fortran: lQhbnd(:,j,1) = lQhi(:,:,j) * FLCoeff(:)
        lQhbnd[idx_lQhbnd(0, j, k)] +=
            lQhi[idx_lQhi(j, l, k)] * kernels::FLCoeff[order][l];

        // Fortran: lQhbnd(:,j,2) = lQhi(:,:,j) * FRCoeff(:)
        lQhbnd[idx_lQhbnd(1, j, k)] +=
            lQhi[idx_lQhi(j, l, k)] * kernels::FRCoeff[order][l];

        // Fortran: lFhbnd(:,j,1) = lFhi_x(:,:,j) * FLCoeff(:)
        lFhbnd[idx_lFhbnd(0, j, k)] +=
            lFhi_x[idx_lFhi(j, l, k)] * kernels::FLCoeff[order][l];

        // Fortran: lFhbnd(:,j,2) = lFhi_x(:,:,j) * FRCoeff(:)
        lFhbnd[idx_lFhbnd(1, j, k)] +=
            lFhi_x[idx_lFhi(j, l, k)] * kernels::FRCoeff[order][l];
      }
    }
  }

  // y-direction: face 3 (left) and face 4 (right)
  for (int j = 0; j < basisSize; j++) {
    for (int k = 0; k < numberOfVariables; k++) {
      // Matrix-Vector Products
      for (int l = 0; l < basisSize; l++) {
        // Fortran: lQhbnd(:,j,3) = lQhi(:,j,:) * FLCoeff(:)
        lQhbnd[idx_lQhbnd(2, j, k)] +=
            lQhi[idx_lQhi(l, j, k)] * kernels::FLCoeff[order][l];

        // Fortran: lQhbnd(:,j,4) = lQhi(:,j,:) * FRCoeff(:)
        lQhbnd[idx_lQhbnd(3, j, k)] +=
            lQhi[idx_lQhi(l, j, k)] * kernels::FRCoeff[order][l];

        // Fortran: lFhbnd(:,j,3) = lFhi_y(:,:,j) * FLCoeff(:)
        lFhbnd[idx_lFhbnd(2, j, k)] +=
            lFhi_y[idx_lFhi(j, l, k)] * kernels::FLCoeff[order][l];

        // Fortran: lFhbnd(:,j,4) = lFhi_y(:,:,j) * FRCoeff(:)
        lFhbnd[idx_lFhbnd(3, j, k)] +=
            lFhi_y[idx_lFhi(j, l, k)] * kernels::FRCoeff[order][l];
      }
    }
  }
}

// TODO(Dominic): Commented out for now.
//void aderSpaceTimeExtrapolatorNonlinear(const double* lQi, const double* lFi_x,
//                               const double* lFi_y, int numberOfVariables,
//                               int basisSize, double* lQbnd, double* lFbnd) {
//  // Compute the boundary-extrapolated values for Q and F*n
//
//  const int order      = basisSize - 1;
//  const int basisSize2 = basisSize * basisSize;
//
//  idx4 idx_lQi(basisSize, basisSize, basisSize, numberOfVariables);
//  idx4 idx_lFi(basisSize, basisSize, basisSize, numberOfVariables);
//
//  idx4 idx_lQbnd(2 * DIMENSIONS, basisSize, basisSize, numberOfVariables);
//  idx4 idx_lFbnd(2 * DIMENSIONS, basisSize, basisSize, numberOfVariables);
//
//  std::memset(lQbnd, 0,
//              2 * DIMENSIONS * basisSize2 * numberOfVariables * sizeof(double));
//  std::memset(lFbnd, 0,
//              2 * DIMENSIONS * basisSize2 * numberOfVariables * sizeof(double));
//
//  for (int i=0; i < basisSize; i++) { // loop over time DoF
//    // x-direction: face 1 (left) and face 2 (right)
//    for (int j = 0; j < basisSize; j++) {
//      // Matrix-Vector Products
//      for (int k = 0; k < numberOfVariables; k++) {
//        for (int l = 0; l < basisSize; l++) {
//          // Fortran: lQhbnd(:,j,1) = lQhi(:,:,j) * FLCoeff(:)
//          lQbnd[idx_lQbnd(0, i, j, k)] +=
//              lQi[idx_lQi(i, j, l, k)] * kernels::FLCoeff[order][l];
//
//          // Fortran: lQhbnd(:,j,2) = lQhi(:,:,j) * FRCoeff(:)
//          lQbnd[idx_lQbnd(1, i, j, k)] +=
//              lQi[idx_lQi(i, j, l, k)] * kernels::FRCoeff[order][l];
//
//          // Fortran: lFhbnd(:,j,1) = lFhi_x(:,:,j) * FLCoeff(:)
//          lFbnd[idx_lFbnd(0, i, j, k)] +=
//              lFi_x[idx_lFi(i,j, l, k)] * kernels::FLCoeff[order][l];
//
//          // Fortran: lFhbnd(:,j,2) = lFhi_x(:,:,j) * FRCoeff(:)
//          lFbnd[idx_lFbnd(1, i, j, k)] +=
//              lFi_x[idx_lFi(i, j, l, k)] * kernels::FRCoeff[order][l];
//        }
//      }
//    }
//
//    // y-direction: face 3 (left) and face 4 (right)
//    for (int j = 0; j < basisSize; j++) {
//      for (int k = 0; k < numberOfVariables; k++) {
//        // Matrix-Vector Products
//        for (int l = 0; l < basisSize; l++) {
//          // Fortran: lQhbnd(:,j,3) = lQhi(:,j,:) * FLCoeff(:)
//          lQbnd[idx_lQbnd(2, i, j, k)] +=
//              lQi[idx_lQi(i, l, j, k)] * kernels::FLCoeff[order][l];
//
//          // Fortran: lQhbnd(:,j,4) = lQhi(:,j,:) * FRCoeff(:)
//          lQbnd[idx_lQbnd(3, i, j, k)] +=
//              lQi[idx_lQi(i,l, j, k)] * kernels::FRCoeff[order][l];
//
//          // Fortran: lFhbnd(:,j,3) = lFhi_y(:,:,j) * FLCoeff(:)
//          lFbnd[idx_lFbnd(2, i, j, k)] +=
//              lFi_y[idx_lFi(i,j, l, k)] * kernels::FLCoeff[order][l];
//
//          // Fortran: lFhbnd(:,j,4) = lFhi_y(:,:,j) * FRCoeff(:)
//          lFbnd[idx_lFbnd(3, i, j, k)] +=
//              lFi_y[idx_lFi(i, j, l, k)] * kernels::FRCoeff[order][l];
//        }
//      }
//    }
//  }
//}
//
//void aderTimeAveragingExtrapolatorNonlinear(const double* lQi, const double* lFi_x,
//                               const double* lFi_y, int numberOfVariables,
//                               int basisSize, double* lQhbnd, double* lFhbnd) {
//  // Compute the boundary-extrapolated values for Q and F*n
//
//  const int order = basisSize - 1;
//
//  idx4 idx_lQi(basisSize, basisSize, basisSize, numberOfVariables);
//  idx4 idx_lFi(basisSize, basisSize, basisSize, numberOfVariables);
//
//  idx3 idx_lQhbnd(2 * DIMENSIONS, basisSize, numberOfVariables);
//  idx3 idx_lFhbnd(2 * DIMENSIONS, basisSize, numberOfVariables);
//
//  std::memset(lQhbnd, 0,
//              2 * DIMENSIONS * basisSize * numberOfVariables * sizeof(double));
//  std::memset(lFhbnd, 0,
//              2 * DIMENSIONS * basisSize * numberOfVariables * sizeof(double));
//
//  for (int i=0; i < basisSize; i++) { // loop over time dof
//    // x-direction: face 1 (left) and face 2 (right)
//    for (int j = 0; j < basisSize; j++) {
//      // Matrix-Vector Products
//      for (int k = 0; k < numberOfVariables; k++) {
//        for (int l = 0; l < basisSize; l++) {
//          // Fortran: lQhbnd(:,j,1) = lQhi(:,:,j) * FLCoeff(:)
//          lQhbnd[idx_lQhbnd(0, j, k)] +=
//              lQi[idx_lQi(i,j, l, k)] * kernels::FLCoeff[order][l]
//                                      * kernels::gaussLegendreWeights[order][i];
//
//          // Fortran: lQhbnd(:,j,2) = lQhi(:,:,j) * FRCoeff(:)
//          lQhbnd[idx_lQhbnd(1, j, k)] +=
//              lQi[idx_lQi(i,j, l, k)] * kernels::FRCoeff[order][l]
//                                      * kernels::gaussLegendreWeights[order][i];
//
//          // Fortran: lFhbnd(:,j,1) = lFhi_x(:,:,j) * FLCoeff(:)
//          lFhbnd[idx_lFhbnd(0, j, k)] +=
//              lFi_x[idx_lFi(i,j, l, k)] * kernels::FLCoeff[order][l]
//                                        * kernels::gaussLegendreWeights[order][i];
//
//          // Fortran: lFhbnd(:,j,2) = lFhi_x(:,:,j) * FRCoeff(:)
//          lFhbnd[idx_lFhbnd(1, j, k)] +=
//              lFi_x[idx_lFi(i,j, l, k)] * kernels::FRCoeff[order][l]
//                                        * kernels::gaussLegendreWeights[order][i];
//        }
//      }
//    }
//
//    // y-direction: face 3 (left) and face 4 (right)
//    for (int j = 0; j < basisSize; j++) {
//      for (int k = 0; k < numberOfVariables; k++) {
//        // Matrix-Vector Products
//        for (int l = 0; l < basisSize; l++) {
//          // Fortran: lQhbnd(:,j,3) = lQhi(:,j,:) * FLCoeff(:)
//          lQhbnd[idx_lQhbnd(2, j, k)] +=
//              lQi[idx_lQi(i,l, j, k)] * kernels::FLCoeff[order][l]
//                                      * kernels::gaussLegendreWeights[order][i];
//
//          // Fortran: lQhbnd(:,j,4) = lQhi(:,j,:) * FRCoeff(:)
//          lQhbnd[idx_lQhbnd(3, j, k)] +=
//              lQi[idx_lQi(i,l, j, k)] * kernels::FRCoeff[order][l]
//                                      * kernels::gaussLegendreWeights[order][i];
//
//          // Fortran: lFhbnd(:,j,3) = lFhi_y(:,:,j) * FLCoeff(:)
//          lFhbnd[idx_lFhbnd(2, j, k)] +=
//              lFi_y[idx_lFi(i,j, l, k)] * kernels::FLCoeff[order][l]
//                                        * kernels::gaussLegendreWeights[order][i];
//
//          // Fortran: lFhbnd(:,j,4) = lFhi_y(:,:,j) * FRCoeff(:)
//          lFhbnd[idx_lFhbnd(3, j, k)] +=
//              lFi_y[idx_lFi(i,j, l, k)] * kernels::FRCoeff[order][l]
//                                        * kernels::gaussLegendreWeights[order][i];
//        }
//      }
//    }
//  }
//}

}  // namespace

template <void PDEFlux2d(const double* const Q, double** F),
          void PDESource(const double* const Q, double* S),
          void PDENCP(const double *const Q, const double *const gradQ, double *BgradQ)>
void spaceTimePredictorNonlinear(
    double*  lQhbnd, double* lFhbnd,
    double** tempSpaceTimeUnknowns,
    double** tempSpaceTimeFluxUnknowns,
    double*  tempUnknowns,
    double*  tempFluxUnknowns,
    const double* const luh,
    const tarch::la::Vector<DIMENSIONS, double>& dx, double dt,
    int numberOfVariables, int numberOfParameters, int basisSize) {
  const int basisSize2 = basisSize * basisSize;

  double* lQi     = tempSpaceTimeUnknowns[0];
  double* lQi_old = tempSpaceTimeUnknowns[1];
  double* rhs     = tempSpaceTimeUnknowns[2];
  double* rhs_0   = tempSpaceTimeUnknowns[3];

  double* lFi     = tempSpaceTimeFluxUnknowns[0];

  double* lQhi    = tempUnknowns;

  double* lFhi    = tempFluxUnknowns;

  aderPicardLoopNonlinear<PDEFlux2d, PDESource, PDENCP>(luh, dt, dx, numberOfVariables,
                                                basisSize,
                                                lQi, lQi_old, rhs, rhs_0,
                                                lFi);

  aderPredictorNonlinear(lQi, lFi, numberOfVariables, basisSize, lQhi,
                         &lFhi[0 * basisSize2 * numberOfVariables],  // lFhi_x
                         &lFhi[1 * basisSize2 * numberOfVariables],  // lFhi_y
                         &lFhi[2 * basisSize2 * numberOfVariables]   // lShi
                         );

  aderExtrapolatorNonlinear(
      lQhi,
      &lFhi[0 * basisSize2 * numberOfVariables],  // lFhi_x
      &lFhi[1 * basisSize2 * numberOfVariables],  // lFhi_y
      numberOfVariables, basisSize, lQhbnd, lFhbnd);
}

}  // namespace c
}  // namespace generic
}  // namespace aderdg
}  // namespace kernels

#endif  // DIMENSIONS == 2<|MERGE_RESOLUTION|>--- conflicted
+++ resolved
@@ -76,17 +76,9 @@
   const int MaxIterations = 2 * (order + 1);
   
   // spatial gradient of q
-<<<<<<< HEAD
-  double* gradQ = new double[basisSize3 * DIMENSIONS * numberOfVariables];
-  double* BGradQ = new double[numberOfVariables];
-  idx5 idx_gradQ(basisSize, basisSize, basisSize, DIMENSIONS,
-		numberOfVariables);
-
-=======
   double *gradQ = new double[basisSize3 * DIMENSIONS * numberOfVariables];
   double *BGradQ = new double[numberOfVariables];
   idx5 idx_gradQ(basisSize, basisSize, basisSize, DIMENSIONS, numberOfVariables); // idx_gradQ(y,x,t,nDim,nVar)
->>>>>>> a9cdaf8d
 
   for (int iter = 0; iter < MaxIterations; iter++) {
     // Save old space-time DOF
@@ -170,16 +162,9 @@
           const double updateSize = weight * dt;
           double* S = &lFi[idx_lFi(i, k, l, 2, 0)];
 
-<<<<<<< HEAD
-          // Compute the Nonconservative part NCP
-	  PDENCP(&lQi[idx_lQi(i, k, l, 0)], &gradQ[idx_gradQ(i, k, l, 0, 0)], BGradQ);
-
-          // TODO: numberOfVariables - numberOfParameters would do (would do what?)
-=======
           // Compute the Nonconservative part NCP. Caveats: BGradQ is a vector
 	  PDENCP(&lQi[idx_lQi(k, l, i, 0)], &gradQ[idx_gradQ(k, l, i, 0, 0)], BGradQ);
->>>>>>> a9cdaf8d
-
+	  
           for (int m = 0; m < numberOfVariables; m++) {
 	    //if(m==0) printf("iter %d: BGradQ[%d,%d][%d] = %f\n", iter, k, l,m, BGradQ[m]);
 	    S[m] -= BGradQ[m]; // <-- adding the BGradQ to the Source was missing!
