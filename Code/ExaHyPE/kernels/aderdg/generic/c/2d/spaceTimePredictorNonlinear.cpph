/**
 * This file is part of the ExaHyPE project.
 * Copyright (c) 2016  http://exahype.eu
 * All rights reserved.
 *
 * The project has received funding from the European Union's Horizon
 * 2020 research and innovation programme under grant agreement
 * No 671698. For copyrights and licensing, please consult the webpage.
 *
 * Released under the BSD 3 Open Source License.
 * For the full license text, see LICENSE.txt
 **/

#include <tarch/la/Vector.h>
#include <cstring>
#include <utility>

#include "../../../../DGMatrices.h"
#include "../../../../GaussLegendreQuadrature.h"
#include "../../../../KernelUtils.h"

#if DIMENSIONS == 2

namespace kernels {
namespace aderdg {
namespace generic {
namespace c {

namespace {

template <void PDEFlux2d(const double* const Q, double** F),
          void PDESource(const double* const Q, double* S),
          int numberOfVariables, int numberOfParameters, int basisSize>
void aderPicardLoopNonlinear(const double* __restrict__ luh, const double dt,
                             const tarch::la::Vector<DIMENSIONS, double>& dx,
                             double* __restrict__ lQi,
                             double* __restrict__ lFi) {
  idx3 idx_luh(basisSize, basisSize, numberOfVariables);
  idx4 idx_lQi(basisSize, basisSize, basisSize, numberOfVariables);
  idx5 idx_lFi(basisSize, basisSize, basisSize, DIMENSIONS + 1,
               numberOfVariables);

  const int order = basisSize - 1;
  const int basisSize2 = basisSize * basisSize;
  const int basisSize3 = basisSize2 * basisSize;

  // 1. Trivial initial guess
  for (int j = 0; j < basisSize; j++) {
    for (int k = 0; k < basisSize; k++) {
      for (int l = 0; l < basisSize; l++) {
        for (int m = 0; m < numberOfVariables; m++) {
          // Fortran: lQi(m,:,k,j) = luh(m,k,j)
          lQi[idx_lQi(j, k, l, m)] = luh[idx_luh(j, k, m)];
        }
      }
    }
  }

  // 2. Compute the contribution of the initial condition uh to the time update
  double* rhs0 = new double[basisSize3 * numberOfVariables];
  idx4 idx_rhs(basisSize, basisSize, basisSize, numberOfVariables);
  for (int j = 0; j < basisSize; j++) {
    for (int k = 0; k < basisSize; k++) {
      for (int l = 0; l < numberOfVariables; l++) {
        for (int m = 0; m < basisSize; m++) {
          rhs0[idx_rhs(m, j, k, l)] =
              kernels::F0[order][m] * luh[idx_luh(j, k, l)];
        }
      }
    }
  }

  // 3. Discrete Picard iterations
  double* lQi2 = new double[basisSize3 * numberOfVariables];

  double* lQi_new = lQi;
  double* lQi_old = lQi2;

  double* rhs = new double[basisSize3 * numberOfVariables];

  const int MaxIterations = 2 * (order + 1);

  for (int iter = 0; iter < MaxIterations; iter++) {
    // Save old space-time DOF
    std::swap(lQi_new, lQi_old);

    for (int i = 0; i < basisSize; i++) {  // time DOF
                                           // Compute the fluxes
      for (int k = 0; k < basisSize; k++) {
        for (int l = 0; l < basisSize; l++) {
          // Call PDE fluxes
          const double* Q = &lQi_old[idx_lQi(k, l, i, 0)];
          double* F[2];
          F[0] = &lFi[idx_lFi(i, k, l, 0, 0)];
          F[1] = &lFi[idx_lFi(i, k, l, 1, 0)];
          double* S = &lFi[idx_lFi(i, k, l, 2, 0)];
          PDEFlux2d(Q, F);
          PDESource(Q, S);
        }
      }

      // Copy rhs0 -> rhs
      std::copy(rhs0, rhs0 + basisSize3 * numberOfVariables, rhs);

      // Compute the "derivatives" (contributions of the stiffness matrix)
      // x direction (independent from the y derivatives)
      for (int k = 0; k < basisSize; k++) {
        const double updateSize =
            kernels::gaussLegendreWeights[order][i] * dt / dx[0];
        // Matrix operation
        for (int l = 0; l < basisSize; l++) {
          for (int m = 0; m < numberOfVariables; m++) {
            for (int n = 0; n < basisSize; n++) {
              rhs[idx_rhs(i, k, l, m)] -=
                  updateSize / kernels::gaussLegendreWeights[order][l] *
                  lFi[idx_lFi(i, k, n, 0, m)] * kernels::Kxi[order][n][l];
            }
          }
        }
      }

      // y direction (independent from the x derivatives)
      for (int k = 0; k < basisSize; k++) {
        const double updateSize =
            kernels::gaussLegendreWeights[order][i] * dt / dx[1];

        // Matrix operation
        for (int l = 0; l < basisSize; l++) {
          for (int m = 0; m < numberOfVariables; m++) {
            for (int n = 0; n < basisSize; n++) {
              rhs[idx_rhs(i, l, k, m)] -=
                  updateSize / kernels::gaussLegendreWeights[order][l] *
                  lFi[idx_lFi(i, n, k, 1, m)] * kernels::Kxi[order][n][l];
            }
          }
        }
      }

      // source
      for (int k = 0; k < basisSize; k++) {
        for (int l = 0; l < basisSize; l++) {
          const double updateSize =
              kernels::gaussLegendreWeights[order][i] * dt;
          double* S = &lFi[idx_lFi(i, k, l, 2, 0)];

          // TODO: numberOfVariables - numberOfParameters would do

          // TODO: Subtract nonconservative part from S
          for (int m = 0; m < numberOfVariables; m++) {
            rhs[idx_rhs(i, k, l, m)] += updateSize * S[m];
          }
        }
      }
    }  // end time dof

    // 4. Multiply with (K1)^(-1) to get the discrete time integral of the
    // discrete Picard iteration
    std::memset(lQi_new, 0, basisSize3 * numberOfVariables * sizeof(double));
    for (int j = 0; j < basisSize; j++) {
      for (int k = 0; k < basisSize; k++) {
        // Matrix operation
        for (int l = 0; l < basisSize; l++) {
          for (int m = 0; m < numberOfVariables; m++) {
            for (int n = 0; n < basisSize; n++) {
              lQi_new[idx_lQi(j, k, l, m)] +=
                  rhs[idx_rhs(n, j, k, m)] * kernels::iK1[order][l][n];
              // TODO: Check if we store iK1 or rather its transpose
            }
          }
        }
      }
    }

    // 5. Exit condition
    // TODO(guera): Stability of sum? -> Kahan, reduction?
    // TODO(guera): Is there something like kernels::tol?
    // TODO(guera): Dangerous!
    const double tol = 1e-7;
    double sq_res = 0.0;
    for (int i = 0; i < basisSize3 * numberOfVariables; i++) {
      sq_res += (lQi_old[i] - lQi_new[i]) * (lQi_old[i] - lQi_new[i]);
    }
    if (sq_res < tol * tol) {
      break;
    }

<<<<<<< HEAD
    if (iter == (MaxIterations - 1)) {  // No convergence after last iteration
=======
    if (iter == MaxIterations) {  // No convergence after last iteration
>>>>>>> ed7d1e76
      static tarch::logging::Log _log("kernels::aderdg::generic::c");
      logWarning("aderPicardLoopNonlinear(...)",
                 "|res|^2=" << sq_res << " > |tol|^2=" << tol * tol << " after "
                            << iter << " iterations. Solver seems not to have "
                                       "converged properly within maximum "
                                       "number of iteration steps");
    }
  }  // end iter

  // If the number of iterations has been odd lQi2 containes the latest solution
  // instead of lQi.
  if (lQi_new == lQi2) {
    std::copy(lQi2, lQi2 + basisSize3 * numberOfVariables, lQi);
  }

  // Delete heap-allocated arrays
  delete[] rhs0;
  delete[] lQi2;
  delete[] rhs;
}

template <int numberOfVariables, int numberOfParameters, int basisSize>
void aderPredictorNonlinear(const double* __restrict__ lQi,
                            const double* __restrict__ lFi,
                            double* __restrict__ lQhi,
                            double* __restrict__ lFhi_x,
                            double* __restrict__ lFhi_y,
                            double* __restrict__ lShi) {
  // Immediately compute the time - averaged space - time polynomials

  const int basisSize2 = basisSize * basisSize;
  const int order = basisSize - 1;

  idx4 idx_lQi(basisSize, basisSize, basisSize, numberOfVariables);
  idx5 idx_lFi(basisSize, basisSize, basisSize, DIMENSIONS + 1,
               numberOfVariables);

  idx3 idx_lQhi(basisSize, basisSize, numberOfVariables);
  idx3 idx_lFhi(basisSize, basisSize, numberOfVariables);
  idx3 idx_lShi(basisSize, basisSize, numberOfVariables);

  std::memset(lQhi, 0, basisSize2 * numberOfVariables * sizeof(double));
  std::memset(lFhi_x, 0, basisSize2 * numberOfVariables * sizeof(double));
  std::memset(lFhi_y, 0, basisSize2 * numberOfVariables * sizeof(double));
  std::memset(lShi, 0, basisSize2 * numberOfVariables * sizeof(double));

  for (int j = 0; j < basisSize; j++) {
    for (int k = 0; k < basisSize; k++) {
      for (int l = 0; l < numberOfVariables; l++) {
        // Matrix-Vector Products
        for (int m = 0; m < basisSize; m++) {
          // Fortran: lQhi(:,k,j) = lQi(:,:,k,j) * wGPN(:)
          lQhi[idx_lQhi(j, k, l)] += lQi[idx_lQi(j, k, m, l)] *
                                     kernels::gaussLegendreWeights[order][m];

          // Fortran: lFhi_x(:,k,j) = lFh(:,1,k,j,:) * wGPN(:)
          lFhi_x[idx_lFhi(j, k, l)] += lFi[idx_lFi(m, j, k, 0, l)] *
                                       kernels::gaussLegendreWeights[order][m];

          // Fortran: lFhi_y(:,j,k) = lFh(:,2,:k,j,:) * wGPN(:)
          lFhi_y[idx_lFhi(k, j, l)] += lFi[idx_lFi(m, j, k, 1, l)] *
                                       kernels::gaussLegendreWeights[order][m];

          // Fortran: lShi(:,k,j) = lSh(:,k,j,:) * wGPN(:)
          lShi[idx_lShi(j, k, l)] += lFi[idx_lFi(m, j, k, 2, l)] *
                                     kernels::gaussLegendreWeights[order][m];
        }
      }
    }
  }
}

template <int numberOfVariables, int numberOfParameters, int basisSize>
void aderExtrapolatorNonlinear(const double* __restrict__ lQhi,
                               const double* __restrict__ lFhi_x,
                               const double* __restrict__ lFhi_y,
                               double* __restrict__ lQhbnd,
                               double* __restrict__ lFhbnd) {
  // Compute the boundary-extrapolated values for Q and F*n

  const int order = basisSize - 1;

  idx3 idx_lQhi(basisSize, basisSize, numberOfVariables);
  idx3 idx_lFhi(basisSize, basisSize, numberOfVariables);

  idx3 idx_lQhbnd(2 * DIMENSIONS, basisSize, numberOfVariables);
  idx3 idx_lFhbnd(2 * DIMENSIONS, basisSize, numberOfVariables);

  std::memset(lQhbnd, 0,
              2 * DIMENSIONS * basisSize * numberOfVariables * sizeof(double));
  std::memset(lFhbnd, 0,
              2 * DIMENSIONS * basisSize * numberOfVariables * sizeof(double));

  // x-direction: face 1 (left) and face 2 (right)
  for (int j = 0; j < basisSize; j++) {
    // Matrix-Vector Products
    for (int k = 0; k < numberOfVariables; k++) {
      for (int l = 0; l < basisSize; l++) {
        // Fortran: lQhbnd(:,j,1) = lQhi(:,:,j) * FLCoeff(:)
        lQhbnd[idx_lQhbnd(0, j, k)] +=
            lQhi[idx_lQhi(j, l, k)] * kernels::FLCoeff[order][l];

        // Fortran: lQhbnd(:,j,2) = lQhi(:,:,j) * FRCoeff(:)
        lQhbnd[idx_lQhbnd(1, j, k)] +=
            lQhi[idx_lQhi(j, l, k)] * kernels::FRCoeff[order][l];

        // Fortran: lFhbnd(:,j,1) = lFhi_x(:,:,j) * FLCoeff(:)
        lFhbnd[idx_lFhbnd(0, j, k)] +=
            lFhi_x[idx_lFhi(j, l, k)] * kernels::FLCoeff[order][l];

        // Fortran: lFhbnd(:,j,2) = lFhi_x(:,:,j) * FRCoeff(:)
        lFhbnd[idx_lFhbnd(1, j, k)] +=
            lFhi_x[idx_lFhi(j, l, k)] * kernels::FRCoeff[order][l];
      }
    }
  }

  // y-direction: face 3 (left) and face 4 (right)
  for (int j = 0; j < basisSize; j++) {
    for (int k = 0; k < numberOfVariables; k++) {
      // Matrix-Vector Products
      for (int l = 0; l < basisSize; l++) {
        // Fortran: lQhbnd(:,j,3) = lQhi(:,j,:) * FLCoeff(:)
        lQhbnd[idx_lQhbnd(2, j, k)] +=
            lQhi[idx_lQhi(l, j, k)] * kernels::FLCoeff[order][l];

        // Fortran: lQhbnd(:,j,4) = lQhi(:,j,:) * FRCoeff(:)
        lQhbnd[idx_lQhbnd(3, j, k)] +=
            lQhi[idx_lQhi(l, j, k)] * kernels::FRCoeff[order][l];

        // Fortran: lFhbnd(:,j,3) = lFhi_y(:,:,j) * FLCoeff(:)
        lFhbnd[idx_lFhbnd(2, j, k)] +=
            lFhi_y[idx_lFhi(j, l, k)] * kernels::FLCoeff[order][l];

        // Fortran: lFhbnd(:,j,4) = lFhi_y(:,:,j) * FRCoeff(:)
        lFhbnd[idx_lFhbnd(3, j, k)] +=
            lFhi_y[idx_lFhi(j, l, k)] * kernels::FRCoeff[order][l];
      }
    }
  }
}

}  // namespace

template <void PDEFlux2d(const double* const Q, double** F),
          void PDESource(const double* const Q, double* S),
          int numberOfVariables, int numberOfParameters, int basisSize>
void spaceTimePredictorNonlinear(
    double* __restrict__ lQi, double* __restrict__ lFi,
    double* __restrict__ lQhi, double* __restrict__ lFhi,
    double* __restrict__ lQhbnd, double* __restrict__ lFhbnd,
    const double* __restrict__ luh,
    const tarch::la::Vector<DIMENSIONS, double>& dx, double dt) {
  const int basisSize2 = basisSize * basisSize;

  aderPicardLoopNonlinear<PDEFlux2d, PDESource, numberOfVariables,
                          numberOfParameters, basisSize>(luh, dt, dx, lQi, lFi);

  aderPredictorNonlinear<numberOfVariables, numberOfParameters, basisSize>(
      lQi, lFi, lQhi,
      &lFhi[0 * basisSize2 * numberOfVariables],  // lFhi_x
      &lFhi[1 * basisSize2 * numberOfVariables],  // lFhi_y
      &lFhi[2 * basisSize2 * numberOfVariables]   // lShi
      );

  aderExtrapolatorNonlinear<numberOfVariables, numberOfParameters, basisSize>(
      lQhi,
      &lFhi[0 * basisSize2 * numberOfVariables],  // lFhi_x
      &lFhi[1 * basisSize2 * numberOfVariables],  // lFhi_y
      lQhbnd, lFhbnd);
}

}  // namespace c
}  // namespace generic
}  // namespace aderdg
}  // namespace kernels

#endif  // DIMENSIONS == 2<|MERGE_RESOLUTION|>--- conflicted
+++ resolved
@@ -184,11 +184,7 @@
       break;
     }
 
-<<<<<<< HEAD
     if (iter == (MaxIterations - 1)) {  // No convergence after last iteration
-=======
-    if (iter == MaxIterations) {  // No convergence after last iteration
->>>>>>> ed7d1e76
       static tarch::logging::Log _log("kernels::aderdg::generic::c");
       logWarning("aderPicardLoopNonlinear(...)",
                  "|res|^2=" << sq_res << " > |tol|^2=" << tol * tol << " after "
