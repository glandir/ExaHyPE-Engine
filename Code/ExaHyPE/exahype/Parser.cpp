--- conflicted
+++ resolved
@@ -181,7 +181,6 @@
   return result;
 }
 
-<<<<<<< HEAD
 tarch::la::Vector<DIMENSIONS, double> exahype::Parser::getMaximumMeshSize() const {
   assertion(isValid());
   std::string token;
@@ -194,11 +193,9 @@
   token = getTokenAfter("computational-domain", "maximum-mesh-size", 2);
   result(2) = atof(token.c_str());
 #endif
-  logDebug("getSize()", "found offset " << result);
-  return result;
-}
-=======
->>>>>>> cbae5438
+  logDebug("getMaximumMeshSize()", "found offset " << result);
+  return result;
+}
 
 std::string exahype::Parser::getMulticorePropertiesFile() const {
   std::string result = getTokenAfter("shared-memory", "properties-file");
