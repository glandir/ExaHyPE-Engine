--- conflicted
+++ resolved
@@ -198,14 +198,13 @@
    * Build up the initial space tree.
    */
   repository.switchToAugmentedAMRGrid();
-  //  repository.switchToInitialGrid();
   int gridSetupIterations = 0;
   do {
     repository.iterate();
     gridSetupIterations++;
   } while (!repository.getState().isGridBalanced());
-  repository.iterate(); // We need one extra iterations.
-  repository.iterate(); // We need one extra iterations.
+  repository.iterate(); // We need one extra iteration.
+  gridSetupIterations++;
 
   repository.switchToPlotAugmentedAMRGrid();
   repository.iterate();
@@ -222,30 +221,6 @@
       "number of idle ranks="
           << tarch::parallel::NodePool::getInstance().getNumberOfIdleNodes());
 #endif
-
-  std::cout << "AfterGrid" << std::endl;
-
-<<<<<<< HEAD
-  //  // Initialise the cell descriptions;
-  //  repository.switchToPatchInitialisation();
-  //  repository.iterate();
-  //
-//  repository.switchToSolutionUpdateAndGlobalTimeStepComputation();
-//  repository.iterate();
-//  startNewTimeStep(-1);
-//
-//  repository.switchToPredictorAndGlobalTimeStepComputation();
-//  repository.iterate();
-//  startNewTimeStep(0);
-
-  std::cout << "AfterSolution" << std::endl;
-
-  if (exahype::plotters::isAPlotterActive(
-          solvers::Solver::getMinSolverTimeStamp())) {
-    repository.switchToPlot();
-    repository.iterate();
-    logDebug("runAsMaster(...)", "all snapshots written");
-=======
   repository.switchToSolutionUpdateAndGlobalTimeStepComputation();
   repository.iterate();
   startNewTimeStep(-1);
@@ -277,43 +252,7 @@
 
     n++;
     logDebug("runAsMaster(...)", "state=" << repository.getState().toString());
->>>>>>> b25628c6
-  }
-  //
-  //  /*
-  //   * Compute current first predictor based on current time step size.
-  //   * Set current time step size as old time step size of next iteration.
-  //   * Compute the current time step size of the next iteration.
-  //   */
-  //  repository.switchToPredictorAndGlobalTimeStepComputation();
-  //  repository.iterate();
-  //  startNewTimeStep(0);
-  //
-  //  const double simulationEndTime = _parser.getSimulationEndTime();
-  //  int n = 1;
-  //
-  //  while ((solvers::Solver::getMinSolverTimeStamp() < simulationEndTime) &&
-  //         tarch::la::greater(solvers::Solver::getMinSolverTimeStepSize(),
-  //         0.0)) {
-  //    if (exahype::plotters::isAPlotterActive(
-  //            solvers::Solver::getMinSolverTimeStamp())) {
-  //      repository.switchToPlot();
-  //      repository.iterate();
-  //      logDebug("runAsMaster(...)", "all snapshots written");
-  //    }
-  //
-  //    if (_parser.fuseAlgorithmicSteps()) {
-  //      runOneTimeStampWithFusedAlgorithmicSteps(repository);
-  //      startNewTimeStepAndRecomputePredictorIfNecessary(repository, n);
-  //    } else {
-  //      runOneTimeStampWithFourSeparateAlgorithmicSteps(repository);
-  //      startNewTimeStep(n);
-  //    }
-  //
-  //    n++;
-  //    logDebug("runAsMaster(...)", "state=" <<
-  //    repository.getState().toString());
-  //  }
+  }
 
   repository.logIterationStatistics(true);
   repository.terminate();
