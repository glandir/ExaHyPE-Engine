/**
 * This file is part of the ExaHyPE project.
 * Copyright (c) 2016  http://exahype.eu
 * All rights reserved.
 *
 * The project has received funding from the European Union's Horizon 
 * 2020 research and innovation programme under grant agreement
 * No 671698. For copyrights and licensing, please consult the webpage.
 *
 * Released under the BSD 3 Open Source License.
 * For the full license text, see LICENSE.txt
 **/
 
#include "exahype/runners/Runner.h"
#include "exahype/repositories/Repository.h"
#include "exahype/repositories/RepositoryFactory.h"

#include "tarch/Assertions.h"

#include "tarch/logging/CommandLineLogger.h"

#include "tarch/parallel/Node.h"
#include "tarch/parallel/NodePool.h"

#include "tarch/multicore/Core.h"
#include "tarch/multicore/MulticoreDefinitions.h"

#include "peano/parallel/JoinDataBufferPool.h"
#include "peano/parallel/JoinDataBufferPool.h"
#include "peano/parallel/SendReceiveBufferPool.h"
#include "peano/parallel/loadbalancing/Oracle.h"
#include "peano/parallel/loadbalancing/OracleForOnePhaseWithGreedyPartitioning.h"
#include "tarch/parallel/FCFSNodePoolStrategy.h"

#include "peano/geometry/Hexahedron.h"
#include "peano/utils/UserInterface.h"

#include "peano/datatraversal/autotuning/Oracle.h"
#include "peano/datatraversal/autotuning/OracleForOnePhaseDummy.h"

#include "sharedmemoryoracles/OracleForOnePhaseWithGrainSizeSampling.h"
#include "sharedmemoryoracles/OracleForOnePhaseWithShrinkingGrainSize.h"

#include "exahype/plotters/Plotter.h"

#include "exahype/solvers/Solver.h"

tarch::logging::Log exahype::runners::Runner::_log("exahype::runners::Runner");

exahype::runners::Runner::Runner(const Parser& parser) : _parser(parser) {}

exahype::runners::Runner::~Runner() {}

void exahype::runners::Runner::initDistributedMemoryConfiguration() {
  std::string configuration = _parser.getMPIConfiguration();
  if (_parser.getMPILoadBalancingType()==Parser::MPILoadBalancingType::Static) {
    if (tarch::parallel::Node::getInstance().isGlobalMaster()) {
      if (configuration.find( "FCFS" )!=std::string::npos ) {
        tarch::parallel::NodePool::getInstance().setStrategy(
          new tarch::parallel::FCFSNodePoolStrategy()
        );
        logInfo("initDistributedMemoryConfiguration()", "load balancing relies on FCFS answering strategy");
      }
      // @todo evtl. fehlen hier die Includes
      /*
        if (tarch::parallel::Node::getInstance().isGlobalMaster()) {
          tarch::parallel::NodePool::getInstance().setStrategy(
            new mpibalancing::FairNodePoolStrategy(6)
          );
        }
        #else
      */
      else {
        logError("initDistributedMemoryConfiguration()", "no valid load balancing answering strategy specified: use FCFS");
        tarch::parallel::NodePool::getInstance().setStrategy(
          new tarch::parallel::FCFSNodePoolStrategy()
        );
      }
    }

    if ( configuration.find( "greedy" )!=std::string::npos ) {
      logInfo("initDistributedMemoryConfiguration()", "use greedy load balancing without joins");
      peano::parallel::loadbalancing::Oracle::getInstance().setOracle(
        new peano::parallel::loadbalancing::OracleForOnePhaseWithGreedyPartitioning(false)
      );
    }
    else {
      logError("initDistributedMemoryConfiguration()", "no valid load balancing configured. Use greedy load balancing without joins");
      peano::parallel::loadbalancing::Oracle::getInstance().setOracle(
        new peano::parallel::loadbalancing::OracleForOnePhaseWithGreedyPartitioning(false)
      );
    }
  } // end of static load balancing


  tarch::parallel::NodePool::getInstance().restart();
  tarch::parallel::NodePool::getInstance().waitForAllNodesToBecomeIdle();

  tarch::parallel::Node::getInstance().setDeadlockTimeOut(_parser.getMPITimeOut());
  tarch::parallel::Node::getInstance().setTimeOutWarning(_parser.getMPITimeOut()/2);
  logInfo("initDistributedMemoryConfiguration()", "use MPI time out of " << _parser.getMPITimeOut() << " (warn after half the timeout span)");

  const int bufferSize = _parser.getMPIBufferSize();
  peano::parallel::SendReceiveBufferPool::getInstance().setBufferSize(bufferSize);
  peano::parallel::JoinDataBufferPool::getInstance().setBufferSize(bufferSize);
  logInfo("initDistributedMemoryConfiguration()", "use MPI buffer size of " << bufferSize);
}


void exahype::runners::Runner::shutdownDistributedMemoryConfiguration() {
  tarch::parallel::NodePool::getInstance().terminate();
  exahype::repositories::RepositoryFactory::getInstance()
      .shutdownAllParallelDatatypes();
}

void exahype::runners::Runner::initSharedMemoryConfiguration() {
#ifdef SharedMemoryParallelisation
  const int numberOfThreads = _parser.getNumberOfThreads();
  tarch::multicore::Core::getInstance().configure(numberOfThreads);

  switch (_parser.getMulticoreOracleType()) {
    case Parser::MulticoreOracleType::Dummy:
      logInfo("initSharedMemoryConfiguration()",
              "use dummy shared memory oracle");
      peano::datatraversal::autotuning::Oracle::getInstance().setOracle(
          new peano::datatraversal::autotuning::OracleForOnePhaseDummy(
              true, false,
              0)  // @todo Vasco bitte mal auf 1 setzen und nochmal durchjagen
          );
      break;
    case Parser::MulticoreOracleType::Autotuning:
      logInfo("initSharedMemoryConfiguration()",
              "use autotuning shared memory oracle");
      peano::datatraversal::autotuning::Oracle::getInstance().setOracle(
          new sharedmemoryoracles::OracleForOnePhaseWithShrinkingGrainSize());
      break;
    case Parser::MulticoreOracleType::GrainSizeSampling:
      logInfo("initSharedMemoryConfiguration()",
              "use shared memory oracle sampling");
      peano::datatraversal::autotuning::Oracle::getInstance().setOracle(
          new sharedmemoryoracles::OracleForOnePhaseWithGrainSizeSampling(
              32,
              false,  // useThreadPipelining,
              true    // logarithmicDistribution
              ));
      break;
  }

  std::ifstream f(_parser.getMulticorePropertiesFile().c_str());
  if (f.good()) {
    peano::datatraversal::autotuning::Oracle::getInstance().loadStatistics(
        _parser.getMulticorePropertiesFile());
  }
  f.close();
#endif
}

void exahype::runners::Runner::shutdownSharedMemoryConfiguration() {
#ifdef SharedMemoryParallelisation
  switch (_parser.getMulticoreOracleType()) {
    case Parser::MulticoreOracleType::Dummy:
      break;
    case Parser::MulticoreOracleType::Autotuning:
    case Parser::MulticoreOracleType::GrainSizeSampling:
      #ifdef Parallel
      if (tarch::parallel::Node::getInstance().getRank()==tarch::parallel::Node::getInstance().getNumberOfNodes()-1) {
        logInfo("shutdownSharedMemoryConfiguration()",
          "wrote statistics into file " << _parser.getMulticorePropertiesFile()
	  << ". Dump from all other ranks subpressed to avoid file races"
	);
        peano::datatraversal::autotuning::Oracle::getInstance().plotStatistics(
          _parser.getMulticorePropertiesFile());
      }
      #else
      logInfo("shutdownSharedMemoryConfiguration()",
              "wrote statistics into file "
                  << _parser.getMulticorePropertiesFile());
      peano::datatraversal::autotuning::Oracle::getInstance().plotStatistics(
          _parser.getMulticorePropertiesFile());
      #endif
      break;
  }
#endif
}


exahype::repositories::Repository* exahype::runners::Runner::createRepository() const {
  // Geometry is static as we need it survive the whole simulation time.
  static peano::geometry::Hexahedron geometry(
    _parser.getDomainSize(),
    tarch::la::Vector<DIMENSIONS, double>(_parser.getOffset()));

  logDebug(
    "run(...)",
    "create computational domain at " << _parser.getOffset() <<
    " of width/size " << _parser.getDomainSize() <<
    ". bounding box has size " << _parser.getBoundingBoxSize() );

  return exahype::repositories::RepositoryFactory::getInstance().createWithSTDStackImplementation(
    geometry,
    tarch::la::Vector<DIMENSIONS, double>(_parser.getBoundingBoxSize()),
    tarch::la::Vector<DIMENSIONS, double>(_parser.getOffset()));
}


int exahype::runners::Runner::run() {

  exahype::repositories::Repository* repository = createRepository();

  initDistributedMemoryConfiguration();
  initSharedMemoryConfiguration();

  int result = 0;
  if (tarch::parallel::Node::getInstance().isGlobalMaster()) {
    result = runAsMaster(*repository);
  }
  #ifdef Parallel
  else {
    result = runAsWorker(*repository);
  }
  #endif

  shutdownSharedMemoryConfiguration();
  shutdownDistributedMemoryConfiguration();

  delete repository;

  return result;
}

int exahype::runners::Runner::runAsMaster(
    exahype::repositories::Repository& repository) {
  peano::utils::UserInterface::writeHeader();

  /*
   * Build up the initial space tree.
   */
  repository.switchToRegularMesh();
  int gridSetupIterations = 0;
  do {
    repository.iterate();
    gridSetupIterations++;
    logInfo("runAsMaster()",
      "grid setup iteration #"     << gridSetupIterations <<
      ", max-level="               << repository.getState().getMaxLevel() <<
      ", number of working ranks=" << tarch::parallel::NodePool::getInstance().getNumberOfWorkingNodes() <<
      ", number of idle ranks="    << tarch::parallel::NodePool::getInstance().getNumberOfIdleNodes()
    );

  } while (!repository.getState().isGridBalanced());
  repository.iterate();
  gridSetupIterations++;

  repository.switchToAugmentedAMRGrid();
  do {
    repository.iterate();
    gridSetupIterations++;
  } while (!repository.getState().isGridBalanced());
  repository.iterate();
<<<<<<< HEAD
  gridSetupIterations++;

  logInfo("runAsMaster()",
          "grid setup iterations=" << gridSetupIterations << ", max-level="
                                   << repository.getState().getMaxLevel());

  //    NOTE: Only plot the tree in 2d. Otherwise the program will crash.
  //  repository.switchToPlotAugmentedAMRGrid();
  //  repository.iterate();

#ifdef Parallel
  logInfo("runAsMaster()",
          "number of working ranks=" << tarch::parallel::NodePool::getInstance()
                                            .getNumberOfWorkingNodes());
  logInfo(
      "runAsMaster()",
      "number of idle ranks="
          << tarch::parallel::NodePool::getInstance().getNumberOfIdleNodes());
#endif
  repository.switchToSolutionAdjustmentAndGlobalTimeStepComputation();
=======

//    NOTE: Only plot the tree in 2d. Otherwise the program will crash.
//  repository.switchToPlotAugmentedAMRGrid();
//  repository.iterate();
  repository.switchToSolutionUpdateAndGlobalTimeStepComputation();
>>>>>>> bc47fc6a
  repository.iterate();
#if defined(Debug) || defined(Asserts)
  startNewTimeStep(-1,true);
#else
  startNewTimeStep(-1,false);
#endif
  /*
   * Set the time stamps of the solvers to the initial value again.
   *
   * !!! Rationale
   *
   * The time step size computation
   * sets the predictor time stamp to the value
   * of the predictor time stamp plus the admissible
   * time step size on each patch for each solver.
   */
  initSolverTimeStamps();

  /*
   * Compute current first predictor based on current time step size.
   * Set current time step size as old time step size of next iteration.
   * Compute the current time step size of the next iteration.
   */
  bool plot = exahype::plotters::isAPlotterActive(
      solvers::Solver::getMinSolverTimeStamp());
  if (plot) {
    repository.switchToPredictorAndPlotAndGlobalTimeStepComputation();
  }
  else {
    repository.switchToPredictorAndGlobalTimeStepComputation();
  }
  repository.iterate();
  startNewTimeStep(0,true);

  const double simulationEndTime = _parser.getSimulationEndTime();
  int n = 1;

  while ((solvers::Solver::getMinSolverTimeStamp() < simulationEndTime) &&
         tarch::la::greater(solvers::Solver::getMinSolverTimeStepSize(), 0.0)) {
    bool plot = exahype::plotters::isAPlotterActive(
        solvers::Solver::getMinSolverTimeStamp());

    if (_parser.getFuseAlgorithmicSteps()) {
      runOneTimeStampWithFusedAlgorithmicSteps(repository, plot);
      recomputePredictorIfNecessary(repository,_parser.getFuseAlgorithmicStepsFactor());
      startNewTimeStep(n,true);
    } else {
      runOneTimeStampWithFourSeparateAlgorithmicSteps(repository, plot);
      startNewTimeStep(n,true);
    }

    n++;
    logDebug("runAsMaster(...)", "state=" << repository.getState().toString());
  }

  repository.logIterationStatistics(true);
  repository.terminate();

  return 0;
}

void exahype::runners::Runner::initSolverTimeStamps() {
  for (const auto& p : exahype::solvers::RegisteredSolvers) {
    p->setMinPredictorTimeStamp(
        0.0);
    p->setMinCorrectorTimeStamp(
        0.0);
  }
}

void exahype::runners::Runner::startNewTimeStep(int n,bool printInfo) {
  double currentMinTimeStamp = std::numeric_limits<double>::max();
  double currentMinTimeStepSize = std::numeric_limits<double>::max();
  double nextMinTimeStepSize = std::numeric_limits<double>::max();

  for (const auto& p : exahype::solvers::RegisteredSolvers) {
    p->startNewTimeStep();

    currentMinTimeStamp =
        std::min(currentMinTimeStamp, p->getMinCorrectorTimeStamp());
    currentMinTimeStepSize =
        std::min(currentMinTimeStepSize, p->getMinCorrectorTimeStepSize());
    nextMinTimeStepSize =
        std::min(nextMinTimeStepSize, p->getMinPredictorTimeStepSize());
  }

  if (printInfo) {
    logInfo("startNewTimeStep(...)",
            "step " << n << "\t t_min          =" << currentMinTimeStamp);

    logInfo("startNewTimeStep(...)",
            "\t\t dt_min         =" << currentMinTimeStepSize);

    logInfo("startNewTimeStep(...)",
            "\t\t next dt_min    =" << nextMinTimeStepSize);
  }
#if defined(Debug) || defined(Asserts)
  tarch::logging::CommandLineLogger::getInstance()
      .closeOutputStreamAndReopenNewOne();
#endif
}

void exahype::runners::Runner::runOneTimeStampWithFusedAlgorithmicSteps(
    exahype::repositories::Repository& repository, bool plot) {
  /*
   * The adapter below performs the following steps:
   *
   * 1. Exchange the fluctuations using the predictor computed in the previous
   *sweep
   *    and the corrector time stemp size.
   * 2. Perform the corrector step using the corrector update and the corrector
   *time step size.
   *    This is a cell-local operation. Thus we immediately obtain the
   *cell-local current solution.
   * 3. Perform the predictor step using the cell-local current solution and the
   *predictor time step size.
   * 4. Compute the cell-local time step sizes
   */

  if (plot) {
    repository.switchToADERDGTimeStepAndPlot();
  } else {
    repository.switchToADERDGTimeStep();
  }

  repository.iterate();
}

// @todo 16/02/29:Dominic Etienne Charrier
// @Tobias: This should move into solver class, or not?
// The function does only make sense for optimistic time stepping
bool exahype::runners::Runner::
    setStableTimeStepSizesIfStabilityConditionWasHarmed(double factor) {
  bool cflConditionWasViolated = false;

  for (const auto& p : exahype::solvers::RegisteredSolvers) {
    bool solverTimeStepSizeIsInstable = (p->getMinPredictorTimeStepSize() >
                                         p->getMinNextPredictorTimeStepSize());

    if (solverTimeStepSizeIsInstable) {
      p->updateMinNextPredictorTimeStepSize(
          factor * p->getMinNextPredictorTimeStepSize());
      p->setMinPredictorTimeStepSize(
          factor * p->getMinPredictorTimeStepSize());
    } else {
      p->updateMinNextPredictorTimeStepSize(
          .5 * (p->getMinPredictorTimeStepSize() +
                p->getMinNextPredictorTimeStepSize()));
    }

    cflConditionWasViolated =
        cflConditionWasViolated | solverTimeStepSizeIsInstable;
  }

  return cflConditionWasViolated;  // | tooDiffusive;
}

void exahype::runners::Runner::recomputePredictorIfNecessary(
    exahype::repositories::Repository& repository,double factor) {
  // Must be evaluated before we start a new time step
  bool stabilityConditionWasHarmed =
      setStableTimeStepSizesIfStabilityConditionWasHarmed(factor);
  // Note that it is important to switch the time step sizes, i.e,
  // start a new time step, before we recompute the predictor.

  if (stabilityConditionWasHarmed) {
    logInfo("startNewTimeStep(...)",
            "\t\t Space-time predictor must be recomputed.");

    repository.switchToPredictorRerun();
    repository.iterate();
  }
}

void exahype::runners::Runner::runOneTimeStampWithFourSeparateAlgorithmicSteps(
    exahype::repositories::Repository& repository, bool plot) {
  // Only one time step (predictor vs. corrector) is used in this case.
  repository.switchToFaceDataExchange();  // Riemann -> face2face
  repository.iterate();
  repository.switchToCorrector();  // Face to cell
  repository.iterate();

  int gridSetupIterations = 0;
  repository.switchToAugmentedAMRGrid();
  do {
    repository.iterate();
    gridSetupIterations++;
  } while (!repository.getState().isGridBalanced());
  repository.iterate();
  gridSetupIterations++;

  logInfo("runAsMaster()",
          "grid setup iterations=" << gridSetupIterations << ", max-level="
          << repository.getState().getMaxLevel());

  if (plot) {
    repository.switchToPlotAndGlobalTimeStepComputation();  // Inside cell
  } else {
    repository.switchToGlobalTimeStepComputation();  // Inside cell
  }
  repository.iterate();

  repository.switchToPredictor();  // Cell onto faces
  repository.iterate();
}<|MERGE_RESOLUTION|>--- conflicted
+++ resolved
@@ -257,7 +257,6 @@
     gridSetupIterations++;
   } while (!repository.getState().isGridBalanced());
   repository.iterate();
-<<<<<<< HEAD
   gridSetupIterations++;
 
   logInfo("runAsMaster()",
@@ -278,13 +277,6 @@
           << tarch::parallel::NodePool::getInstance().getNumberOfIdleNodes());
 #endif
   repository.switchToSolutionAdjustmentAndGlobalTimeStepComputation();
-=======
-
-//    NOTE: Only plot the tree in 2d. Otherwise the program will crash.
-//  repository.switchToPlotAugmentedAMRGrid();
-//  repository.iterate();
-  repository.switchToSolutionUpdateAndGlobalTimeStepComputation();
->>>>>>> bc47fc6a
   repository.iterate();
 #if defined(Debug) || defined(Asserts)
   startNewTimeStep(-1,true);
