--- conflicted
+++ resolved
@@ -71,11 +71,10 @@
   name: VolumeUnknownsProjection  
 
 event-mapping:
-<<<<<<< HEAD
   name: InitialisationAndCleaning  
-=======
+
+event-mapping:
   name: DropIncomingMPIMessages  
->>>>>>> b25628c6
 
 event-mapping:
   name: Erasing    
@@ -107,12 +106,6 @@
   name: PlotAugmentedAMRGrid
   merge-with-user-defined-mapping: AugmentedAMRTreePlot2d 
   merge-with-predefined-mapping: VTKGridVisualiser(grid)
-
-adapter:
-  name: PatchInitialisation
-  merge-with-user-defined-mapping: PatchInitialisation
-  // tracks cell traversal events here; updates neighbour information in vertices
-  merge-with-predefined-mapping:   MultiscaleLinkedCell(ADERDGCellDescriptionsIndex)
 
 // Adapters for initialisation of time stepping
 adapter:
