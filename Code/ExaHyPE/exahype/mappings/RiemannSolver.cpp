/**
 * This file is part of the ExaHyPE project.
 * Copyright (c) 2016  http://exahype.eu
 * All rights reserved.
 *
 * The project has received funding from the European Union's Horizon 
 * 2020 research and innovation programme under grant agreement
 * No 671698. For copyrights and licensing, please consult the webpage.
 *
 * Released under the BSD 3 Open Source License.
 * For the full license text, see LICENSE.txt
 **/
 
#include "exahype/mappings/RiemannSolver.h"

#include "peano/datatraversal/autotuning/Oracle.h"
#include "peano/utils/Globals.h"

#include "tarch/la/VectorScalarOperations.h"

#include "tarch/multicore/Loop.h"

#include "exahype/solvers/ADERDGSolver.h"

#include "multiscalelinkedcell/HangingVertexBookkeeper.h"


peano::CommunicationSpecification
exahype::mappings::RiemannSolver::communicationSpecification() {
  return peano::CommunicationSpecification(
      peano::CommunicationSpecification::ExchangeMasterWorkerData::MaskOutMasterWorkerDataAndStateExchange,
      peano::CommunicationSpecification::ExchangeWorkerMasterData::MaskOutWorkerMasterDataAndStateExchange,
      true);
}


peano::MappingSpecification
exahype::mappings::RiemannSolver::touchVertexLastTimeSpecification() {
  return peano::MappingSpecification(
      peano::MappingSpecification::Nop,
      peano::MappingSpecification::RunConcurrentlyOnFineGrid);
}


peano::MappingSpecification
exahype::mappings::RiemannSolver::touchVertexFirstTimeSpecification() {
  return peano::MappingSpecification(
      peano::MappingSpecification::WholeTree,
      peano::MappingSpecification::AvoidFineGridRaces);
}


peano::MappingSpecification
exahype::mappings::RiemannSolver::enterCellSpecification() {
  return peano::MappingSpecification(
      peano::MappingSpecification::WholeTree,
      peano::MappingSpecification::RunConcurrentlyOnFineGrid);
}


peano::MappingSpecification
exahype::mappings::RiemannSolver::leaveCellSpecification() {
  return peano::MappingSpecification(
      peano::MappingSpecification::Nop,
      peano::MappingSpecification::AvoidFineGridRaces);
}


peano::MappingSpecification
exahype::mappings::RiemannSolver::ascendSpecification() {
  return peano::MappingSpecification(
      peano::MappingSpecification::Nop,
      peano::MappingSpecification::AvoidCoarseGridRaces);
}


peano::MappingSpecification
exahype::mappings::RiemannSolver::descendSpecification() {
  return peano::MappingSpecification(
      peano::MappingSpecification::Nop,
      peano::MappingSpecification::AvoidCoarseGridRaces);
}



tarch::logging::Log exahype::mappings::RiemannSolver::_log( "exahype::mappings::RiemannSolver");


void exahype::mappings::RiemannSolver::touchVertexFirstTime(
    exahype::Vertex& fineGridVertex,
    const tarch::la::Vector<DIMENSIONS, double>& fineGridX,
    const tarch::la::Vector<DIMENSIONS, double>& fineGridH,
    exahype::Vertex* const coarseGridVertices,
    const peano::grid::VertexEnumerator& coarseGridVerticesEnumerator,
    exahype::Cell& coarseGridCell,
    const tarch::la::Vector<DIMENSIONS, int>& fineGridPositionOfVertex) {
  logTraceInWith6Arguments("touchVertexFirstTime(...)", fineGridVertex,
                           fineGridX, fineGridH,
                           coarseGridVerticesEnumerator.toString(),
                           coarseGridCell, fineGridPositionOfVertex);

  tarch::la::Vector<TWO_POWER_D, int>& adjacentCellDescriptionsIndices =
      fineGridVertex.getCellDescriptionsIndex();
  logDebug(
      "touchVertexFirstTime(...)",
      "cell descriptions around vertex. "
          << "coarse grid level: " << coarseGridVerticesEnumerator.getLevel()
          << ", fine grid position:" << fineGridPositionOfVertex
          << ", adjacent cell descriptions indices:"
          << adjacentCellDescriptionsIndices);
  logDebug("touchVertexFirstTime(...)", "cell descriptions around vertex. "
                                            << "fine grid x " << fineGridX);

  /* Right cell-left cell   pair indices: 0,1; 2,3;   4,5; 6;7
   * Front cell-back cell   pair indices: 0,2; 1,3;   4,6; 5;7
   * Top   cell-bottom cell pair indices: 0,4; 1,5;   2,6; 3;7
   *
   * Note that from the viewpoint of a cell, the face
   * has always the "opposite" index, i.e., we solve a Riemann
   * problem on the left face of the right cell (which
   * is the right face of the left cell).
   */
  constexpr int cellIndicesLeft[4] = {0, 2, 4, 6};
  constexpr int cellIndicesRight[4] = {1, 3, 5, 7};
  constexpr int cellIndicesFront[4] = {0, 1, 4, 5};
  constexpr int cellIndicesBack[4] = {2, 3, 6, 7};
#if DIMENSIONS == 3
  constexpr int cellIndicesBottom[4] = {0, 1, 2, 3};
  constexpr int cellIndicesTop[4] = {4, 5, 6, 7};
#endif
  for (int i = 0; i < TWO_POWER_D_DIVIDED_BY_TWO; i++) {
    logDebug("touchVertexFirstTime()","fineGridVertex.isBoundary(): " << fineGridVertex.isBoundary());

    solveRiemannProblemAtInterface(
      adjacentCellDescriptionsIndices[cellIndicesLeft[i]],
      adjacentCellDescriptionsIndices[cellIndicesRight[i]],
      EXAHYPE_FACE_RIGHT, EXAHYPE_FACE_LEFT,
      0);

    Cell::mergeSolutionMinMaxOnFace(
      adjacentCellDescriptionsIndices[cellIndicesLeft[i]],
      adjacentCellDescriptionsIndices[cellIndicesRight[i]],
      EXAHYPE_FACE_RIGHT, EXAHYPE_FACE_LEFT
    );

    solveRiemannProblemAtInterface(
      adjacentCellDescriptionsIndices[cellIndicesFront[i]],
      adjacentCellDescriptionsIndices[cellIndicesBack[i]],
      EXAHYPE_FACE_BACK, EXAHYPE_FACE_FRONT,
      1);

    Cell::mergeSolutionMinMaxOnFace(
      adjacentCellDescriptionsIndices[cellIndicesFront[i]],
      adjacentCellDescriptionsIndices[cellIndicesBack[i]],
      EXAHYPE_FACE_BACK, EXAHYPE_FACE_FRONT
    );

    #if DIMENSIONS == 3
    solveRiemannProblemAtInterface(
      adjacentCellDescriptionsIndices[cellIndicesBottom[i]],
      adjacentCellDescriptionsIndices[cellIndicesTop[i]],
      EXAHYPE_FACE_TOP, EXAHYPE_FACE_BOTTOM,
      2);

    Cell::mergeSolutionMinMaxOnFace(
      adjacentCellDescriptionsIndices[cellIndicesBottom[i]],
      adjacentCellDescriptionsIndices[cellIndicesTop[i]],
      EXAHYPE_FACE_TOP, EXAHYPE_FACE_BOTTOM
    );
    #endif
  }

  logTraceOutWith1Argument("touchVertexFirstTime(...)", fineGridVertex);
}

void exahype::mappings::RiemannSolver::solveRiemannProblemAtInterface(
    const int cellDescriptionsIndexOfLeftCell,
    const int cellDescriptionsIndexOfRightCell,
    const int faceIndexForLeftCell,
    const int faceIndexForRightCell,
    const int normalNonZero) {
  // Only continue if this is an internal face, i.e.,
  // both cell description indices are valid
  if (ADERDGCellDescriptionHeap::getInstance().isValidIndex(cellDescriptionsIndexOfLeftCell) &&
      ADERDGCellDescriptionHeap::getInstance().isValidIndex(cellDescriptionsIndexOfRightCell)) {
    std::vector<records::ADERDGCellDescription>& cellDescriptionsOfLeftCell =
        ADERDGCellDescriptionHeap::getInstance().getData(cellDescriptionsIndexOfLeftCell);
    int numberOfADERDGCellDescriptionsLeft =
        ADERDGCellDescriptionHeap::getInstance().getData(cellDescriptionsIndexOfLeftCell).size();
    const peano::datatraversal::autotuning::MethodTrace methodTrace = peano::datatraversal::autotuning::UserDefined4;
    const int grainSize = peano::datatraversal::autotuning::Oracle::getInstance().parallelise(numberOfADERDGCellDescriptionsLeft, methodTrace);

    pfor(i, 0, numberOfADERDGCellDescriptionsLeft,grainSize)
      for (auto& cellDescriptionOfRightCell :
          ADERDGCellDescriptionHeap::getInstance().getData(cellDescriptionsIndexOfRightCell)) {
        if (cellDescriptionsOfLeftCell [i].getType() == exahype::records::ADERDGCellDescription::Cell ||
            cellDescriptionOfRightCell.getType() == exahype::records::ADERDGCellDescription::Cell) {
        assertion1(cellDescriptionsOfLeftCell[i].getType() == exahype::records::ADERDGCellDescription::Cell ||
                   cellDescriptionsOfLeftCell[i].getType() == exahype::records::ADERDGCellDescription::Ancestor ||
                   cellDescriptionsOfLeftCell[i].getType() == exahype::records::ADERDGCellDescription::Descendant,
                   cellDescriptionsOfLeftCell[i].toString());
        assertion1(cellDescriptionOfRightCell.getType() == exahype::records::ADERDGCellDescription::Cell ||
                   cellDescriptionOfRightCell.getType() == exahype::records::ADERDGCellDescription::Ancestor ||
                   cellDescriptionOfRightCell.getType() == exahype::records::ADERDGCellDescription::Descendant,
                   cellDescriptionOfRightCell.toString());
        assertion1(cellDescriptionsOfLeftCell[i].getRefinementEvent()==exahype::records::ADERDGCellDescription::None,
                   cellDescriptionsOfLeftCell[i].toString());
        assertion1(cellDescriptionOfRightCell.getRefinementEvent()==exahype::records::ADERDGCellDescription::None,
                   cellDescriptionOfRightCell.toString());
        assertionEquals4(cellDescriptionsOfLeftCell[i].getRiemannSolvePerformed(faceIndexForLeftCell),
                         cellDescriptionOfRightCell.getRiemannSolvePerformed(faceIndexForRightCell),
                         faceIndexForLeftCell, faceIndexForRightCell,
                         cellDescriptionsOfLeftCell[i].toString(),
                         cellDescriptionOfRightCell.toString());
        exahype::solvers::ADERDGSolver* solver = static_cast<exahype::solvers::ADERDGSolver*> (
            exahype::solvers::RegisteredSolvers[cellDescriptionsOfLeftCell[i].getSolverNumber()] );


        if (!cellDescriptionsOfLeftCell[i].getRiemannSolvePerformed(faceIndexForLeftCell)) {
          cellDescriptionsOfLeftCell [i].setRiemannSolvePerformed(faceIndexForLeftCell,true);
          cellDescriptionOfRightCell.setRiemannSolvePerformed(faceIndexForRightCell,true);
          #ifdef Debug
          _interiorFaceSolves++;
          #endif

          const int numberOfFaceDof = solver->getUnknownsPerFace();

          double* QL = DataHeap::getInstance() .getData(cellDescriptionsOfLeftCell[i].getExtrapolatedPredictor()).data() +
              (faceIndexForLeftCell * numberOfFaceDof);
          double* QR = DataHeap::getInstance().getData(cellDescriptionOfRightCell.getExtrapolatedPredictor()).data() +
              (faceIndexForRightCell * numberOfFaceDof);
          double* FL = DataHeap::getInstance().getData(cellDescriptionsOfLeftCell[i].getFluctuation()).data() +
              (faceIndexForLeftCell * numberOfFaceDof);
          double* FR = DataHeap::getInstance().getData(cellDescriptionOfRightCell.getFluctuation()).data() +
              (faceIndexForRightCell * numberOfFaceDof);

          for(int ii=0; ii<numberOfFaceDof; ++ii) {
            assertion(std::isfinite(QL[ii]));
            assertion(std::isfinite(QR[ii]));
            assertion(std::isfinite(FL[ii]));
            assertion(std::isfinite(FR[ii]));
          }  // Dead code elimination will get rid of this loop if Asserts flag is not set.

          // Synchronise time stepping.
          solver->synchroniseTimeStepping(cellDescriptionsOfLeftCell[i]);
          solver->synchroniseTimeStepping(cellDescriptionOfRightCell);

          logDebug("solveRiemannProblemAtInterface(...)",
              "Performing Riemann solve with"
              << " left=" << cellDescriptionsOfLeftCell[i].getOffset().toString()
              << " right=" << cellDescriptionOfRightCell.getOffset().toString()
              << " face index left=" << faceIndexForLeftCell
              << " face index right=" << faceIndexForRightCell);
//              << " indexOfLeftCell="
//              << adjacentADERDGCellDescriptionsIndices[indexOfLeftCell]
//              << " indexOfRightCell="
//              << adjacentADERDGCellDescriptionsIndices[indexOfRightCell]);


          // todo Time step must be interpolated in local time stepping case
          // both time step sizes are the same, so the min has no effect here.
          solver->riemannSolver(
              FL, FR, QL, QR,
              std::min(cellDescriptionsOfLeftCell[i].getCorrectorTimeStepSize(),
                       cellDescriptionOfRightCell.getCorrectorTimeStepSize()),
              normalNonZero);

          for(int i=0; i<numberOfFaceDof; ++i) {
            assertion(std::isfinite(FL[i]));
            assertion(std::isfinite(FR[i]));
          }  // Dead code elimination will get rid of this loop if Asserts flag is not set.
        }
      }
    }
    endpfor peano::datatraversal::autotuning::Oracle::getInstance()
        .parallelSectionHasTerminated(methodTrace);
  } else if (
      (ADERDGCellDescriptionHeap::getInstance().isValidIndex(cellDescriptionsIndexOfLeftCell) &&
          (cellDescriptionsIndexOfRightCell == multiscalelinkedcell::HangingVertexBookkeeper::DomainBoundaryAdjacencyIndex ||
          cellDescriptionsIndexOfRightCell == multiscalelinkedcell::HangingVertexBookkeeper::RemoteAdjacencyIndex))
          ||
          (ADERDGCellDescriptionHeap::getInstance().isValidIndex(cellDescriptionsIndexOfRightCell) &&
              (cellDescriptionsIndexOfLeftCell == multiscalelinkedcell::HangingVertexBookkeeper::DomainBoundaryAdjacencyIndex ||
              cellDescriptionsIndexOfLeftCell == multiscalelinkedcell::HangingVertexBookkeeper::RemoteAdjacencyIndex))
  ) {
    #if defined(PeriodicBC)
      assertionMsg(false,"PeriodicBC: Please implement!");
      return;
    #endif

    int cellDescriptionsIndex = cellDescriptionsIndexOfLeftCell;
    int faceIndex             = faceIndexForLeftCell;
    if (ADERDGCellDescriptionHeap::getInstance().isValidIndex(cellDescriptionsIndexOfRightCell)) {
      cellDescriptionsIndex = cellDescriptionsIndexOfRightCell;
      faceIndex             = faceIndexForRightCell;

      assertion1(!ADERDGCellDescriptionHeap::getInstance().isValidIndex(cellDescriptionsIndexOfLeftCell),
          cellDescriptionsIndexOfLeftCell);
    } else {
      assertion1(!ADERDGCellDescriptionHeap::getInstance().isValidIndex(
                cellDescriptionsIndexOfRightCell),cellDescriptionsIndexOfRightCell);
    }  // Dead code elimination will get rid of this loop if Asserts flag is not set.
    assertion(ADERDGCellDescriptionHeap::getInstance().isValidIndex(cellDescriptionsIndex));

    std::vector<records::ADERDGCellDescription>& cellDescriptions =
        ADERDGCellDescriptionHeap::getInstance().getData(cellDescriptionsIndex);

    const int numberOfADERDGCellDescriptions =
        static_cast<int>(cellDescriptions.size());
    const peano::datatraversal::autotuning::MethodTrace methodTrace =
        peano::datatraversal::autotuning::UserDefined0;
    const int grainSize = peano::datatraversal::autotuning::Oracle::getInstance().parallelise(
            numberOfADERDGCellDescriptions, methodTrace);

    pfor(i, 0, numberOfADERDGCellDescriptions, grainSize)
    if (!cellDescriptions[i].getIsInside(faceIndex) &&
        !cellDescriptions[i].getRiemannSolvePerformed(faceIndex) &&
        cellDescriptions[i].getType() == exahype::records::ADERDGCellDescription::Cell) {
      logDebug("applyBoundaryConditions(...)",
          "Applying boundary conditions for"
          << " cell offset=" << cellDescriptions[i].getOffset().toString()
          << " level=" << cellDescriptions[i].getLevel()
          << " face index=" << faceIndex
          << " left index=" << cellDescriptionsIndexOfLeftCell
          << " right index=" << cellDescriptionsIndexOfRightCell
          << " isInside="<<cellDescriptions[i].getIsInside()
          << " isInside(faceIndex)=" <<cellDescriptions[i].getIsInside(faceIndex));

      #ifdef Debug
      _boundaryFaceSolves++;
      #endif
      cellDescriptions[i].setRiemannSolvePerformed(faceIndex, true);
      applyBoundaryConditions(cellDescriptions[i], faceIndex, normalNonZero);
    }
    endpfor
  } // else do nothing
}

// Verified correct calling of this method for 9x9 grid on [0,1]x[0,1].
void exahype::mappings::RiemannSolver::applyBoundaryConditions(
    records::ADERDGCellDescription& cellDescription, const int faceIndex,
    const int normalNonZero) {
  assertion1(cellDescription.getRefinementEvent()==exahype::records::ADERDGCellDescription::None,cellDescription.toString());
  exahype::solvers::ADERDGSolver* solver = static_cast<exahype::solvers::ADERDGSolver*>(
      exahype::solvers::RegisteredSolvers[cellDescription.getSolverNumber()]);

  const int numberOfFaceDof = solver->getUnknownsPerFace();

  double* stateIn = DataHeap::getInstance().getData(cellDescription.getExtrapolatedPredictor()).data() +
      (faceIndex * numberOfFaceDof);
  double* fluxIn = DataHeap::getInstance().getData(cellDescription.getFluctuation()).data() +
      (faceIndex * numberOfFaceDof);

  for(int ii=0; ii<numberOfFaceDof; ++ii) {
    assertion5(std::isfinite(stateIn[ii]), cellDescription.toString(),
        faceIndex, normalNonZero, ii, stateIn[ii]);
    assertion5(std::isfinite(fluxIn[ii]), cellDescription.toString(),
        faceIndex, normalNonZero, ii, fluxIn[ii]);
  }  // Dead code elimination will get rid of this loop if Asserts flag is not set.

  double* stateOut = new double[numberOfFaceDof];
  double* fluxOut  = new double[numberOfFaceDof];

  tarch::la::Vector<DIMENSIONS,double> cellCentre = cellDescription.getOffset() + 0.5*cellDescription.getSize();

  // Synchronise time stepping.
  solver->synchroniseTimeStepping(cellDescription);

  solver->boundaryConditions(fluxOut,stateOut,
                             fluxIn,stateIn,
                             cellCentre,cellDescription.getSize(),
                             cellDescription.getCorrectorTimeStamp(),
                             cellDescription.getCorrectorTimeStepSize(),
                             faceIndex,normalNonZero);

  for(int ii=0; ii<numberOfFaceDof; ++ii) {
    assertion5(std::isfinite(stateOut[ii]), cellDescription.toString(), faceIndex, normalNonZero, ii, stateOut[ii]);
    assertion5(std::isfinite(fluxOut[ii]), cellDescription.toString(), faceIndex, normalNonZero, ii, fluxOut[ii]);
  }  // Dead code elimination will get rid of this loop if Asserts flag is not set.

  // @todo(Dominic): Add to docu why we need this. Left or right input
  if (faceIndex % 2 == 0) {
    solver->riemannSolver(fluxOut, fluxIn, stateOut, stateIn,
        cellDescription.getCorrectorTimeStepSize(),
        normalNonZero);
  } else {
    solver->riemannSolver(fluxIn, fluxOut, stateIn, stateOut,
        cellDescription.getCorrectorTimeStepSize(),
        normalNonZero);
  }

  for(int ii=0; ii<numberOfFaceDof; ++ii) {
    assertion5(std::isfinite(fluxIn[ii]), cellDescription.toString(),
               faceIndex, normalNonZero, ii, fluxIn[ii]);
    assertion5(std::isfinite(fluxOut[ii]), cellDescription.toString(),
               faceIndex, normalNonZero, ii, fluxOut[ii]);
  }  // Dead code elimination will get rid of this loop if Asserts flag is not set.

  delete[] stateOut;
  delete[] fluxOut;
}

void exahype::mappings::RiemannSolver::beginIteration(
    exahype::State& solverState) {
  logTraceInWith1Argument("beginIteration(State)", solverState);

  #ifdef Parallel
  _state = &solverState;
  #endif

  #ifdef Debug
  _interiorFaceSolves = 0;
  _boundaryFaceSolves = 0;
  #endif

  logTraceOutWith1Argument("beginIteration(State)", solverState);
}

void exahype::mappings::RiemannSolver::endIteration(
    exahype::State& solverState) {
  logDebug("endIteration(...)","interiorFaceSolves: " << _interiorFaceSolves);
  logDebug("endIteration(...)","boundaryFaceSolves: " << _boundaryFaceSolves);
}

#ifdef Parallel
// TODO(Dominic): Add to docu: We receive metadata on all vertices.
// We receive only for Cell/Ancestor/Descendants cell descriptions face data.
// EmptyAncestor/EmptyDescendants/InvalidAdjacencyIndices drop face data
// that was sent to them by Cells/Ancestors/Descendants.
// TODO(Dominic): Add to docu: The following invariant must hold:
// A cell holding Cell/Ancestor/Descendant cell descriptions
// next to a remote cell with cellDescriptionsIndex==InvalidAdjacencyIndex.
void exahype::mappings::RiemannSolver::mergeWithNeighbour(
    exahype::Vertex& vertex, const exahype::Vertex& neighbour, int fromRank,
    const tarch::la::Vector<DIMENSIONS, double>& fineGridX,
    const tarch::la::Vector<DIMENSIONS, double>& fineGridH, int level) {

// TODO(Dominic): This is a bug or needs to be documented.
// see discussion in SpaceTimePredictor
//#if !defined(PeriodicBC)
//  if (vertex.isBoundary()) return;
//#endif

  // TODO(Dominic): Add to docu why we remove the vertex.isInside() constraint here.
  // We might also consider to remove it from the grid setup mapping functions.
  // fineGridCell.isInside does not imply that all adjacent vertices are
  // inside. If we count down the counter only on
  // fineGridVertices that are inside we might not send out all faces
  // of a cell that is close to the boundary.

  dfor2(myDest)
    dfor2(mySrc)
      tarch::la::Vector<DIMENSIONS, int> dest = tarch::la::Vector<DIMENSIONS, int>(1) - myDest;
      tarch::la::Vector<DIMENSIONS, int> src  = tarch::la::Vector<DIMENSIONS, int>(1) - mySrc;

      int destScalar = TWO_POWER_D - myDestScalar - 1;
      int srcScalar  = TWO_POWER_D - mySrcScalar  - 1;

<<<<<<< HEAD
      if (vertex.isInside() && // TODO(Dominic): Discuss with Tobias what to do for PeriodicBC
          vertex.hasToReceiveMetadata(_state,src,dest,fromRank)) {
=======
      if (vertex.hasToReceiveMetadata(src,dest,fromRank)) {
>>>>>>> 70b516c1
        // 1. Receive metadata.
        int receivedMetadataIndex = MetadataHeap::getInstance().createData(0,0);
        assertion(MetadataHeap::getInstance().getData(receivedMetadataIndex).empty());
        MetadataHeap::getInstance().receiveData(
            receivedMetadataIndex,
            fromRank, fineGridX, level,
            peano::heap::MessageType::NeighbourCommunication);
        MetadataHeap::HeapEntries receivedMetadata = MetadataHeap::getInstance().getData(receivedMetadataIndex);

        const int destCellDescriptionIndex = vertex.getCellDescriptionsIndex()[destScalar];

        if (ADERDGCellDescriptionHeap::getInstance().isValidIndex(destCellDescriptionIndex)) {
          logDebug(
              "mergeWithNeighbour(...)", "[data] " <<
              fromRank << " for vertex x=" << fineGridX << ", level=" << level <<
              ", src type=" << multiscalelinkedcell::indexToString(destCellDescriptionIndex) <<
              ", src=" << src << ", dest=" << dest);

          // TODO(Dominic): Add to docu: Order is important.
//            receiveFiniteVolumesFaceData(
//                fromRank,fineGridX,level,src,dest,
//                vertex.getCellDescriptionsIndex()[srcScalar],
//                vertex.getCellDescriptionsIndex()[destScalar],
//                receivedMetadataIndex);

          receiveADERDGFaceData(
              fromRank,fineGridX,level,src,dest,
              vertex.getCellDescriptionsIndex()[srcScalar],
              vertex.getCellDescriptionsIndex()[destScalar],
              receivedMetadata);


        } else {
          // TODO (Dominic): Drop the incoming messages if necessary.
          // We only send non trivial metadata out if we
          // send face data. See SpaceTimePredictor for details.
          // We can thus interpret from the received metadata
          // if the current vertex needs to receive and drop
          // facedata.
          // We can thus interpret from the received metadata
          // if the current vertex needs to receive and drop
          // facedata.
          //
          // Unfortunately this currently not possible to do
          // thanks to the assertions in the heap which
          // assume that we must receive as much data
          // as we have sent out. I think we
          // should have a receiveDataUnchecked(...)
          // version with which we can perform a drop without
          // having to send the same number of times.
          //
          // These scenarios will occur if we have Ancestors
          // that need to hold data next to invalid cell
          // description indices on a remote rank. Then, the Ancestor sends
          // out data but does not receive. The remote rank
          // can however not drop data because of the heap constraint.
          if (!exahype::Cell::isEncodedMetadataSequenceForInvalidCellDescriptionsIndex(receivedMetadata)) {
            assertionMsg(false,"This can happen for adaptive grids but is not implemented yet!");
            assertion1(destCellDescriptionIndex==multiscalelinkedcell::HangingVertexBookkeeper::InvalidAdjacencyIndex,
                destCellDescriptionIndex);

            dropADERDGFaceData(
                fromRank,fineGridX,level,src,dest,
                vertex.getCellDescriptionsIndex()[srcScalar],
                vertex.getCellDescriptionsIndex()[destScalar],
                receivedMetadata);
          }
        }
        // Clean up
        MetadataHeap::getInstance().deleteData(receivedMetadataIndex);
      }
    enddforx
  enddforx
}

void exahype::mappings::RiemannSolver::receiveADERDGFaceData(
    int fromRank,
    const tarch::la::Vector<DIMENSIONS, double>& x,
    int level,
    const tarch::la::Vector<DIMENSIONS,int>& src,
    const tarch::la::Vector<DIMENSIONS,int>& dest,
    int srcCellDescriptionIndex,
    int destCellDescriptionIndex,
    exahype::MetadataHeap::HeapEntries& receivedMetadata) {
  ADERDGCellDescriptionHeap::getInstance().isValidIndex(destCellDescriptionIndex);
  FiniteVolumesCellDescriptionHeap::getInstance().isValidIndex(destCellDescriptionIndex);

  MetadataHeap::HeapEntries::const_iterator metadataIterator=receivedMetadata.begin();
  const int nADERDG = metadataIterator->getU();

  if (nADERDG > 0) {
    logDebug("receiveADERDGFaceData(...)","nADERDG: " << nADERDG);
    const int endOfADERDGMetadata = 2*nADERDG;
    metadataIterator += endOfADERDGMetadata;

    const int normalOfExchangedFace = tarch::la::equalsReturnIndex(src, dest);
    assertion(normalOfExchangedFace >= 0 && normalOfExchangedFace < DIMENSIONS);
    const int faceIndex = 2 * normalOfExchangedFace +
        (src(normalOfExchangedFace) > dest(normalOfExchangedFace) ? 1 : 0); // !!! Be aware of the ">" !!!

    // TODO(Dominic): Add to docu why we need to invert the order.
    while (metadataIterator!=receivedMetadata.begin()) {
      const int neighbourTypeAsInt    = metadataIterator->getU(); --metadataIterator;
      const int neighbourSolverNumber = metadataIterator->getU(); --metadataIterator;
      exahype::records::ADERDGCellDescription::Type neighbourType =
          static_cast<exahype::records::ADERDGCellDescription::Type>(neighbourTypeAsInt);
      logDebug("receiveADERDGFaceData(...)","neighbourSolverNumber: " << neighbourSolverNumber);
      logDebug("receiveADERDGFaceData(...)","neighbourTypeAsInt: "    << neighbourTypeAsInt);

      if (neighbourType==exahype::records::ADERDGCellDescription::Cell ||
          neighbourType==exahype::records::ADERDGCellDescription::Ancestor ||
          neighbourType==exahype::records::ADERDGCellDescription::Descendant) {
        for (auto& p : ADERDGCellDescriptionHeap::getInstance().getData(destCellDescriptionIndex)) {
          if (p.getSolverNumber()==neighbourSolverNumber) {
            if (
                p.getFaceDataExchangeCounter(faceIndex)==0 &&
                p.getIsInside(faceIndex)
              ) {
              p.setFaceDataExchangeCounter(faceIndex,TWO_POWER_D); // TODO(Dominic): Add to docu what we do here with the counter.
              assertion4(!p.getRiemannSolvePerformed(faceIndex),
                  faceIndex,
                  srcCellDescriptionIndex,p.getOffset().toString(),p.getLevel());

              exahype::solvers::ADERDGSolver* solver = static_cast<exahype::solvers::ADERDGSolver*>(
                  exahype::solvers::RegisteredSolvers[p.getSolverNumber()]);

              if (p.getType()==exahype::records::ADERDGCellDescription::Cell ||
                  p.getType()==exahype::records::ADERDGCellDescription::Ancestor ||
                  p.getType()==exahype::records::ADERDGCellDescription::Descendant){
                assertion(DataHeap::getInstance().isValidIndex(p.getExtrapolatedPredictor()));
                assertion(DataHeap::getInstance().isValidIndex(p.getFluctuation()));

                // TODO(Dominic): Index can never be obtained due to HangingVertexBookkeeper behaviour
                if (srcCellDescriptionIndex== multiscalelinkedcell::HangingVertexBookkeeper::DomainBoundaryAdjacencyIndex) {
                  #if defined(PeriodicBC)
                  assertionMsg(false, "Vasco, we have to implement this");
                  #else
                  assertionMsg(false, "should never been entered");
                  #endif
                } else {
                  logDebug(
                      "receiveADERDGFaceData(...)", "receive three arrays from rank " <<
                       fromRank << " for vertex x=" << x << ", level=" << level <<
                       ", src type=" << multiscalelinkedcell::indexToString(srcCellDescriptionIndex) <<
                      ", src=" << src << ", dest=" << dest <<
                      ", counter=" << p.getFaceDataExchangeCounter(faceIndex)
                    );
<<<<<<< HEAD
=======

>>>>>>> 70b516c1
                  const int numberOfFaceDof = solver->getUnknownsPerFace();
                  int receivedlQhbndIndex = DataHeap::getInstance().createData(0, numberOfFaceDof);
                  int receivedlFhbndIndex = DataHeap::getInstance().createData(0, numberOfFaceDof);
                  int receivedMinMax      = DataHeap::getInstance().createData(0, 2*solver->getNumberOfVariables());

                  assertion(DataHeap::getInstance().getData(receivedlQhbndIndex).empty());
                  assertion(DataHeap::getInstance().getData(receivedlFhbndIndex).empty());
                  assertion(DataHeap::getInstance().getData(receivedMinMax).empty());

                  // Send order: minMax,lQhbnd,lFhbnd
                  // Receive order: lFhbnd,lQhbnd,minMax
                  DataHeap::getInstance().receiveData(receivedlFhbndIndex, fromRank, x, level,
                      peano::heap::MessageType::NeighbourCommunication);
                  DataHeap::getInstance().receiveData(receivedlQhbndIndex, fromRank, x, level,
                      peano::heap::MessageType::NeighbourCommunication);
                  DataHeap::getInstance().receiveData(receivedMinMax,  fromRank, x, level,
                      peano::heap::MessageType::NeighbourCommunication);

                  logDebug(
                      "receiveADERDGFaceData(...)", "[pre] solve Riemann problem with received data." <<
                      " cellDescription=" << p.toString() <<
                      ",faceIndexForCell=" << faceIndex <<
                      ",normalOfExchangedFac=" << normalOfExchangedFace <<
                      ",x=" << x.toString() << ", level=" << level <<
                      ", counter=" << p.getFaceDataExchangeCounter(faceIndex)
                  );

                  solveRiemannProblemAtInterface(
                      p,
                      faceIndex,
                      normalOfExchangedFace,
                      receivedlQhbndIndex,
                      receivedlFhbndIndex);

                  Cell::mergeSolutionMinMaxOnFace(
                      p,
                      faceIndex,
                      DataHeap::getInstance().getData(receivedMinMax).data(),
                      DataHeap::getInstance().getData(receivedMinMax).data() + solver->getNumberOfVariables() );

                  // TODO(Dominic): If anarchic time stepping, receive the time step too.

                  DataHeap::getInstance().deleteData(receivedlQhbndIndex);
                  DataHeap::getInstance().deleteData(receivedlFhbndIndex);
                  DataHeap::getInstance().deleteData(receivedMinMax);
                }
              } else { // TODO(Dominic): just drop the data. Add to docu.
                if (srcCellDescriptionIndex == multiscalelinkedcell::HangingVertexBookkeeper::DomainBoundaryAdjacencyIndex) {
                  #if defined(PeriodicBC)
                  assertionMsg(false, "Vasco, we have to implement this");
                  #else
                  assertionMsg(false, "should never been entered");
                  #endif
                } else {
                  assertion(p.getType()!=exahype::records::ADERDGCellDescription::Erased);
                  // TODO(Dominic): Revise this for dyn. AMR.

                  logDebug(
                      "receiveADERDGFaceData(...)", "drop three arrays from rank " <<
                      fromRank << " for vertex x=" << x << ", level=" << level <<
                      ", src type=" << multiscalelinkedcell::indexToString(srcCellDescriptionIndex) <<
                      ", src=" << src << ", dest=" << dest <<
                      ", counter=" << p.getFaceDataExchangeCounter(faceIndex)
                  );

                  DataHeap::getInstance().receiveData(fromRank, x, level,
                      peano::heap::MessageType::NeighbourCommunication);
                  DataHeap::getInstance().receiveData(fromRank, x, level,
                      peano::heap::MessageType::NeighbourCommunication);
                  DataHeap::getInstance().receiveData(fromRank, x, level,
                      peano::heap::MessageType::NeighbourCommunication);
                }
              }
            }
          }
        }
      }
    }
  }
}

void exahype::mappings::RiemannSolver::dropADERDGFaceData(
    int fromRank,
    const tarch::la::Vector<DIMENSIONS, double>& x,
    int level,
    const tarch::la::Vector<DIMENSIONS,int>& src,
    const tarch::la::Vector<DIMENSIONS,int>& dest,
    int srcCellDescriptionIndex,
    int destCellDescriptionIndex,
    exahype::MetadataHeap::HeapEntries& receivedMetadata) {
  ADERDGCellDescriptionHeap::getInstance().isValidIndex(destCellDescriptionIndex);
  FiniteVolumesCellDescriptionHeap::getInstance().isValidIndex(destCellDescriptionIndex);

  exahype::MetadataHeap::HeapEntries::const_iterator metadataIterator=
      receivedMetadata.begin();
  const int nADERDG = metadataIterator->getU();

  if (nADERDG > 0) {
    logDebug("dropADERDGFaceData(...)","nADERDG: " << nADERDG);
    const int endOfADERDGMetadata = 2*nADERDG;
    metadataIterator += endOfADERDGMetadata;

    // TODO(Dominic): Add to docu why we need to invert the order.
    while (metadataIterator!=receivedMetadata.begin()) {
      const int neighbourTypeAsInt    = metadataIterator->getU();
      metadataIterator-=2;
      exahype::records::ADERDGCellDescription::Type neighbourType =
          static_cast<exahype::records::ADERDGCellDescription::Type>(neighbourTypeAsInt);
      logDebug("dropADERDGFaceData(...)","neighbourTypeAsInt: "    << neighbourTypeAsInt);

      if (neighbourType==exahype::records::ADERDGCellDescription::Cell ||
          neighbourType==exahype::records::ADERDGCellDescription::Ancestor ||
          neighbourType==exahype::records::ADERDGCellDescription::Descendant) {
        logDebug(
            "dropADERDGFaceData(...)", "drop three arrays from rank " <<
            fromRank << " for vertex x=" << x << ", level=" << level <<
            ", src type=" << multiscalelinkedcell::indexToString(srcCellDescriptionIndex) <<
            ", src=" << src << ", dest=" << dest
        );

        DataHeap::getInstance().receiveData(fromRank, x, level,
            peano::heap::MessageType::NeighbourCommunication);
        DataHeap::getInstance().receiveData(fromRank, x, level,
            peano::heap::MessageType::NeighbourCommunication);
        DataHeap::getInstance().receiveData(fromRank, x, level,
            peano::heap::MessageType::NeighbourCommunication);
      }
    }
  }
}

void exahype::mappings::RiemannSolver::solveRiemannProblemAtInterface(
    records::ADERDGCellDescription& cellDescription, const int faceIndexForCell,
    const int normalNonZero, const int indexOfQValues,
    const int indexOfFValues) {
  exahype::solvers::ADERDGSolver* solver =  static_cast<exahype::solvers::ADERDGSolver*>(
      exahype::solvers::RegisteredSolvers[cellDescription.getSolverNumber()]);

  cellDescription.setRiemannSolvePerformed(faceIndexForCell, true);

  const int numberOfFaceDof = solver->getUnknownsPerFace();

  logDebug("solveRiemannProblemAtInterface(...)",
           "cell-description=" << cellDescription.toString());

  double* QL = 0;
  double* QR = 0;
  double* FL = 0;
  double* FR = 0;

  assertionEquals(DataHeap::getInstance().getData(indexOfQValues).size(),
                  static_cast<unsigned int>(numberOfFaceDof));
  assertionEquals(DataHeap::getInstance().getData(indexOfFValues).size(),
                  static_cast<unsigned int>(numberOfFaceDof));

  // @todo Doku im Header warum wir das hier brauchen,
  if (faceIndexForCell % 2 == 0) {
    QL = DataHeap::getInstance().getData(indexOfQValues).data();
    QR = DataHeap::getInstance().getData(cellDescription.getExtrapolatedPredictor()).data() +
         (faceIndexForCell * numberOfFaceDof);
    FL = DataHeap::getInstance().getData(indexOfFValues).data();
    FR = DataHeap::getInstance().getData(cellDescription.getFluctuation()).data() +
         (faceIndexForCell * numberOfFaceDof);
  } else {
    QR = DataHeap::getInstance().getData(indexOfQValues).data();
    QL = DataHeap::getInstance().getData(cellDescription.getExtrapolatedPredictor()).data() +
         (faceIndexForCell * numberOfFaceDof);
    FR = DataHeap::getInstance().getData(indexOfFValues).data();
    FL = DataHeap::getInstance().getData(cellDescription.getFluctuation()).data() +
         (faceIndexForCell * numberOfFaceDof);
  }

  // Synchronise time stepping.
  solver->synchroniseTimeStepping(cellDescription);

  solver->riemannSolver(FL, FR, QL, QR,
                        cellDescription.getCorrectorTimeStepSize(),
                        normalNonZero);

  for (int ii = 0; ii<numberOfFaceDof; ii++) {
    assertion8(std::isfinite(QR[ii]), cellDescription.toString(),
               faceIndexForCell, normalNonZero, indexOfQValues, indexOfFValues,
               ii, QR[ii], QL[ii]);
    assertion8(std::isfinite(QL[ii]), cellDescription.toString(),
               faceIndexForCell, normalNonZero, indexOfQValues, indexOfFValues,
               ii, QR[ii], QL[ii]);
    assertion8(std::isfinite(FR[ii]), cellDescription.toString(),
               faceIndexForCell, normalNonZero, indexOfQValues, indexOfFValues,
               ii, QR[ii], QL[ii]);
    assertion8(std::isfinite(FL[ii]), cellDescription.toString(),
               faceIndexForCell, normalNonZero, indexOfQValues, indexOfFValues,
               ii, QR[ii], QL[ii]);
  }  // Dead code elimination will get rid of this loop if Asserts flag is not set.
}



//
// Below all methods are nop.
//
//===================================



void exahype::mappings::RiemannSolver::prepareSendToNeighbour(
    exahype::Vertex& vertex, int toRank,
    const tarch::la::Vector<DIMENSIONS, double>& x,
    const tarch::la::Vector<DIMENSIONS, double>& h, int level) {
  // do nothing
}

void exahype::mappings::RiemannSolver::prepareCopyToRemoteNode(
    exahype::Vertex& localVertex, int toRank,
    const tarch::la::Vector<DIMENSIONS, double>& x,
    const tarch::la::Vector<DIMENSIONS, double>& h, int level) {
  // do nothing
}

void exahype::mappings::RiemannSolver::prepareCopyToRemoteNode(
    exahype::Cell& localCell, int toRank,
    const tarch::la::Vector<DIMENSIONS, double>& cellCentre,
    const tarch::la::Vector<DIMENSIONS, double>& cellSize, int level) {
  // do nothing
}

void exahype::mappings::RiemannSolver::mergeWithRemoteDataDueToForkOrJoin(
    exahype::Vertex& localVertex, const exahype::Vertex& masterOrWorkerVertex,
    int fromRank, const tarch::la::Vector<DIMENSIONS, double>& x,
    const tarch::la::Vector<DIMENSIONS, double>& h, int level) {
  // do nothing
}

void exahype::mappings::RiemannSolver::mergeWithRemoteDataDueToForkOrJoin(
    exahype::Cell& localCell, const exahype::Cell& masterOrWorkerCell,
    int fromRank, const tarch::la::Vector<DIMENSIONS, double>& cellCentre,
    const tarch::la::Vector<DIMENSIONS, double>& cellSize, int level) {
  // do nothing
}

bool exahype::mappings::RiemannSolver::prepareSendToWorker(
    exahype::Cell& fineGridCell, exahype::Vertex* const fineGridVertices,
    const peano::grid::VertexEnumerator& fineGridVerticesEnumerator,
    exahype::Vertex* const coarseGridVertices,
    const peano::grid::VertexEnumerator& coarseGridVerticesEnumerator,
    exahype::Cell& coarseGridCell,
    const tarch::la::Vector<DIMENSIONS, int>& fineGridPositionOfCell,
    int worker) {
  // do nothing but please consult header documentation.
  return false;
}

void exahype::mappings::RiemannSolver::prepareSendToMaster(
    exahype::Cell& localCell, exahype::Vertex* vertices,
    const peano::grid::VertexEnumerator& verticesEnumerator,
    const exahype::Vertex* const coarseGridVertices,
    const peano::grid::VertexEnumerator& coarseGridVerticesEnumerator,
    const exahype::Cell& coarseGridCell,
    const tarch::la::Vector<DIMENSIONS, int>& fineGridPositionOfCell) {
  // do nothing
}

void exahype::mappings::RiemannSolver::mergeWithMaster(
    const exahype::Cell& workerGridCell,
    exahype::Vertex* const workerGridVertices,
    const peano::grid::VertexEnumerator& workerEnumerator,
    exahype::Cell& fineGridCell, exahype::Vertex* const fineGridVertices,
    const peano::grid::VertexEnumerator& fineGridVerticesEnumerator,
    exahype::Vertex* const coarseGridVertices,
    const peano::grid::VertexEnumerator& coarseGridVerticesEnumerator,
    exahype::Cell& coarseGridCell,
    const tarch::la::Vector<DIMENSIONS, int>& fineGridPositionOfCell,
    int worker, const exahype::State& workerState,
    exahype::State& masterState) {
  // do nothing
}

void exahype::mappings::RiemannSolver::receiveDataFromMaster(
    exahype::Cell& receivedCell, exahype::Vertex* receivedVertices,
    const peano::grid::VertexEnumerator& receivedVerticesEnumerator,
    exahype::Vertex* const receivedCoarseGridVertices,
    const peano::grid::VertexEnumerator& receivedCoarseGridVerticesEnumerator,
    exahype::Cell& receivedCoarseGridCell,
    exahype::Vertex* const workersCoarseGridVertices,
    const peano::grid::VertexEnumerator& workersCoarseGridVerticesEnumerator,
    exahype::Cell& workersCoarseGridCell,
    const tarch::la::Vector<DIMENSIONS, int>& fineGridPositionOfCell) {
  // do nothing but please consult header documentation
}

void exahype::mappings::RiemannSolver::mergeWithWorker(
    exahype::Cell& localCell, const exahype::Cell& receivedMasterCell,
    const tarch::la::Vector<DIMENSIONS, double>& cellCentre,
    const tarch::la::Vector<DIMENSIONS, double>& cellSize, int level) {
  // do nothing
}

void exahype::mappings::RiemannSolver::mergeWithWorker(
    exahype::Vertex& localVertex, const exahype::Vertex& receivedMasterVertex,
    const tarch::la::Vector<DIMENSIONS, double>& x,
    const tarch::la::Vector<DIMENSIONS, double>& h, int level) {
  // do nothing
}
#endif

exahype::mappings::RiemannSolver::RiemannSolver() {
  #ifdef Parallel
  _state = 0;
  #endif
}

exahype::mappings::RiemannSolver::~RiemannSolver() {
  // do nothing
}

#if defined(SharedMemoryParallelisation)
exahype::mappings::RiemannSolver::RiemannSolver(
    const RiemannSolver& masterThread) {}

void exahype::mappings::RiemannSolver::mergeWithWorkerThread(
    const RiemannSolver& workerThread) {
  // do nothing
}
#endif

void exahype::mappings::RiemannSolver::touchVertexLastTime(
    exahype::Vertex& fineGridVertex,
    const tarch::la::Vector<DIMENSIONS, double>& fineGridX,
    const tarch::la::Vector<DIMENSIONS, double>& fineGridH,
    exahype::Vertex* const coarseGridVertices,
    const peano::grid::VertexEnumerator& coarseGridVerticesEnumerator,
    exahype::Cell& coarseGridCell,
    const tarch::la::Vector<DIMENSIONS, int>& fineGridPositionOfVertex) {
  // do nothing
}

void exahype::mappings::RiemannSolver::enterCell(
    exahype::Cell& fineGridCell, exahype::Vertex* const fineGridVertices,
    const peano::grid::VertexEnumerator& fineGridVerticesEnumerator,
    exahype::Vertex* const coarseGridVertices,
    const peano::grid::VertexEnumerator& coarseGridVerticesEnumerator,
    exahype::Cell& coarseGridCell,
    const tarch::la::Vector<DIMENSIONS, int>& fineGridPositionOfCell) {
  // do nothing
}

void exahype::mappings::RiemannSolver::leaveCell(
    exahype::Cell& fineGridCell, exahype::Vertex* const fineGridVertices,
    const peano::grid::VertexEnumerator& fineGridVerticesEnumerator,
    exahype::Vertex* const coarseGridVertices,
    const peano::grid::VertexEnumerator& coarseGridVerticesEnumerator,
    exahype::Cell& coarseGridCell,
    const tarch::la::Vector<DIMENSIONS, int>& fineGridPositionOfCell) {
  // do nothing
}

void exahype::mappings::RiemannSolver::descend(
    exahype::Cell* const fineGridCells, exahype::Vertex* const fineGridVertices,
    const peano::grid::VertexEnumerator& fineGridVerticesEnumerator,
    exahype::Vertex* const coarseGridVertices,
    const peano::grid::VertexEnumerator& coarseGridVerticesEnumerator,
    exahype::Cell& coarseGridCell) {
  // do nothing
}

void exahype::mappings::RiemannSolver::ascend(
    exahype::Cell* const fineGridCells, exahype::Vertex* const fineGridVertices,
    const peano::grid::VertexEnumerator& fineGridVerticesEnumerator,
    exahype::Vertex* const coarseGridVertices,
    const peano::grid::VertexEnumerator& coarseGridVerticesEnumerator,
    exahype::Cell& coarseGridCell) {
  // do nothing
}

void exahype::mappings::RiemannSolver::createHangingVertex(
    exahype::Vertex& fineGridVertex,
    const tarch::la::Vector<DIMENSIONS, double>& fineGridX,
    const tarch::la::Vector<DIMENSIONS, double>& fineGridH,
    exahype::Vertex* const coarseGridVertices,
    const peano::grid::VertexEnumerator& coarseGridVerticesEnumerator,
    exahype::Cell& coarseGridCell,
    const tarch::la::Vector<DIMENSIONS, int>& fineGridPositionOfVertex) {
  // do nothing
}

void exahype::mappings::RiemannSolver::destroyHangingVertex(
    const exahype::Vertex& fineGridVertex,
    const tarch::la::Vector<DIMENSIONS, double>& fineGridX,
    const tarch::la::Vector<DIMENSIONS, double>& fineGridH,
    exahype::Vertex* const coarseGridVertices,
    const peano::grid::VertexEnumerator& coarseGridVerticesEnumerator,
    exahype::Cell& coarseGridCell,
    const tarch::la::Vector<DIMENSIONS, int>& fineGridPositionOfVertex) {
  // do nothing
}

void exahype::mappings::RiemannSolver::createInnerVertex(
    exahype::Vertex& fineGridVertex,
    const tarch::la::Vector<DIMENSIONS, double>& fineGridX,
    const tarch::la::Vector<DIMENSIONS, double>& fineGridH,
    exahype::Vertex* const coarseGridVertices,
    const peano::grid::VertexEnumerator& coarseGridVerticesEnumerator,
    exahype::Cell& coarseGridCell,
    const tarch::la::Vector<DIMENSIONS, int>& fineGridPositionOfVertex) {
  // do nothing
}

void exahype::mappings::RiemannSolver::createBoundaryVertex(
    exahype::Vertex& fineGridVertex,
    const tarch::la::Vector<DIMENSIONS, double>& fineGridX,
    const tarch::la::Vector<DIMENSIONS, double>& fineGridH,
    exahype::Vertex* const coarseGridVertices,
    const peano::grid::VertexEnumerator& coarseGridVerticesEnumerator,
    exahype::Cell& coarseGridCell,
    const tarch::la::Vector<DIMENSIONS, int>& fineGridPositionOfVertex) {
  // do nothing
}

void exahype::mappings::RiemannSolver::destroyVertex(
    const exahype::Vertex& fineGridVertex,
    const tarch::la::Vector<DIMENSIONS, double>& fineGridX,
    const tarch::la::Vector<DIMENSIONS, double>& fineGridH,
    exahype::Vertex* const coarseGridVertices,
    const peano::grid::VertexEnumerator& coarseGridVerticesEnumerator,
    exahype::Cell& coarseGridCell,
    const tarch::la::Vector<DIMENSIONS, int>& fineGridPositionOfVertex) {
  // do nothing
}

void exahype::mappings::RiemannSolver::createCell(
    exahype::Cell& fineGridCell, exahype::Vertex* const fineGridVertices,
    const peano::grid::VertexEnumerator& fineGridVerticesEnumerator,
    exahype::Vertex* const coarseGridVertices,
    const peano::grid::VertexEnumerator& coarseGridVerticesEnumerator,
    exahype::Cell& coarseGridCell,
    const tarch::la::Vector<DIMENSIONS, int>& fineGridPositionOfCell) {
  // do nothing
}

void exahype::mappings::RiemannSolver::destroyCell(
    const exahype::Cell& fineGridCell, exahype::Vertex* const fineGridVertices,
    const peano::grid::VertexEnumerator& fineGridVerticesEnumerator,
    exahype::Vertex* const coarseGridVertices,
    const peano::grid::VertexEnumerator& coarseGridVerticesEnumerator,
    exahype::Cell& coarseGridCell,
    const tarch::la::Vector<DIMENSIONS, int>& fineGridPositionOfCell) {
  // do nothing
}<|MERGE_RESOLUTION|>--- conflicted
+++ resolved
@@ -456,12 +456,7 @@
       int destScalar = TWO_POWER_D - myDestScalar - 1;
       int srcScalar  = TWO_POWER_D - mySrcScalar  - 1;
 
-<<<<<<< HEAD
-      if (vertex.isInside() && // TODO(Dominic): Discuss with Tobias what to do for PeriodicBC
-          vertex.hasToReceiveMetadata(_state,src,dest,fromRank)) {
-=======
       if (vertex.hasToReceiveMetadata(src,dest,fromRank)) {
->>>>>>> 70b516c1
         // 1. Receive metadata.
         int receivedMetadataIndex = MetadataHeap::getInstance().createData(0,0);
         assertion(MetadataHeap::getInstance().getData(receivedMetadataIndex).empty());
@@ -609,10 +604,7 @@
                       ", src=" << src << ", dest=" << dest <<
                       ", counter=" << p.getFaceDataExchangeCounter(faceIndex)
                     );
-<<<<<<< HEAD
-=======
-
->>>>>>> 70b516c1
+
                   const int numberOfFaceDof = solver->getUnknownsPerFace();
                   int receivedlQhbndIndex = DataHeap::getInstance().createData(0, numberOfFaceDof);
                   int receivedlFhbndIndex = DataHeap::getInstance().createData(0, numberOfFaceDof);
