--- conflicted
+++ resolved
@@ -95,10 +95,6 @@
 
 void exahype::mappings::Prediction::beginIteration(
     exahype::State& solverState) {
-  #ifdef Parallel
-  _state = &solverState;
-  #endif
-
   #if defined(Debug)
   _parentOfCellOrAncestorNotFound = 0;
   _parentOfCellOrAncestorFound    = 0;
@@ -727,14 +723,7 @@
 
   dfor2(dest)
     dfor2(src)
-<<<<<<< HEAD
-      if (vertex.isInside() && // TODO(Dominic): Discuss with Tobias what to do for PeriodicBC
-          vertex.hasToSendMetadata(_state,src,dest,toRank)) {
-        assertion(!_state->isForkTriggeredForRank(toRank));
-        assertion(!_state->isForkingRank(toRank));
-=======
       if (vertex.hasToSendMetadata(src,dest,toRank)) {
->>>>>>> 70b516c1
         // we are solely exchanging faces
         const int srcCellDescriptionIndex = adjacentADERDGCellDescriptionsIndices(srcScalar);
 
@@ -1167,29 +1156,6 @@
   // do nothing
 }
 
-<<<<<<< HEAD
-=======
-void exahype::mappings::Prediction::beginIteration(
-    exahype::State& solverState) {
-
-  #if defined(Debug)
-  _parentOfCellOrAncestorNotFound = 0;
-  _parentOfCellOrAncestorFound    = 0;
-  _parentOfDescendantFound        = 0;
-  #endif
-}
-
-void exahype::mappings::Prediction::endIteration(
-    exahype::State& solverState) {
-  logDebug("endIteration(...)", "_parentOfCellOrAncestorNotFound: "
-      << _parentOfCellOrAncestorNotFound);
-  logDebug("endIteration(...)",
-      "_parentOfCellOrAncestorFound: " << _parentOfCellOrAncestorFound);
-  logDebug("endIteration(...)",
-      "_parentOfDescendantFound: " << _parentOfDescendantFound);
-}
-
->>>>>>> 70b516c1
 void exahype::mappings::Prediction::descend(
     exahype::Cell* const fineGridCells, exahype::Vertex* const fineGridVertices,
     const peano::grid::VertexEnumerator& fineGridVerticesEnumerator,
