#include "exahype/mappings/GlobalTimeStepComputation.h"

#include "peano/utils/Globals.h"

#include "tarch/multicore/Loop.h"
#include "tarch/parallel/Node.h"

#include "peano/datatraversal/autotuning/Oracle.h"

#include "exahype/solvers/Solver.h"

#include <limits>

/**
 * @todo Please tailor the parameters to your mapping's properties.
 */
peano::CommunicationSpecification
exahype::mappings::GlobalTimeStepComputation::communicationSpecification() {
  return peano::CommunicationSpecification(
<<<<<<< HEAD
      peano::CommunicationSpecification::ExchangeMasterWorkerData::SendDataAndStateBeforeFirstTouchVertexFirstTime,
      peano::CommunicationSpecification::ExchangeWorkerMasterData::SendDataAndStateAfterLastTouchVertexLastTime,
      true);
=======
      peano::CommunicationSpecification::
      SendDataAndStateBeforeFirstTouchVertexFirstTime,
      peano::CommunicationSpecification::
      SendDataAndStateAfterLastTouchVertexLastTime,
      false);
>>>>>>> bb648bef
}

/**
 * @todo Please tailor the parameters to your mapping's properties.
 */
peano::MappingSpecification exahype::mappings::GlobalTimeStepComputation::
touchVertexLastTimeSpecification() {
  return peano::MappingSpecification(
      peano::MappingSpecification::Nop,
      peano::MappingSpecification::RunConcurrentlyOnFineGrid);
}

/**
 * @todo Please tailor the parameters to your mapping's properties.
 */
peano::MappingSpecification exahype::mappings::GlobalTimeStepComputation::
touchVertexFirstTimeSpecification() {
  return peano::MappingSpecification(
      peano::MappingSpecification::Nop,
      peano::MappingSpecification::RunConcurrentlyOnFineGrid);
}

/**
 * @todo Please tailor the parameters to your mapping's properties.
 */
peano::MappingSpecification
exahype::mappings::GlobalTimeStepComputation::enterCellSpecification() {
  return peano::MappingSpecification(
      peano::MappingSpecification::WholeTree,
      peano::MappingSpecification::RunConcurrentlyOnFineGrid);
}

/**
 * @todo Please tailor the parameters to your mapping's properties.
 */
peano::MappingSpecification
exahype::mappings::GlobalTimeStepComputation::leaveCellSpecification() {
  return peano::MappingSpecification(
      peano::MappingSpecification::Nop,
      peano::MappingSpecification::AvoidFineGridRaces);
}

/**
 * @todo Please tailor the parameters to your mapping's properties.
 */
peano::MappingSpecification
exahype::mappings::GlobalTimeStepComputation::ascendSpecification() {
  return peano::MappingSpecification(
      peano::MappingSpecification::Nop,
      peano::MappingSpecification::AvoidCoarseGridRaces);
}

/**
 * @todo Please tailor the parameters to your mapping's properties.
 */
peano::MappingSpecification
exahype::mappings::GlobalTimeStepComputation::descendSpecification() {
  return peano::MappingSpecification(
      peano::MappingSpecification::Nop,
      peano::MappingSpecification::AvoidCoarseGridRaces);
}


tarch::logging::Log exahype::mappings::GlobalTimeStepComputation::_log( "exahype::mappings::GlobalTimeStepComputation" );
int                 exahype::mappings::GlobalTimeStepComputation::_mpiTag = tarch::parallel::Node::reserveFreeTag( "exahype::mappings::GlobalTimeStepComputation" );


exahype::mappings::GlobalTimeStepComputation::GlobalTimeStepComputation() {
  // do nothing
}

exahype::mappings::GlobalTimeStepComputation::~GlobalTimeStepComputation() {
  // do nothing
}

void exahype::mappings::GlobalTimeStepComputation::prepareEmptyLocalTimeStepData() {
  _minTimeStepSizes.resize( exahype::solvers::RegisteredSolvers.size() );

  for (int i=0; i<static_cast<int>( exahype::solvers::RegisteredSolvers.size() ); i++) {
    _minTimeStepSizes[i] = std::numeric_limits<double>::max();
  }
}


#if defined(SharedMemoryParallelisation)
exahype::mappings::GlobalTimeStepComputation::GlobalTimeStepComputation(
    const GlobalTimeStepComputation& masterThread
) {
  prepareEmptyLocalTimeStepData();
}


void exahype::mappings::GlobalTimeStepComputation::mergeWithWorkerThread(
    const GlobalTimeStepComputation& workerThread
) {
  for (int i=0; i<static_cast<int>( exahype::solvers::RegisteredSolvers.size() ); i++) {
    _minTimeStepSizes[i] = std::min( _minTimeStepSizes[i], workerThread._minTimeStepSizes[i] );
  }
}
#endif


void exahype::mappings::GlobalTimeStepComputation::createHangingVertex(
    exahype::Vertex& fineGridVertex,
    const tarch::la::Vector<DIMENSIONS, double>& fineGridX,
    const tarch::la::Vector<DIMENSIONS, double>& fineGridH,
    exahype::Vertex* const coarseGridVertices,
    const peano::grid::VertexEnumerator& coarseGridVerticesEnumerator,
    exahype::Cell& coarseGridCell,
    const tarch::la::Vector<DIMENSIONS, int>& fineGridPositionOfVertex) {
  // do nothing
}

void exahype::mappings::GlobalTimeStepComputation::destroyHangingVertex(
    const exahype::Vertex& fineGridVertex,
    const tarch::la::Vector<DIMENSIONS, double>& fineGridX,
    const tarch::la::Vector<DIMENSIONS, double>& fineGridH,
    exahype::Vertex* const coarseGridVertices,
    const peano::grid::VertexEnumerator& coarseGridVerticesEnumerator,
    exahype::Cell& coarseGridCell,
    const tarch::la::Vector<DIMENSIONS, int>& fineGridPositionOfVertex) {
  // do nothing
}

void exahype::mappings::GlobalTimeStepComputation::createInnerVertex(
    exahype::Vertex& fineGridVertex,
    const tarch::la::Vector<DIMENSIONS, double>& fineGridX,
    const tarch::la::Vector<DIMENSIONS, double>& fineGridH,
    exahype::Vertex* const coarseGridVertices,
    const peano::grid::VertexEnumerator& coarseGridVerticesEnumerator,
    exahype::Cell& coarseGridCell,
    const tarch::la::Vector<DIMENSIONS, int>& fineGridPositionOfVertex) {
  // do nothing
}

void exahype::mappings::GlobalTimeStepComputation::createBoundaryVertex(
    exahype::Vertex& fineGridVertex,
    const tarch::la::Vector<DIMENSIONS, double>& fineGridX,
    const tarch::la::Vector<DIMENSIONS, double>& fineGridH,
    exahype::Vertex* const coarseGridVertices,
    const peano::grid::VertexEnumerator& coarseGridVerticesEnumerator,
    exahype::Cell& coarseGridCell,
    const tarch::la::Vector<DIMENSIONS, int>& fineGridPositionOfVertex) {
  // do nothing
}

void exahype::mappings::GlobalTimeStepComputation::destroyVertex(
    const exahype::Vertex& fineGridVertex,
    const tarch::la::Vector<DIMENSIONS, double>& fineGridX,
    const tarch::la::Vector<DIMENSIONS, double>& fineGridH,
    exahype::Vertex* const coarseGridVertices,
    const peano::grid::VertexEnumerator& coarseGridVerticesEnumerator,
    exahype::Cell& coarseGridCell,
    const tarch::la::Vector<DIMENSIONS, int>& fineGridPositionOfVertex) {
  // do nothing
}

void exahype::mappings::GlobalTimeStepComputation::createCell(
    exahype::Cell& fineGridCell, exahype::Vertex* const fineGridVertices,
    const peano::grid::VertexEnumerator& fineGridVerticesEnumerator,
    exahype::Vertex* const coarseGridVertices,
    const peano::grid::VertexEnumerator& coarseGridVerticesEnumerator,
    exahype::Cell& coarseGridCell,
    const tarch::la::Vector<DIMENSIONS, int>& fineGridPositionOfCell) {
  // do nothing
}

void exahype::mappings::GlobalTimeStepComputation::destroyCell(
    const exahype::Cell& fineGridCell, exahype::Vertex* const fineGridVertices,
    const peano::grid::VertexEnumerator& fineGridVerticesEnumerator,
    exahype::Vertex* const coarseGridVertices,
    const peano::grid::VertexEnumerator& coarseGridVerticesEnumerator,
    exahype::Cell& coarseGridCell,
    const tarch::la::Vector<DIMENSIONS, int>& fineGridPositionOfCell) {
  // do nothing
}

#ifdef Parallel
void exahype::mappings::GlobalTimeStepComputation::mergeWithNeighbour(
    exahype::Vertex& vertex, const exahype::Vertex& neighbour, int fromRank,
    const tarch::la::Vector<DIMENSIONS, double>& fineGridX,
    const tarch::la::Vector<DIMENSIONS, double>& fineGridH, int level) {
  // do nothing
}

void exahype::mappings::GlobalTimeStepComputation::prepareSendToNeighbour(
    exahype::Vertex& vertex, int toRank,
    const tarch::la::Vector<DIMENSIONS, double>& x,
    const tarch::la::Vector<DIMENSIONS, double>& h, int level) {
  // do nothing
}

void exahype::mappings::GlobalTimeStepComputation::prepareCopyToRemoteNode(
    exahype::Vertex& localVertex, int toRank,
    const tarch::la::Vector<DIMENSIONS, double>& x,
    const tarch::la::Vector<DIMENSIONS, double>& h, int level) {
  // do nothing
}

void exahype::mappings::GlobalTimeStepComputation::prepareCopyToRemoteNode(
    exahype::Cell& localCell, int toRank,
    const tarch::la::Vector<DIMENSIONS, double>& cellCentre,
    const tarch::la::Vector<DIMENSIONS, double>& cellSize, int level) {
  // do nothing
}

void exahype::mappings::GlobalTimeStepComputation::
mergeWithRemoteDataDueToForkOrJoin(
    exahype::Vertex& localVertex,
    const exahype::Vertex& masterOrWorkerVertex, int fromRank,
    const tarch::la::Vector<DIMENSIONS, double>& x,
    const tarch::la::Vector<DIMENSIONS, double>& h, int level) {
  // do nothing
}

void exahype::mappings::GlobalTimeStepComputation::
mergeWithRemoteDataDueToForkOrJoin(
    exahype::Cell& localCell, const exahype::Cell& masterOrWorkerCell,
    int fromRank, const tarch::la::Vector<DIMENSIONS, double>& cellCentre,
    const tarch::la::Vector<DIMENSIONS, double>& cellSize, int level) {
  // do nothing
}

bool exahype::mappings::GlobalTimeStepComputation::prepareSendToWorker(
    exahype::Cell& fineGridCell, exahype::Vertex* const fineGridVertices,
    const peano::grid::VertexEnumerator& fineGridVerticesEnumerator,
    exahype::Vertex* const coarseGridVertices,
    const peano::grid::VertexEnumerator& coarseGridVerticesEnumerator,
    exahype::Cell& coarseGridCell,
    const tarch::la::Vector<DIMENSIONS, int>& fineGridPositionOfCell,
    int worker) {
  // do nothing
  return true;
}


void exahype::mappings::GlobalTimeStepComputation::prepareSendToMaster(
    exahype::Cell& localCell, exahype::Vertex* vertices,
    const peano::grid::VertexEnumerator& verticesEnumerator,
    const exahype::Vertex* const coarseGridVertices,
    const peano::grid::VertexEnumerator& coarseGridVerticesEnumerator,
    const exahype::Cell& coarseGridCell,
    const tarch::la::Vector<DIMENSIONS, int>& fineGridPositionOfCell
) {
  MPI_Send(
      _minTimeStepSizes.data(),
      _minTimeStepSizes.size(),
      MPI_DOUBLE,
      tarch::parallel::NodePool::getInstance().getMasterRank(),
      _mpiTag,
      tarch::parallel::Node::getInstance().getCommunicator()
  );
}


void exahype::mappings::GlobalTimeStepComputation::mergeWithMaster(
    const exahype::Cell& workerGridCell,
    exahype::Vertex* const workerGridVertices,
    const peano::grid::VertexEnumerator& workerEnumerator,
    exahype::Cell& fineGridCell, exahype::Vertex* const fineGridVertices,
    const peano::grid::VertexEnumerator& fineGridVerticesEnumerator,
    exahype::Vertex* const coarseGridVertices,
    const peano::grid::VertexEnumerator& coarseGridVerticesEnumerator,
    exahype::Cell& coarseGridCell,
    const tarch::la::Vector<DIMENSIONS, int>& fineGridPositionOfCell,
    int worker,
    const exahype::State& workerState,
    exahype::State& masterState
) {
  std::vector<double>  receivedMinTimeStepSizes(_minTimeStepSizes.size());

  MPI_Recv(
      receivedMinTimeStepSizes.data(),
      receivedMinTimeStepSizes.size(),
      MPI_DOUBLE,
      worker,
      _mpiTag,
      tarch::parallel::Node::getInstance().getCommunicator(),
      MPI_STATUS_IGNORE
  );

  for( int i=0; i<static_cast<int>(_minTimeStepSizes.size()); i++ ) {
    _minTimeStepSizes[i] = std::min( _minTimeStepSizes[i], receivedMinTimeStepSizes[i] );
  }
}


void exahype::mappings::GlobalTimeStepComputation::receiveDataFromMaster(
    exahype::Cell& receivedCell, exahype::Vertex* receivedVertices,
    const peano::grid::VertexEnumerator& receivedVerticesEnumerator,
    exahype::Vertex* const receivedCoarseGridVertices,
    const peano::grid::VertexEnumerator& receivedCoarseGridVerticesEnumerator,
    exahype::Cell& receivedCoarseGridCell,
    exahype::Vertex* const workersCoarseGridVertices,
    const peano::grid::VertexEnumerator& workersCoarseGridVerticesEnumerator,
    exahype::Cell& workersCoarseGridCell,
    const tarch::la::Vector<DIMENSIONS, int>& fineGridPositionOfCell) {
  // do nothing
}

void exahype::mappings::GlobalTimeStepComputation::mergeWithWorker(
    exahype::Cell& localCell, const exahype::Cell& receivedMasterCell,
    const tarch::la::Vector<DIMENSIONS, double>& cellCentre,
    const tarch::la::Vector<DIMENSIONS, double>& cellSize, int level) {
  // do nothing
}

void exahype::mappings::GlobalTimeStepComputation::mergeWithWorker(
    exahype::Vertex& localVertex, const exahype::Vertex& receivedMasterVertex,
    const tarch::la::Vector<DIMENSIONS, double>& x,
    const tarch::la::Vector<DIMENSIONS, double>& h, int level) {
  // do nothing
}
#endif

void exahype::mappings::GlobalTimeStepComputation::touchVertexFirstTime(
    exahype::Vertex& fineGridVertex,
    const tarch::la::Vector<DIMENSIONS, double>& fineGridX,
    const tarch::la::Vector<DIMENSIONS, double>& fineGridH,
    exahype::Vertex* const coarseGridVertices,
    const peano::grid::VertexEnumerator& coarseGridVerticesEnumerator,
    exahype::Cell& coarseGridCell,
    const tarch::la::Vector<DIMENSIONS, int>& fineGridPositionOfVertex) {
  // do nothing
}

void exahype::mappings::GlobalTimeStepComputation::touchVertexLastTime(
    exahype::Vertex& fineGridVertex,
    const tarch::la::Vector<DIMENSIONS, double>& fineGridX,
    const tarch::la::Vector<DIMENSIONS, double>& fineGridH,
    exahype::Vertex* const coarseGridVertices,
    const peano::grid::VertexEnumerator& coarseGridVerticesEnumerator,
    exahype::Cell& coarseGridCell,
    const tarch::la::Vector<DIMENSIONS, int>& fineGridPositionOfVertex) {
  // do nothing
}

void exahype::mappings::GlobalTimeStepComputation::enterCell(
    exahype::Cell& fineGridCell, exahype::Vertex* const fineGridVertices,
    const peano::grid::VertexEnumerator& fineGridVerticesEnumerator,
    exahype::Vertex* const coarseGridVertices,
    const peano::grid::VertexEnumerator& coarseGridVerticesEnumerator,
    exahype::Cell& coarseGridCell,
    const tarch::la::Vector<DIMENSIONS, int>& fineGridPositionOfCell
) {
  logTraceInWith4Arguments("enterCell(...)", fineGridCell,
                           fineGridVerticesEnumerator.toString(),
                           coarseGridCell, fineGridPositionOfCell);

  if (ADERDGCellDescriptionHeap::getInstance().isValidIndex(fineGridCell.getADERDGCellDescriptionsIndex())) {
    const int numberOfADERDGCellDescriptions = static_cast<int>(
        ADERDGCellDescriptionHeap::getInstance()
    .getData(fineGridCell.getADERDGCellDescriptionsIndex())
    .size());
    // please use a different UserDefined per mapping/event
    const peano::datatraversal::autotuning::MethodTrace methodTrace =
        peano::datatraversal::autotuning::UserDefined2;
    const int grainSize =
        peano::datatraversal::autotuning::Oracle::getInstance().parallelise(
            numberOfADERDGCellDescriptions, methodTrace);
    pfor(i, 0, numberOfADERDGCellDescriptions, grainSize)
      records::ADERDGCellDescription& p =
          ADERDGCellDescriptionHeap::getInstance().getData(
              fineGridCell.getADERDGCellDescriptionsIndex())[i];
      switch(p.getType()) {
        case exahype::records::ADERDGCellDescription::Cell:
          switch(p.getRefinementEvent()) {
            case exahype::records::ADERDGCellDescription::None:
              exahype::solvers::Solver* solver =
                  exahype::solvers::RegisteredSolvers[p.getSolverNumber()];

              double* luh = DataHeap::getInstance().getData(p.getSolution()).data();

              double admissibleTimeStepSize = solver->
                  stableTimeStepSize(luh, fineGridVerticesEnumerator.getCellSize());

              assertionEquals(admissibleTimeStepSize,admissibleTimeStepSize); // assert no nan

              // direct update of the cell description time steps
              p.setCorrectorTimeStamp(p.getPredictorTimeStamp());
              p.setCorrectorTimeStepSize(p.getPredictorTimeStepSize());
              p.setPredictorTimeStamp(p.getPredictorTimeStamp() + admissibleTimeStepSize);
              p.setPredictorTimeStepSize(admissibleTimeStepSize);
              //p.setNextPredictorTimeStepSize(admissibleTimeStepSize);

              // todo 16/02/27:Dominic Etienne Charrier
              // in case we use optimistic time stepping:
              // if last predictor time step size is larger
              // as admissibleTimeStepSize + tolerance:
              // make sure that corrector time step size
              // will equal predictor time step size in next
              // sweep.
              // Extra attention must be paid to time stamps.
              // All this should be done by the solver.

              // indirect update of the solver time step sizes
              //  tarch::multicore::Lock lock(_semaphore);

              _minTimeStepSizes[ p.getSolverNumber() ] = std::min( admissibleTimeStepSize, _minTimeStepSizes[ p.getSolverNumber() ] );
              //logInfo( "enterCell()", "update local entry " << p->getSolverNumber() << " with " << admissibleTimeStepSize << ", set " << _minTimeStepSizes[ p->getSolverNumber() ] );
              //  lock.free();
              break;
          }
          break;
      }
    endpfor peano::datatraversal::autotuning::Oracle::getInstance()
    .parallelSectionHasTerminated(methodTrace);
  }
  logTraceOutWith1Argument("enterCell(...)", fineGridCell);
}

void exahype::mappings::GlobalTimeStepComputation::leaveCell(
    exahype::Cell& fineGridCell, exahype::Vertex* const fineGridVertices,
    const peano::grid::VertexEnumerator& fineGridVerticesEnumerator,
    exahype::Vertex* const coarseGridVertices,
    const peano::grid::VertexEnumerator& coarseGridVerticesEnumerator,
    exahype::Cell& coarseGridCell,
    const tarch::la::Vector<DIMENSIONS, int>& fineGridPositionOfCell) {
  // do nothing
}


void exahype::mappings::GlobalTimeStepComputation::beginIteration(
    exahype::State& solverState
) {
  prepareEmptyLocalTimeStepData();
}


void exahype::mappings::GlobalTimeStepComputation::endIteration(
    exahype::State& solverState
) {
  for (int i=0; i<static_cast<int>( exahype::solvers::RegisteredSolvers.size() ); i++) {
    exahype::solvers::Solver* solver =
        exahype::solvers::RegisteredSolvers[i];

    logDebug( "mergeLocalTimeStepDataIntoSolvers()", "solver " << i << " is updated with time step size " << _minTimeStepSizes[i] );
    solver->updateMinNextPredictorTimeStepSize( _minTimeStepSizes[i] );
  }
}


void exahype::mappings::GlobalTimeStepComputation::descend(
    exahype::Cell* const fineGridCells, exahype::Vertex* const fineGridVertices,
    const peano::grid::VertexEnumerator& fineGridVerticesEnumerator,
    exahype::Vertex* const coarseGridVertices,
    const peano::grid::VertexEnumerator& coarseGridVerticesEnumerator,
    exahype::Cell& coarseGridCell) {
  // do nothing
}

void exahype::mappings::GlobalTimeStepComputation::ascend(
    exahype::Cell* const fineGridCells, exahype::Vertex* const fineGridVertices,
    const peano::grid::VertexEnumerator& fineGridVerticesEnumerator,
    exahype::Vertex* const coarseGridVertices,
    const peano::grid::VertexEnumerator& coarseGridVerticesEnumerator,
    exahype::Cell& coarseGridCell) {
  // do nothing
}<|MERGE_RESOLUTION|>--- conflicted
+++ resolved
@@ -17,17 +17,9 @@
 peano::CommunicationSpecification
 exahype::mappings::GlobalTimeStepComputation::communicationSpecification() {
   return peano::CommunicationSpecification(
-<<<<<<< HEAD
       peano::CommunicationSpecification::ExchangeMasterWorkerData::SendDataAndStateBeforeFirstTouchVertexFirstTime,
       peano::CommunicationSpecification::ExchangeWorkerMasterData::SendDataAndStateAfterLastTouchVertexLastTime,
       true);
-=======
-      peano::CommunicationSpecification::
-      SendDataAndStateBeforeFirstTouchVertexFirstTime,
-      peano::CommunicationSpecification::
-      SendDataAndStateAfterLastTouchVertexLastTime,
-      false);
->>>>>>> bb648bef
 }
 
 /**
