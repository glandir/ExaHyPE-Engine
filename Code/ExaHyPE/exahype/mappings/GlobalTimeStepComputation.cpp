--- conflicted
+++ resolved
@@ -397,16 +397,9 @@
     p->setPredictorTimeStepSize(admissibleTimeStepSize);
 
     // indirect update of the solve and local state time step sizes
-<<<<<<< HEAD
+    tarch::multicore::Lock lock( _semaphore );
     solver->updateMinNextPredictorTimeStepSize(admissibleTimeStepSize);
-=======
-    tarch::multicore::Lock lock( _semaphore );
-    solver->updateNextPredictorTimeStepSize(admissibleTimeStepSize);
     lock.free();
->>>>>>> 6e41f61b
-
-    // @todo Raus
-    _localState.updateNextMinTimeStepSize(admissibleTimeStepSize);
   endpfor
   peano::datatraversal::autotuning::Oracle::getInstance().parallelSectionHasTerminated(methodTrace);
 
