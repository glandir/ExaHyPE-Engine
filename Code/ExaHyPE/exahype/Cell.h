--- conflicted
+++ resolved
@@ -34,6 +34,8 @@
   static tarch::logging::Log _log;
 
  public:
+  static const int InvalidCellDescriptionsIndex;
+
   typedef struct {
     int parentIndex;
     tarch::la::Vector<DIMENSIONS, int> subcellIndex;
@@ -67,19 +69,14 @@
   Cell(const Base::PersistentCell& argument);
 
   /**
-<<<<<<< HEAD
    * Allocates a vector for the
    */
   void initialiseStorageOnHeap();
 
   /**
-   * Returns the heap index of the first ADERDGCellDescription associated
-   * with this cell.
-=======
    * Returns meta data describing the surrounding cell descriptions. The
    * routine is notably used by the automated adapters to derive adjacency
    * information on the cell level.
->>>>>>> b25628c6
    */
   int getADERDGCellDescriptionsIndex() const;
 
