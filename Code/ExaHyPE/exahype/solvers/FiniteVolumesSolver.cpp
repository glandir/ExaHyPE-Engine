/**
 * This file is part of the ExaHyPE project.
 * Copyright (c) 2016  http://exahype.eu
 * All rights reserved.
 *
 * The project has received funding from the European Union's Horizon
 * 2020 research and innovation programme under grant agreement
 * No 671698. For copyrights and licensing, please consult the webpage.
 *
 * Released under the BSD 3 Open Source License.
 * For the full license text, see LICENSE.txt
 **/

#include "exahype/solvers/FiniteVolumesSolver.h"

#include <limits>

#include "exahype/Cell.h"
#include "exahype/Vertex.h"
#include "exahype/VertexOperations.h"

#include "exahype/amr/AdaptiveMeshRefinement.h"

namespace {
constexpr const char* tags[]{"solutionUpdate", "stableTimeStepSize"};
}  // namespace

tarch::logging::Log exahype::solvers::FiniteVolumesSolver::_log( "exahype::solvers::FiniteVolumesSolver");

exahype::solvers::FiniteVolumesSolver::FiniteVolumesSolver(
    const std::string& identifier, int numberOfVariables,
    int numberOfParameters, int nodesPerCoordinateAxis, double maximumMeshSize,
    exahype::solvers::Solver::TimeStepping timeStepping,
    std::unique_ptr<profilers::Profiler> profiler)
    : Solver(identifier, exahype::solvers::Solver::Type::FiniteVolumes,
             numberOfVariables, numberOfParameters, nodesPerCoordinateAxis,
             maximumMeshSize, timeStepping, std::move(profiler)),
      _unknownsPerCell((numberOfVariables + numberOfParameters) *
                       power(nodesPerCoordinateAxis, DIMENSIONS + 0)),
      _unknownsPerFace(
          (numberOfVariables)*power(nodesPerCoordinateAxis, DIMENSIONS - 1)),
      _unknownsPerCellBoundary(
          DIMENSIONS_TIMES_TWO *
          (numberOfVariables)*power(nodesPerCoordinateAxis, DIMENSIONS - 1)),
      _minTimeStamp(std::numeric_limits<double>::max()),
      _minTimeStepSize(std::numeric_limits<double>::max()),
      _nextMinTimeStepSize(std::numeric_limits<double>::max()) {
  assertion3(_unknownsPerCell > 0, numberOfVariables, numberOfParameters,
             nodesPerCoordinateAxis);

  // register tags with profiler
  for (const char* tag : tags) {
    _profiler->registerTag(tag);
  }
}

int exahype::solvers::FiniteVolumesSolver::getUnknownsPerCell() const {
  return _unknownsPerCell;
}

double exahype::solvers::FiniteVolumesSolver::getMinTimeStamp() const {
  return _minTimeStamp;
}

double exahype::solvers::FiniteVolumesSolver::getMinTimeStepSize() const {
  return _minTimeStepSize;
}

void exahype::solvers::FiniteVolumesSolver::updateNextTimeStepSize(
    double value) {
  _nextMinTimeStepSize = std::min(_nextMinTimeStepSize, value);
}

void exahype::solvers::FiniteVolumesSolver::initInitialTimeStamp(double value) {
  _minTimeStamp = value;
}

void exahype::solvers::FiniteVolumesSolver::synchroniseTimeStepping(
    CellDescription& cellDescription) {
  switch (_timeStepping) {
    case TimeStepping::Global:
      cellDescription.setTimeStamp(_minTimeStamp);
      cellDescription.setTimeStepSize(_minTimeStepSize);
      break;
    case TimeStepping::GlobalFixed:
      cellDescription.setTimeStamp(_minTimeStamp);
      cellDescription.setTimeStepSize(_minTimeStepSize);
      break;
  }
}

void exahype::solvers::FiniteVolumesSolver::synchroniseTimeStepping(
    const int cellDescriptionsIndex,
    const int element) {
  CellDescription& cellDescription = getCellDescription(cellDescriptionsIndex,element);
  synchroniseTimeStepping(cellDescription);
}

void exahype::solvers::FiniteVolumesSolver::startNewTimeStep() {
  switch (_timeStepping) {
    case TimeStepping::Global:
      _minTimeStamp        += _minTimeStepSize;
      _minTimeStepSize      = _nextMinTimeStepSize;
      _nextMinTimeStepSize  = std::numeric_limits<double>::max();
      break;
    case TimeStepping::GlobalFixed:
      _minTimeStamp        += _minTimeStepSize;
      _minTimeStepSize      = _nextMinTimeStepSize;
      break;
  }
}

void exahype::solvers::FiniteVolumesSolver::reinitTimeStepData() {
  switch (_timeStepping) {
    case TimeStepping::Global:
      // do nothing
      break;
    case TimeStepping::GlobalFixed:
      // do nothing
      break;
  }
}

double exahype::solvers::FiniteVolumesSolver::getNextMinTimeStepSize() const {
  return _nextMinTimeStepSize;
}

int exahype::solvers::FiniteVolumesSolver::tryGetElement(
    const int cellDescriptionsIndex,
    const int solverNumber) const {
  if (Heap::getInstance().isValidIndex(cellDescriptionsIndex)) {
    int element=0;
    for (auto& p : Heap::getInstance().getData(cellDescriptionsIndex)) {
      if (p.getSolverNumber()==solverNumber) {
        return element;
      }
      ++element;
    }
  }
  return NotFound;
}

exahype::solvers::Solver::SubcellPosition exahype::solvers::FiniteVolumesSolver::computeSubcellPositionOfCellOrAncestor(
        const int cellDescriptionsIndex,
        const int element) {
  // TODO(Dominic): Comment code in as soon as we have all the required fields
  // on the cell description.
//  CellDescription& cellDescription =
//      getCellDescription(cellDescriptionsIndex,element);
//
//  return
//      exahype::amr::computeSubcellPositionOfCellOrAncestor
//      <CellDescription,Heap>(cellDescription);
  SubcellPosition empty;
  return empty;
}

///////////////////////////////////
// MODIFY CELL DESCRIPTION
///////////////////////////////////
bool exahype::solvers::FiniteVolumesSolver::enterCell(
    exahype::Cell& fineGridCell,
    exahype::Vertex* const fineGridVertices,
    const peano::grid::VertexEnumerator& fineGridVerticesEnumerator,
    exahype::Vertex* const coarseGridVertices,
    const peano::grid::VertexEnumerator& coarseGridVerticesEnumerator,
    exahype::Cell& coarseGridCell,
    const tarch::la::Vector<DIMENSIONS, int>& fineGridPositionOfCell,
    const int solverNumber) {
  // Fine grid cell based uniform mesh refinement.
  int fineGridCellElement =
      tryGetElement(fineGridCell.getCellDescriptionsIndex(),solverNumber);
  if (fineGridCellElement==exahype::solvers::Solver::NotFound &&
      tarch::la::allSmallerEquals(fineGridVerticesEnumerator.getCellSize(),getMaximumMeshSize()) &&
      tarch::la::allGreater(coarseGridVerticesEnumerator.getCellSize(),getMaximumMeshSize())) {
    addNewCell(fineGridCell,fineGridVertices,fineGridVerticesEnumerator,
               multiscalelinkedcell::HangingVertexBookkeeper::InvalidAdjacencyIndex,
               solverNumber);
    // Fine grid cell based adaptive mesh refinement operations.
  }

  return false;
}

void exahype::solvers::FiniteVolumesSolver::addNewCell(
    exahype::Cell& fineGridCell,
    exahype::Vertex* const fineGridVertices,
    const peano::grid::VertexEnumerator& fineGridVerticesEnumerator,
    const int coarseGridCellDescriptionsIndex,
    const int solverNumber) {
  fineGridCell.addNewCellDescription(
              solverNumber,
              CellDescription::Cell,
//              CellDescription::None,
              fineGridVerticesEnumerator.getLevel(),
              coarseGridCellDescriptionsIndex,
              fineGridVerticesEnumerator.getCellSize(),
              fineGridVerticesEnumerator.getVertexPosition());
  int fineGridCellElement =
      tryGetElement(fineGridCell.getCellDescriptionsIndex(),solverNumber);
  CellDescription& fineGridCellDescription =
      getCellDescription(fineGridCell.getCellDescriptionsIndex(),fineGridCellElement);
  ensureNecessaryMemoryIsAllocated(fineGridCellDescription);
  exahype::Cell::determineInsideAndOutsideFaces(
            fineGridCellDescription,
            fineGridVertices,
            fineGridVerticesEnumerator);
}

void exahype::solvers::FiniteVolumesSolver::ensureNoUnnecessaryMemoryIsAllocated(CellDescription& cellDescription) {
  if (DataHeap::getInstance().isValidIndex(cellDescription.getSolution())) {
    switch (cellDescription.getType()) {
      case CellDescription::Erased:
      case CellDescription::EmptyAncestor:
      case CellDescription::EmptyDescendant:
      case CellDescription::Ancestor:
      case CellDescription::Descendant:
        assertion(DataHeap::getInstance().isValidIndex(cellDescription.getSolution()));
//        assertion(DataHeap::getInstance().isValidIndex(cellDescription.getUpdate()));

//        DataHeap::getInstance().deleteData(cellDescription.getUpdate());
        DataHeap::getInstance().deleteData(cellDescription.getSolution());

        cellDescription.setSolution(-1);
//        cellDescription.setUpdate(-1);
        break;
      default:
        break;
    }
  }

//  if (DataHeap::getInstance().isValidIndex(cellDescription.getExtrapolatedPredictor())) {
//    switch (cellDescription.getType()) {
//      case CellDescription::Erased:
//      case CellDescription::EmptyAncestor:
//      case CellDescription::EmptyDescendant:
//        assertion(DataHeap::getInstance().isValidIndex(cellDescription.getFluctuation()));
//        assertion(DataHeap::getInstance().isValidIndex(cellDescription.getSolutionMin()));
//        assertion(DataHeap::getInstance().isValidIndex(cellDescription.getSolutionMax()));
//
//        DataHeap::getInstance().deleteData(cellDescription.getExtrapolatedPredictor());
//        DataHeap::getInstance().deleteData(cellDescription.getFluctuation());
//        DataHeap::getInstance().deleteData(cellDescription.getSolutionMin());
//        DataHeap::getInstance().deleteData(cellDescription.getSolutionMax());
//
//        cellDescription.setExtrapolatedPredictor(-1);
//        cellDescription.setFluctuation(-1);
//        break;
//      default:
//        break;
//    }
//  }
}

void exahype::solvers::FiniteVolumesSolver::ensureNecessaryMemoryIsAllocated(CellDescription& cellDescription) {
  switch (cellDescription.getType()) {
    case CellDescription::Cell:
      if (!DataHeap::getInstance().isValidIndex(cellDescription.getSolution())) {
//        assertion(!DataHeap::getInstance().isValidIndex(cellDescription.getUpdate()));
        // Allocate volume DoF for limiter
        const int unknownsPerCell = getUnknownsPerCell();
//        cellDescription.setUpdate(
//            DataHeap::getInstance().createData(unknownsPerCell, unknownsPerCell));
        cellDescription.setSolution(
            DataHeap::getInstance().createData(unknownsPerCell, unknownsPerCell));
      }
      break;
    default:
      break;
  }

//  switch (cellDescription.getType()) {
//    case CellDescription::Cell:
//    case CellDescription::Ancestor:
//    case CellDescription::Descendant:
//      if (!DataHeap::getInstance().isValidIndex(
//          cellDescription.getExtrapolatedPredictor())) {
//        assertion(!DataHeap::getInstance().isValidIndex(cellDescription.getFluctuation()));
//
//        // Allocate face DoF
//        const int unknownsPerCellBoundary = getUnknownsPerCellBoundary();
//        cellDescription.setExtrapolatedPredictor(DataHeap::getInstance().createData(
//            unknownsPerCellBoundary, unknownsPerCellBoundary));
//        cellDescription.setFluctuation(DataHeap::getInstance().createData(
//            unknownsPerCellBoundary, unknownsPerCellBoundary));
//
//        // Allocate volume DoF for limiter (we need for every of the 2*DIMENSIONS faces an array of min values
//        // and array of max values of the neighbour at this face).
//        const int unknownsPerCell = getUnknownsPerCell();
//        cellDescription.setSolutionMin(DataHeap::getInstance().createData(
//            unknownsPerCell * 2 * DIMENSIONS, unknownsPerCell * 2 * DIMENSIONS));
//        cellDescription.setSolutionMax(DataHeap::getInstance().createData(
//            unknownsPerCell * 2 * DIMENSIONS, unknownsPerCell * 2 * DIMENSIONS));
//
//        // !!!
//        // TODO(Dominic): Make sure this everywhere initialised correctly.
//        // !!!
//        for (int i=0; i<unknownsPerCell * 2 * DIMENSIONS; i++) {
//          DataHeap::getInstance().getData( cellDescription.getSolutionMax() )[i] = std::numeric_limits<double>::max();
//          DataHeap::getInstance().getData( cellDescription.getSolutionMin() )[i] = std::numeric_limits<double>::min();
//        }
//      }
//      break;
//    default:
//      break;
//  }
}

bool exahype::solvers::FiniteVolumesSolver::leaveCell(
    exahype::Cell& fineGridCell,
    exahype::Vertex* const fineGridVertices,
    const peano::grid::VertexEnumerator& fineGridVerticesEnumerator,
    exahype::Vertex* const coarseGridVertices,
    const peano::grid::VertexEnumerator& coarseGridVerticesEnumerator,
    exahype::Cell& coarseGridCell,
    const tarch::la::Vector<DIMENSIONS, int>& fineGridPositionOfCell,
    const int solverNumber) {
//  assertionMsg(false,"Not implemented.");
  return false;
}

///////////////////////////////////
// CELL-LOCAL
//////////////////////////////////
double exahype::solvers::FiniteVolumesSolver::startNewTimeStep(
    const int cellDescriptionsIndex,
    const int element,
    double*   tempEigenvalues) {
  // do nothing (for now). See discussion within body of function mappings/SolutionUpdate::enterCell(...).
  return std::numeric_limits<double>::max();
}

void exahype::solvers::FiniteVolumesSolver::setInitialConditions(
    const int cellDescriptionsIndex,
    const int element,
    exahype::Vertex* const fineGridVertices,
    const peano::grid::VertexEnumerator& fineGridVerticesEnumerator) {
  // reset helper variables
  CellDescription& cellDescription = getCellDescription(cellDescriptionsIndex,element);
//  exahype::Cell::resetNeighbourMergeHelperVariables(
//      cellDescription,fineGridVertices,fineGridVerticesEnumerator); // TODO(Dominic): Add flags.

  if (cellDescription.getType()==CellDescription::Cell
//      && cellDescription.getRefinementEvent()==CellDescription::None
      ) {
    double* luh = exahype::DataHeap::getInstance().getData(cellDescription.getSolution()).data();

    if (hasToAdjustSolution(
        cellDescription.getOffset()+0.5*cellDescription.getSize(),
        cellDescription.getSize(),
        cellDescription.getTimeStamp())) {
      solutionAdjustment(
          luh,
          cellDescription.getOffset()+0.5*cellDescription.getSize(),
          cellDescription.getSize(),
          cellDescription.getTimeStamp(), cellDescription.getTimeStepSize());
    }

    for (int i=0; i<getUnknownsPerCell(); i++) {
      assertion3(std::isfinite(luh[i]),cellDescription.toString(),"setInitialConditions(...)",i);
    } // Dead code elimination will get rid of this loop if Asserts/Debug flags are not set.
  }
}

void exahype::solvers::FiniteVolumesSolver::updateSolution(
    const int cellDescriptionsIndex,
    const int element,
    exahype::Vertex* const fineGridVertices,
    const peano::grid::VertexEnumerator& fineGridVerticesEnumerator) {
  // reset helper variables
  CellDescription& cellDescription = getCellDescription(cellDescriptionsIndex,element);
//  exahype::Cell::resetNeighbourMergeHelperVariables(
//      cellDescription,fineGridVertices,fineGridVerticesEnumerator); // TODO(Dominic): Add helper variables.

  // TODO(Dominic): update solution (This should be separated in mergeNeighbours and updateSolution
  const tarch::la::Vector<THREE_POWER_D, int> neighbourCellDescriptionsIndices =
      multiscalelinkedcell::getIndicesAroundCell(
          exahype::VertexOperations::readCellDescriptionsIndex(fineGridVerticesEnumerator, fineGridVertices));

  // todo MPI
  // todo Boundary
#ifdef SharedTBB
  // force exit as executing while this is not fully implemented produces hard to debug races
  // at least for SRHD compiled with icpc (in this case the result may look overall good but with some random values appearing at random in some cells)
  logError("exahype::solvers::FiniteVolumesSolver::updateSolution","Shared-memory not yet implemented !!!");
  exit(-1);
#endif
  assertion1(multiscalelinkedcell::HangingVertexBookkeeper::allAdjacencyInformationIsAvailable(
      VertexOperations::readCellDescriptionsIndex(fineGridVerticesEnumerator, fineGridVertices)),
      fineGridVerticesEnumerator.toString());

  double* finiteVolumeSolutions[THREE_POWER_D];
  for (int nScalar=0; nScalar<THREE_POWER_D; ++nScalar) {
    if (Heap::getInstance().isValidIndex(neighbourCellDescriptionsIndices[nScalar])) {
      exahype::records::FiniteVolumesCellDescription& pNeighbour =
          getCellDescription(neighbourCellDescriptionsIndices[nScalar],element);
      finiteVolumeSolutions[nScalar] = DataHeap::getInstance().getData(pNeighbour.getSolution()).data();
    } else {
      finiteVolumeSolutions[nScalar] = DataHeap::getInstance().getData(cellDescription.getSolution()).data();
    }
  }

  double* finiteVolumeSolution  = DataHeap::getInstance().getData(cellDescription.getSolution()).data();
  assertion(!std::isnan(finiteVolumeSolution[0]));

  double admissibleTimeStepSize=0;
  solutionUpdate(finiteVolumeSolutions,cellDescription.getSize(),cellDescription.getTimeStepSize(),admissibleTimeStepSize);

<<<<<<< HEAD
  if (admissibleTimeStepSize < cellDescription.getTimeStepSize()) {
    logWarning("updateSolution(...)","Finite volumes solver time step size harmed CFL condition. dt="<<cellDescription.getTimeStepSize()<<", dt_adm=" << admissibleTimeStepSize);
  }
=======
    if (admissibleTimeStepSize * 1.001 < cellDescription.getTimeStepSize()) { //TODO JMG 1.001 factor to prevent same dt computation to throw logerror
      logWarning("updateSolution(...)","Finite volumes solver time step size harmed CFL condition. dt="<<cellDescription.getTimeStepSize()<<", dt_adm=" << admissibleTimeStepSize);
    }
>>>>>>> 831fe5e7

  if (hasToAdjustSolution(
      cellDescription.getOffset()+0.5*cellDescription.getSize(),
      cellDescription.getSize(),
      cellDescription.getTimeStamp())) {
    solutionAdjustment(
        finiteVolumeSolution,
        cellDescription.getOffset()+0.5*cellDescription.getSize(),
        cellDescription.getSize(),
        cellDescription.getTimeStamp(), cellDescription.getTimeStepSize());
  }

  for (int i=0; i<getUnknownsPerCell(); i++) {
    assertion3(std::isfinite(finiteVolumeSolution[i]),cellDescription.toString(),"finiteVolumeSolution[i]",i);
  } // Dead code elimination will get rid of this loop if Asserts/Debug flags are not set.

}

void exahype::solvers::FiniteVolumesSolver::prolongateDataAndPrepareDataRestriction(
    const int cellDescriptionsIndex,
    const int element) {
  CellDescription& cellDescription = getCellDescription(cellDescriptionsIndex,element);

  if (cellDescription.getType()==CellDescription::Cell)
    return;

  assertionMsg(false,"Please implement!");
}

void exahype::solvers::FiniteVolumesSolver::restrictData(
    const int cellDescriptionsIndex,
    const int element,
    const int parentCellDescriptionsIndex,
    const int parentElement,
    const tarch::la::Vector<DIMENSIONS,int>& subcellIndex) {
  assertionMsg(false,"Please implement!");
}

///////////////////////////////////
// NEIGHBOUR
///////////////////////////////////
void exahype::solvers::FiniteVolumesSolver::mergeNeighbours(
    const int                                 cellDescriptionsIndex1,
    const int                                 element1,
    const int                                 cellDescriptionsIndex2,
    const int                                 element2,
    const tarch::la::Vector<DIMENSIONS, int>& pos1,
    const tarch::la::Vector<DIMENSIONS, int>& pos2,
    double**                                  tempFaceUnknownsArrays,
    double**                                  tempStateSizedVectors,
    double**                                  tempStateSizedSquareMatrices) {
  CellDescription& cellDescription1 = getCellDescription(cellDescriptionsIndex1,element1);
  CellDescription& cellDescription2 = getCellDescription(cellDescriptionsIndex2,element2);

  if (cellDescription1.getType()==CellDescription::Cell ||
      cellDescription2.getType()==CellDescription::Cell) {
    synchroniseTimeStepping(cellDescription1);
    synchroniseTimeStepping(cellDescription2);
  }

  return;

  assertionMsg(false,"Not implemented.");
}

void exahype::solvers::FiniteVolumesSolver::mergeWithBoundaryData(
    const int                                 cellDescriptionsIndex,
    const int                                 element,
    const tarch::la::Vector<DIMENSIONS, int>& posCell,
    const tarch::la::Vector<DIMENSIONS, int>& posBoundary,
    double**                                  tempFaceUnknownsArrays,
    double**                                  tempStateSizedVectors,
    double**                                  tempStateSizedSquareMatrices) {
  CellDescription& cellDescription = getCellDescription(cellDescriptionsIndex,element);

  if (cellDescription.getType()==CellDescription::Cell) {
    synchroniseTimeStepping(cellDescription);
  }

  return;

  assertionMsg(false,"Not implemented.");
}


#ifdef Parallel
const int exahype::solvers::FiniteVolumesSolver::DataMessagesPerNeighbourCommunication    = 1;
const int exahype::solvers::FiniteVolumesSolver::DataMessagesPerForkOrJoinCommunication   = 1;
const int exahype::solvers::FiniteVolumesSolver::DataMessagesPerMasterWorkerCommunication = 1;

void exahype::solvers::FiniteVolumesSolver::sendCellDescriptions(
    const int                                     toRank,
    const int                                     cellDescriptionsIndex,
    const peano::heap::MessageType&               messageType,
    const tarch::la::Vector<DIMENSIONS, double>&  x,
    const int                                     level) {
  assertionMsg(false,"Please implement!");
}

void exahype::solvers::FiniteVolumesSolver::sendEmptyCellDescriptions(
    const int                                     toRank,
    const peano::heap::MessageType&               messageType,
    const tarch::la::Vector<DIMENSIONS, double>&  x,
    const int                                     level) {
  Heap::HeapEntries emptyMessage(0);
  Heap::getInstance().sendData(emptyMessage,
      toRank,x,level,messageType);
}

void exahype::solvers::FiniteVolumesSolver::mergeCellDescriptionsWithRemoteData(
    const int                                     fromRank,
    const int                                     cellDescriptionsIndex,
    const peano::heap::MessageType&               messageType,
    const tarch::la::Vector<DIMENSIONS, double>&  x,
    const int                                     level) {
  assertionMsg(false,"Please implement!");
}

/**
 * Drop cell descriptions received from \p fromRank.
 */
void exahype::solvers::FiniteVolumesSolver::dropCellDescriptions(
    const int                                     fromRank,
    const peano::heap::MessageType&               messageType,
    const tarch::la::Vector<DIMENSIONS, double>&  x,
    const int                                     level) {
  Heap::getInstance().receiveData(fromRank,x,level,messageType);
}

///////////////////////////////////
// NEIGHBOUR
///////////////////////////////////

void exahype::solvers::FiniteVolumesSolver::sendEmptyDataToNeighbour(
    const int                                     toRank,
    const tarch::la::Vector<DIMENSIONS, int>&     src,
    const tarch::la::Vector<DIMENSIONS, int>&     dest,
    const tarch::la::Vector<DIMENSIONS, double>&  x,
    const int                                     level) {
  std::vector<double> emptyMessage(0);
  for(int sends=0; sends<DataMessagesPerNeighbourCommunication; ++sends)
    DataHeap::getInstance().sendData(
        emptyMessage, toRank, x, level,
        peano::heap::MessageType::NeighbourCommunication);
}

void exahype::solvers::FiniteVolumesSolver::dropNeighbourData(
    const int                                     fromRank,
    const tarch::la::Vector<DIMENSIONS, int>&     src,
    const tarch::la::Vector<DIMENSIONS, int>&     dest,
    const tarch::la::Vector<DIMENSIONS, double>&  x,
    const int                                     level) {
  for(int receives=0; receives<DataMessagesPerNeighbourCommunication; ++receives)
    DataHeap::getInstance().receiveData(
        fromRank, x, level,
        peano::heap::MessageType::NeighbourCommunication);
}

///////////////////////////////////
// FORK OR JOIN
///////////////////////////////////

void exahype::solvers::FiniteVolumesSolver::sendDataToWorkerOrMasterDueToForkOrJoin(
    const int                                     toRank,
    const int                                     cellDescriptionsIndex,
    const int                                     element,
    const tarch::la::Vector<DIMENSIONS, double>&  x,
    const int                                     level) {
  assertionMsg(false,"Please implement!");
}


void exahype::solvers::FiniteVolumesSolver::sendEmptyDataToWorkerOrMasterDueToForkOrJoin(
    const int                                     toRank,
    const tarch::la::Vector<DIMENSIONS, double>&  x,
    const int                                     level) {
  std::vector<double> emptyMessage(0);
  for(int sends=0; sends<DataMessagesPerForkOrJoinCommunication; ++sends)
    DataHeap::getInstance().sendData(
        emptyMessage, toRank, x, level,
        peano::heap::MessageType::ForkOrJoinCommunication);
}


void exahype::solvers::FiniteVolumesSolver::mergeWithWorkerOrMasterDataDueToForkOrJoin(
    const int                                     fromRank,
    const int                                     cellDescriptionsIndex,
    const int                                     element,
    const tarch::la::Vector<DIMENSIONS, double>&  x,
    const int                                     level) {
  assertionMsg(false,"Please implement!");
}

void exahype::solvers::FiniteVolumesSolver::dropWorkerOrMasterDataDueToForkOrJoin(
    const int                                     fromRank,
    const tarch::la::Vector<DIMENSIONS, double>&  x,
    const int                                     level) {
  for(int receives=0; receives<DataMessagesPerForkOrJoinCommunication; ++receives)
    DataHeap::getInstance().receiveData(
        fromRank, x, level,
        peano::heap::MessageType::ForkOrJoinCommunication);
}

///////////////////////////////////
// WORKER->MASTER
///////////////////////////////////
void exahype::solvers::FiniteVolumesSolver::sendDataToMaster(
    const int                                    masterRank,
    const tarch::la::Vector<DIMENSIONS, double>& x,
    const int                                    level) {
  assertionMsg(false,"Please implement!");
}

void exahype::solvers::FiniteVolumesSolver::mergeWithWorkerData(
    const int                                    workerRank,
    const tarch::la::Vector<DIMENSIONS, double>& x,
    const int                                    level) {
  assertionMsg(false,"Please implement!");
}


void exahype::solvers::FiniteVolumesSolver::sendDataToMaster(
    const int                                     masterRank,
    const int                                     cellDescriptionsIndex,
    const int                                     element,
    const tarch::la::Vector<DIMENSIONS, double>&  x,
    const int                                     level){
  assertionMsg(false,"Please implement!");
}

void exahype::solvers::FiniteVolumesSolver::sendEmptyDataToMaster(
    const int                                     masterRank,
    const tarch::la::Vector<DIMENSIONS, double>&  x,
    const int                                     level){
  std::vector<double> emptyMessage(0);
  for(int sends=0; sends<DataMessagesPerMasterWorkerCommunication; ++sends)
    DataHeap::getInstance().sendData(
        emptyMessage, masterRank, x, level,
        peano::heap::MessageType::MasterWorkerCommunication);
}

void exahype::solvers::FiniteVolumesSolver::mergeWithWorkerData(
    const int                                     workerRank,
    const int                                     workerTypeAsInt,
    const int                                     cellDescriptionsIndex,
    const int                                     element,
    const tarch::la::Vector<DIMENSIONS, double>&  x,
    const int                                     level){
  assertionMsg(false,"Please implement!");
}

void exahype::solvers::FiniteVolumesSolver::dropWorkerData(
    const int                                     workerRank,
    const tarch::la::Vector<DIMENSIONS, double>&  x,
    const int                                     level){
  for(int receives=0; receives<DataMessagesPerMasterWorkerCommunication; ++receives)
    DataHeap::getInstance().receiveData(
        workerRank, x, level,
        peano::heap::MessageType::MasterWorkerCommunication);
}

///////////////////////////////////
// MASTER->WORKER
///////////////////////////////////
void exahype::solvers::FiniteVolumesSolver::sendDataToWorker(
    const int                                    workerRank,
    const tarch::la::Vector<DIMENSIONS, double>& x,
    const int                                    level) {
  assertionMsg(false,"Please implement!");
}

void exahype::solvers::FiniteVolumesSolver::mergeWithMasterData(
    const int                                    masterRank,
    const tarch::la::Vector<DIMENSIONS, double>& x,
    const int                                    level) {
  assertionMsg(false,"Please implement!");

  // todo send time step size
}

bool exahype::solvers::FiniteVolumesSolver::hasToSendDataToMaster(
    const int cellDescriptionsIndex,
    const int element) {
  assertionMsg(false,"Please implement!");
  return false;
}

void exahype::solvers::FiniteVolumesSolver::sendDataToWorker(
    const int                                     workerRank,
    const int                                     cellDescriptionsIndex,
    const int                                     element,
    const tarch::la::Vector<DIMENSIONS, double>&  x,
    const int                                     level){
  assertionMsg(false,"Please implement!");
}

void exahype::solvers::FiniteVolumesSolver::sendEmptyDataToWorker(
    const int                                     workerRank,
    const tarch::la::Vector<DIMENSIONS, double>&  x,
    const int                                     level){
  std::vector<double> emptyMessage(0);
  for(int sends=0; sends<DataMessagesPerMasterWorkerCommunication; ++sends)
    DataHeap::getInstance().sendData(
        emptyMessage, workerRank, x, level,
        peano::heap::MessageType::MasterWorkerCommunication);
}

void exahype::solvers::FiniteVolumesSolver::mergeWithMasterData(
    const int                                     masterRank,
    const int                                     masterTypeAsInt,
    const int                                     cellDescriptionsIndex,
    const int                                     element,
    const tarch::la::Vector<DIMENSIONS, double>&  x,
    const int                                     level){
  assertionMsg(false,"Please implement!");
}

void exahype::solvers::FiniteVolumesSolver::dropMasterData(
    const int                                     masterRank,
    const tarch::la::Vector<DIMENSIONS, double>&  x,
        const int                                     level) {
  for(int receives=0; receives<DataMessagesPerMasterWorkerCommunication; ++receives)
    DataHeap::getInstance().receiveData(
        masterRank, x, level,
        peano::heap::MessageType::MasterWorkerCommunication);
}
#endif

std::string exahype::solvers::FiniteVolumesSolver::toString() const {
  std::ostringstream stringstr;
  toString(stringstr);
  return stringstr.str();
}

void exahype::solvers::FiniteVolumesSolver::toString (std::ostream& out) const {
  out << "(";
  out << "_identifier:" << _identifier;
  out << ",";
  out << "_type:" << exahype::solvers::Solver::toString(_type);
  out << ",";
  out << "_numberOfVariables:" << _numberOfVariables;
  out << ",";
  out << "_numberOfParameters:" << _numberOfParameters;
  out << ",";
  out << "_nodesPerCoordinateAxis:" << _nodesPerCoordinateAxis;
  out << ",";
  out << "_maximumMeshSize:" << _maximumMeshSize;
  out << ",";
  out << "_timeStepping:" << exahype::solvers::Solver::toString(_timeStepping); // only solver attributes
  out << ",";
  out << "_unknownsPerFace:" << _unknownsPerFace;
  out << ",";
  out << "_unknownsPerCellBoundary:" << _unknownsPerCellBoundary;
  out << ",";
  out << "_unknownsPerCell:" << _unknownsPerCell;
  out << ",";
  out << "_minTimeStamp:" << _minTimeStamp;
  out << ",";
  out << "_minTimeStepSize:" << _minTimeStepSize;
  out << ",";
  out << "_nextMinTimeStepSize:" << _nextMinTimeStepSize;
  out <<  ")";
}<|MERGE_RESOLUTION|>--- conflicted
+++ resolved
@@ -406,15 +406,10 @@
   double admissibleTimeStepSize=0;
   solutionUpdate(finiteVolumeSolutions,cellDescription.getSize(),cellDescription.getTimeStepSize(),admissibleTimeStepSize);
 
-<<<<<<< HEAD
-  if (admissibleTimeStepSize < cellDescription.getTimeStepSize()) {
+
+  if (admissibleTimeStepSize * 1.001 < cellDescription.getTimeStepSize()) { //TODO JMG 1.001 factor to prevent same dt computation to throw logerror
     logWarning("updateSolution(...)","Finite volumes solver time step size harmed CFL condition. dt="<<cellDescription.getTimeStepSize()<<", dt_adm=" << admissibleTimeStepSize);
   }
-=======
-    if (admissibleTimeStepSize * 1.001 < cellDescription.getTimeStepSize()) { //TODO JMG 1.001 factor to prevent same dt computation to throw logerror
-      logWarning("updateSolution(...)","Finite volumes solver time step size harmed CFL condition. dt="<<cellDescription.getTimeStepSize()<<", dt_adm=" << admissibleTimeStepSize);
-    }
->>>>>>> 831fe5e7
 
   if (hasToAdjustSolution(
       cellDescription.getOffset()+0.5*cellDescription.getSize(),
