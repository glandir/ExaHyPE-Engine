/**
 * This file is part of the ExaHyPE project.
 * Copyright (c) 2016  http://exahype.eu
 * All rights reserved.
 *
 * The project has received funding from the European Union's Horizon
 * 2020 research and innovation programme under grant agreement
 * No 671698. For copyrights and licensing, please consult the webpage.
 *
 * Released under the BSD 3 Open Source License.
 * For the full license text, see LICENSE.txt
 **/

#include "exahype/solvers/FiniteVolumesSolver.h"


exahype::solvers::FiniteVolumesSolver::FiniteVolumesSolver(
  const std::string& identifier,
  int numberOfVariables,
  int numberOfParameters,
  int nodesPerCoordinateAxis,
  double maximumMeshSize,
  exahype::solvers::Solver::TimeStepping timeStepping,
  std::unique_ptr<profilers::Profiler> profiler):
  Solver(
    identifier,
    exahype::solvers::Solver::Type::FiniteVolumes,
    numberOfVariables,
    numberOfParameters,
    nodesPerCoordinateAxis,
    maximumMeshSize,
    timeStepping,
    std::move(profiler)
  ),
<<<<<<< HEAD
  _unknownsPerCell        (                        (numberOfVariables+numberOfParameters) * power(nodesPerCoordinateAxis, DIMENSIONS + 0)),
  _unknownsPerFace        (                        (numberOfVariables)                    * power(nodesPerCoordinateAxis, DIMENSIONS - 1)),
  _unknownsPerCellBoundary( DIMENSIONS_TIMES_TWO * (numberOfVariables)                    * power(nodesPerCoordinateAxis, DIMENSIONS - 1)),
  _minTimeStamp   (std::numeric_limits<double>::max()),
  _minTimeStepSize(std::numeric_limits<double>::max())
  {
=======
  _unknownsPerCell( (numberOfVariables+numberOfParameters) * power(nodesPerCoordinateAxis, DIMENSIONS + 0)),
  _nextMinTimeStepSize(0.0),
  _minTimeStepSize(std::numeric_limits<double>::max()),
  _minTimeStamp(std::numeric_limits<double>::max()) {
>>>>>>> 60f73599
  assertion3(_unknownsPerCell>0, numberOfVariables, numberOfParameters, nodesPerCoordinateAxis);
}


int exahype::solvers::FiniteVolumesSolver::getUnknownsPerCell() const {
  return _unknownsPerCell;
}


double exahype::solvers::FiniteVolumesSolver::getMinTimeStamp() const {
  return _minTimeStamp;
}


double exahype::solvers::FiniteVolumesSolver::getMinTimeStepSize() const {
  return _minTimeStepSize;
}


void exahype::solvers::FiniteVolumesSolver::updateNextTimeStepSize( double value ) {
  _nextMinTimeStepSize = std::min(_nextMinTimeStepSize,value);
}


void exahype::solvers::FiniteVolumesSolver::initInitialTimeStamp(double value) {
  _minTimeStamp = value;
}


void exahype::solvers::FiniteVolumesSolver::startNewTimeStep() {
  _minTimeStamp       += _minTimeStepSize;
  _minTimeStepSize     = _nextMinTimeStepSize;
  _nextMinTimeStepSize = std::numeric_limits<double>::max();
}


double exahype::solvers::FiniteVolumesSolver::getNextMinTimeStepSize() const {
  return _nextMinTimeStepSize;
}<|MERGE_RESOLUTION|>--- conflicted
+++ resolved
@@ -32,19 +32,13 @@
     timeStepping,
     std::move(profiler)
   ),
-<<<<<<< HEAD
   _unknownsPerCell        (                        (numberOfVariables+numberOfParameters) * power(nodesPerCoordinateAxis, DIMENSIONS + 0)),
   _unknownsPerFace        (                        (numberOfVariables)                    * power(nodesPerCoordinateAxis, DIMENSIONS - 1)),
   _unknownsPerCellBoundary( DIMENSIONS_TIMES_TWO * (numberOfVariables)                    * power(nodesPerCoordinateAxis, DIMENSIONS - 1)),
-  _minTimeStamp   (std::numeric_limits<double>::max()),
-  _minTimeStepSize(std::numeric_limits<double>::max())
+  _minTimeStamp       (std::numeric_limits<double>::max()),
+  _minTimeStepSize    (std::numeric_limits<double>::max()),
+  _nextMinTimeStepSize(std::numeric_limits<double>::max())
   {
-=======
-  _unknownsPerCell( (numberOfVariables+numberOfParameters) * power(nodesPerCoordinateAxis, DIMENSIONS + 0)),
-  _nextMinTimeStepSize(0.0),
-  _minTimeStepSize(std::numeric_limits<double>::max()),
-  _minTimeStamp(std::numeric_limits<double>::max()) {
->>>>>>> 60f73599
   assertion3(_unknownsPerCell>0, numberOfVariables, numberOfParameters, nodesPerCoordinateAxis);
 }
 
