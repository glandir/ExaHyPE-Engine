--- conflicted
+++ resolved
@@ -363,9 +363,7 @@
   // be removed if the time stepping works robust again.
   double getMinCorrectorTimeStepSize() const;
 
-<<<<<<< HEAD
   double getMinPredictorTimeStepSize() const;
-=======
   /**
    * Update predictor time step size
    *
@@ -379,7 +377,6 @@
    *
    */
   void updateNextPredictorTimeStepSize (const double& nextPredictorTimeStepSize);
->>>>>>> 6e41f61b
 };
 
 #endif
