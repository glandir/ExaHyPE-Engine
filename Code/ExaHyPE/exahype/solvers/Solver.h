--- conflicted
+++ resolved
@@ -3,20 +3,20 @@
  * Copyright (c) 2016  http://exahype.eu
  * All rights reserved.
  *
- * The project has received funding from the European Union's Horizon
+ * The project has received funding from the European Union's Horizon 
  * 2020 research and innovation programme under grant agreement
  * No 671698. For copyrights and licensing, please consult the webpage.
  *
  * Released under the BSD 3 Open Source License.
  * For the full license text, see LICENSE.txt
  **/
-
+ 
 #ifndef _EXAHYPE_SOLVERS_SOLVER_H_
 #define _EXAHYPE_SOLVERS_SOLVER_H_
 
-#include <iostream>
 #include <memory>
 #include <string>
+#include <iostream>
 #include <vector>
 
 #include "peano/utils/Globals.h"
@@ -45,33 +45,32 @@
 
 #ifdef ALIGNMENT
 constexpr int addPadding(const int originalSize) {
-  return ALIGNMENT / 8 * static_cast<int>((originalSize + (ALIGNMENT / 8 - 1)) /
-                                          (ALIGNMENT / 8));
+  return ALIGNMENT/8 * static_cast<int>((originalSize+(ALIGNMENT/8-1))/(ALIGNMENT/8));
 }
 #else
-constexpr int addPadding(const int originalSize) { return originalSize; }
+constexpr int addPadding(const int originalSize) {
+  return originalSize;
+}
 #endif
 
 namespace exahype {
-/**
- * We store the degrees of freedom associated with the ADERDGCellDescription and
- * FiniteVolumesCellDescription
- * instances on this heap.
- * We further use this heap to send and receive face data from one MPI rank to
- * the other.
- */
-typedef peano::heap::PlainDoubleHeap DataHeap;
-
-namespace solvers {
-class Solver;
-
-typedef std::vector<Solver*> RegisteredSolversEntries;
-/**
- * All the registered solvers. Has to be declared extern in C++ standard as
- * it is instantiated in the corresponding cpp file.
- */
-// TODO: std::vector<std::unique_ptr<Solver>> ?!
-extern std::vector<Solver*> RegisteredSolvers;
+  /**
+   * We store the degrees of freedom associated with the ADERDGCellDescription and FiniteVolumesCellDescription
+   * instances on this heap.
+   * We further use this heap to send and receive face data from one MPI rank to the other.
+   */
+  typedef peano::heap::PlainDoubleHeap DataHeap;
+
+  namespace solvers {
+    class Solver;
+
+    typedef std::vector<Solver*> RegisteredSolversEntries;
+    /**
+     * All the registered solvers. Has to be declared extern in C++ standard as
+     * it is instantiated in the corresponding cpp file.
+     */
+    // TODO: std::vector<std::unique_ptr<Solver>> ?!
+    extern std::vector<Solver*> RegisteredSolvers;
 }  // namespace solvers
 }  // namespace exahype
 
@@ -90,8 +89,7 @@
    */
   enum class TimeStepping {
     /**
-     * In the global time stepping mode, every cells works with the same time
-     * step.
+     * In the global time stepping mode, every cells works with the same time step.
      */
     Global,
     /**
@@ -107,6 +105,7 @@
    */
   enum class RefinementControl { Keep = 0, Refine = 1, Erase = 2 };
 
+
   /**
    * Default return value of function getElement(...)
    * If we do not find the element in a vector
@@ -117,8 +116,7 @@
   /*
    * The refinement events a cell description can be subject to.
    *
-   * \note Make sure the bounds in the assertion in
-   * convertToRefinementEvent(...)
+   * \note Make sure the bounds in the assertion in convertToRefinementEvent(...)
    * do always match the order of these enums.
    */
   enum RefinementEvent {
@@ -212,8 +210,7 @@
   /**
    * Return a string representation for the time stepping mode \p param.
    */
-  static std::string toString(
-      const exahype::solvers::Solver::TimeStepping& param);
+  static std::string toString(const exahype::solvers::Solver::TimeStepping& param);
 
   /**
    * Returns the maximum extent a mesh cell is allowed to have
@@ -309,12 +306,13 @@
    * \param[in] element Index of the cell description in
    *                    the array at address \p cellDescriptionsIndex.
    */
-  virtual void synchroniseTimeStepping(const int cellDescriptionsIndex,
-                                       const int element) = 0;
+  virtual void synchroniseTimeStepping(
+      const int cellDescriptionsIndex,
+      const int element) = 0;
 
   virtual void startNewTimeStep() = 0;
 
-  virtual double getNextMinTimeStepSize() const = 0;
+  virtual double getNextMinTimeStepSize() const =0;
 
   /**
    * Run over all solvers and identify the minimal time stamp.
@@ -335,8 +333,7 @@
    */
   static double getMaxSolverTimeStampOfAllSolvers();
 
-  static bool allSolversUseTimeSteppingScheme(
-      solvers::Solver::TimeStepping scheme);
+  static bool allSolversUseTimeSteppingScheme(solvers::Solver::TimeStepping scheme);
 
   static double getCoarsestMeshSizeOfAllSolvers();
   static double getFinestMaximumMeshSizeOfAllSolvers();
@@ -347,8 +344,9 @@
    * in the array at address \p cellDescriptionsIndex.
    * Otherwise return Solver::NotFound.
    */
-  virtual int tryGetElement(const int cellDescriptionsIndex,
-                            const int solverNumber) const = 0;
+  virtual int tryGetElement(
+      const int cellDescriptionsIndex,
+      const int solverNumber) const = 0;
 
   /**
    * Receive solver data from neighbour rank and write
@@ -361,10 +359,12 @@
    *                    the array at address \p cellDescriptionsIndex.
    */
   virtual void mergeNeighbours(
-      const int cellDescriptionsIndex1, const int element1,
-      const int cellDescriptionsIndex2, const int element2,
-      const tarch::la::Vector<DIMENSIONS, int>& pos1,
-      const tarch::la::Vector<DIMENSIONS, int>& pos2) = 0;
+        const int                                 cellDescriptionsIndex1,
+        const int                                 element1,
+        const int                                 cellDescriptionsIndex2,
+        const int                                 element2,
+        const tarch::la::Vector<DIMENSIONS, int>& pos1,
+        const tarch::la::Vector<DIMENSIONS, int>& pos2) = 0;
 
   /**
    * Take the cell descriptions \p element
@@ -375,11 +375,12 @@
    *                    at address \p cellDescriptionsIndex.
    */
   virtual void mergeWithBoundaryData(
-      const int cellDescriptionsIndex, const int element,
-      const tarch::la::Vector<DIMENSIONS, int>& posCell,
-      const tarch::la::Vector<DIMENSIONS, int>& posBoundary) = 0;
-
-#ifdef Parallel
+        const int                                 cellDescriptionsIndex,
+        const int                                 element,
+        const tarch::la::Vector<DIMENSIONS, int>& posCell,
+        const tarch::la::Vector<DIMENSIONS, int>& posBoundary) =0;
+
+  #ifdef Parallel
   /**
    * Send solver copy to remote node
    *
@@ -410,18 +411,23 @@
    *                    the heap vector at \p cellDescriptionsIndex.
    */
   virtual void sendDataToNeighbour(
-      const int toRank, const int cellDescriptionsIndex, const int element,
-      const tarch::la::Vector<DIMENSIONS, int>& src,
-      const tarch::la::Vector<DIMENSIONS, int>& dest,
-      const tarch::la::Vector<DIMENSIONS, double>& x, const int level) = 0;
+      const int                                    toRank,
+      const int                                    cellDescriptionsIndex,
+      const int                                    element,
+      const tarch::la::Vector<DIMENSIONS, int>&    src,
+      const tarch::la::Vector<DIMENSIONS, int>&    dest,
+      const tarch::la::Vector<DIMENSIONS, double>& x,
+      const int                                    level) = 0;
 
   /**
    * Send empty solver data to neighbour rank.
    */
   virtual void sendEmptyDataToNeighbour(
-      const int toRank, const tarch::la::Vector<DIMENSIONS, int>& src,
-      const tarch::la::Vector<DIMENSIONS, int>& dest,
-      const tarch::la::Vector<DIMENSIONS, double>& x, const int level) = 0;
+      const int                                    toRank,
+      const tarch::la::Vector<DIMENSIONS, int>&    src,
+      const tarch::la::Vector<DIMENSIONS, int>&    dest,
+      const tarch::la::Vector<DIMENSIONS, double>& x,
+      const int                                    level) = 0;
 
   /**
    * Receive solver data from neighbour rank and write
@@ -434,30 +440,24 @@
    *                    the array with address \p cellDescriptionsIndex.
    */
   virtual void mergeWithNeighbourData(
-<<<<<<< HEAD
-      const int                                     fromRank,
-      const int                                     neighbourTypeAsInt,
-      const int                                     cellDescriptionsIndex,
-      const int                                     element,
-      const tarch::la::Vector<DIMENSIONS, int>&     src,
-      const tarch::la::Vector<DIMENSIONS, int>&     dest,
-      const tarch::la::Vector<DIMENSIONS, double>&  x,
-      const int                                     level) = 0;
-=======
-      const int fromRank, const int cellDescriptionsIndex, const int element,
-      const tarch::la::Vector<DIMENSIONS, int>& src,
-      const tarch::la::Vector<DIMENSIONS, int>& dest,
-      const tarch::la::Vector<DIMENSIONS, double>& x, const int level) = 0;
->>>>>>> f1dbedad
+      const int                                    fromRank,
+      const int                                    neighbourTypeAsInt,
+      const int                                    cellDescriptionsIndex,
+      const int                                    element,
+      const tarch::la::Vector<DIMENSIONS, int>&    src,
+      const tarch::la::Vector<DIMENSIONS, int>&    dest,
+      const tarch::la::Vector<DIMENSIONS, double>& x,
+      const int                                    level) = 0;
 
   /**
    * Drop solver data from neighbour rank.
    */
-  virtual void dropNeighbourData(const int fromRank,
-                                 const tarch::la::Vector<DIMENSIONS, int>& src,
-                                 const tarch::la::Vector<DIMENSIONS, int>& dest,
-                                 const tarch::la::Vector<DIMENSIONS, double>& x,
-                                 const int level) = 0;
+  virtual void dropNeighbourData(
+      const int                                    fromRank,
+      const tarch::la::Vector<DIMENSIONS, int>&    src,
+      const tarch::la::Vector<DIMENSIONS, int>&    dest,
+      const tarch::la::Vector<DIMENSIONS, double>& x,
+      const int                                    level) = 0;
 
   /**
    * Send solver data to master or worker rank. Read the data from
@@ -470,16 +470,20 @@
    *                    the array with address \p cellDescriptionsIndex.
    */
   virtual void sendDataToWorkerOrMasterDueToForkOrJoin(
-      const int toRank, const int cellDescriptionsIndex, const int element,
-      const tarch::la::Vector<DIMENSIONS, double>& x, const int level) = 0;
+      const int                                    toRank,
+      const int                                    cellDescriptionsIndex,
+      const int                                    element,
+      const tarch::la::Vector<DIMENSIONS, double>& x,
+      const int                                    level) = 0;
 
   /**
    * Send empty solver data to master or worker rank
    * due to fork or join.
    */
   virtual void sendEmptyDataToWorkerOrMasterDueToForkOrJoin(
-      const int toRank, const tarch::la::Vector<DIMENSIONS, double>& x,
-      const int level) = 0;
+      const int                                    toRank,
+      const tarch::la::Vector<DIMENSIONS, double>& x,
+      const int                                    level) = 0;
 
   /**
    * Merge with solver data from master or worker rank
@@ -493,16 +497,20 @@
    *                    the array with address \p cellDescriptionsIndex.
    */
   virtual void mergeWithWorkerOrMasterDataDueToForkOrJoin(
-      const int fromRank, const int cellDescriptionsIndex, const int element,
-      const tarch::la::Vector<DIMENSIONS, double>& x, const int level) = 0;
+      const int                                    fromRank,
+      const int                                    cellDescriptionsIndex,
+      const int                                    element,
+      const tarch::la::Vector<DIMENSIONS, double>& x,
+      const int                                    level) = 0;
 
   /**
    * Drop solver data from master or worker rank
    * that was sent out due to a fork or join.
    */
   virtual void dropWorkerOrMasterDataDueToForkOrJoin(
-      const int fromRank, const tarch::la::Vector<DIMENSIONS, double>& x,
-      const int level) = 0;
+      const int                                    fromRank,
+      const tarch::la::Vector<DIMENSIONS, double>& x,
+      const int                                    level) = 0;
 
   ///////////////////////////////////
   // WORKER->MASTER
@@ -518,18 +526,20 @@
    *                    holding the data to send out in
    *                    the heap vector at \p cellDescriptionsIndex.
    */
-  virtual void sendDataToMaster(const int masterRank,
-                                const int cellDescriptionsIndex,
-                                const int element,
-                                const tarch::la::Vector<DIMENSIONS, double>& x,
-                                const int level) = 0;
+  virtual void sendDataToMaster(
+      const int                                    masterRank,
+      const int                                    cellDescriptionsIndex,
+      const int                                    element,
+      const tarch::la::Vector<DIMENSIONS, double>& x,
+      const int                                    level) = 0;
 
   /**
    * Send empty solver data to master rank.
    */
   virtual void sendEmptyDataToMaster(
-      const int masterRank, const tarch::la::Vector<DIMENSIONS, double>& x,
-      const int level) = 0;
+      const int                                    masterRank,
+      const tarch::la::Vector<DIMENSIONS, double>& x,
+      const int                                    level) = 0;
 
   /**
    * Merge with solver data from worker rank.
@@ -542,15 +552,19 @@
    *                    the array with address \p cellDescriptionsIndex.
    */
   virtual void mergeWithWorkerData(
-      const int workerRank, const int cellDescriptionsIndex, const int element,
-      const tarch::la::Vector<DIMENSIONS, double>& x, const int level) = 0;
+      const int                                     workerRank,
+      const int                                     cellDescriptionsIndex,
+      const int                                     element,
+      const tarch::la::Vector<DIMENSIONS, double>&  x,
+      const int                                     level) = 0;
 
   /**
    * Drop solver data from worker rank.
    */
-  virtual void dropWorkerData(const int workerRank,
-                              const tarch::la::Vector<DIMENSIONS, double>& x,
-                              const int level) = 0;
+  virtual void dropWorkerData(
+      const int                                     workerRank,
+      const tarch::la::Vector<DIMENSIONS, double>&  x,
+      const int                                     level) = 0;
 
   ///////////////////////////////////
   // MASTER->WORKER
@@ -565,18 +579,20 @@
    *                    holding the data to send out in
    *                    the heap vector at \p cellDescriptionsIndex.
    */
-  virtual void sendDataToWorker(const int workerRank,
-                                const int cellDescriptionsIndex,
-                                const int element,
-                                const tarch::la::Vector<DIMENSIONS, double>& x,
-                                const int level) = 0;
+  virtual void sendDataToWorker(
+      const int                                     workerRank,
+      const int                                     cellDescriptionsIndex,
+      const int                                     element,
+      const tarch::la::Vector<DIMENSIONS, double>&  x,
+      const int                                     level) = 0;
 
   /**
    * Send empty solver data to worker rank.
    */
   virtual void sendEmptyDataToWorker(
-      const int workerRank, const tarch::la::Vector<DIMENSIONS, double>& x,
-      const int level) = 0;
+      const int                                     workerRank,
+      const tarch::la::Vector<DIMENSIONS, double>&  x,
+      const int                                     level) = 0;
 
   /**
    * Merge with solver data from master rank
@@ -590,16 +606,20 @@
    *                    the array with address \p cellDescriptionsIndex.
    */
   virtual void mergeWithMasterData(
-      const int masterRank, const int cellDescriptionsIndex, const int element,
-      const tarch::la::Vector<DIMENSIONS, double>& x, const int level) = 0;
+      const int                                     masterRank,
+      const int                                     cellDescriptionsIndex,
+      const int                                     element,
+      const tarch::la::Vector<DIMENSIONS, double>&  x,
+      const int                                     level) = 0;
 
   /**
    * Drop solver data from master rank.
    */
-  virtual void dropMasterData(const int masterRank,
-                              const tarch::la::Vector<DIMENSIONS, double>& x,
-                              const int level) = 0;
-#endif
+  virtual void dropMasterData(
+      const int                                     masterRank,
+      const tarch::la::Vector<DIMENSIONS, double>&  x,
+      const int                                     level) = 0;
+  #endif
 
  protected:
   /**
@@ -620,9 +640,8 @@
    * Return the unique int value for \p refinementEvent.
    */
   static RefinementEvent convertToRefinementEvent(const int& value) {
-    assertion1(value >= static_cast<int>(RefinementEvent::None) &&
-                   value <= static_cast<int>(RefinementEvent::Augmenting),
-               value);
+    assertion1(value>=static_cast<int>(RefinementEvent::None) &&
+               value<=static_cast<int>(RefinementEvent::Augmenting),value);
     return static_cast<RefinementEvent>(value);
   }
 
@@ -630,9 +649,8 @@
    * Return the unique int value for \p cellType.
    */
   static CellType convertToCellType(const int& value) {
-    assertion1(value >= static_cast<int>(CellType::Erased) &&
-                   value <= static_cast<int>(CellType::EmptyDescendant),
-               value);
+    assertion1(value>=static_cast<int>(CellType::Erased) &&
+               value<=static_cast<int>(CellType::EmptyDescendant),value);
     return static_cast<CellType>(value);
   }
 };
