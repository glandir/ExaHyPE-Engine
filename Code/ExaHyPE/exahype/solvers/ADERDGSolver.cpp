/**
 * This file is part of the ExaHyPE project.
 * Copyright (c) 2016  http://exahype.eu
 * All rights reserved.
 *
 * The project has received funding from the European Union's Horizon
 * 2020 research and innovation programme under grant agreement
 * No 671698. For copyrights and licensing, please consult the webpage.
 *
 * Released under the BSD 3 Open Source License.
 * For the full license text, see LICENSE.txt
 **/

#include "exahype/Cell.h"

#include "exahype/solvers/ADERDGSolver.h"

#include "tarch/la/VectorVectorOperations.h"

#include "multiscalelinkedcell/HangingVertexBookkeeper.h"

namespace {
constexpr const char* tags[]{"solutionUpdate",
                             "volumeIntegral",
                             "surfaceIntegral",
                             "riemannSolver",
                             "spaceTimePredictor",
                             "stableTimeStepSize",
                             "solutionAdjustment",
                             "faceUnknownsProlongation",
                             "faceUnknownsRestriction",
                             "volumeUnknownsProlongation",
                             "volumeUnknownsRestriction",
                             "boundaryConditions"};
}  // namespace

exahype::solvers::ADERDGSolver::ADERDGSolver(
    const std::string& identifier, int numberOfVariables,
    int numberOfParameters, int nodesPerCoordinateAxis, double maximumMeshSize,
    exahype::solvers::Solver::TimeStepping timeStepping,
    std::unique_ptr<profilers::Profiler> profiler)
    : Solver(identifier, Solver::Type::ADER_DG, numberOfVariables,
             numberOfParameters, nodesPerCoordinateAxis, maximumMeshSize,
             timeStepping, std::move(profiler)),
      _unknownsPerFace(numberOfVariables *
                       power(nodesPerCoordinateAxis, DIMENSIONS - 1)),
      _unknownsPerCellBoundary(DIMENSIONS_TIMES_TWO * _unknownsPerFace),
      _unknownsPerCell(numberOfVariables *
                       power(nodesPerCoordinateAxis, DIMENSIONS + 0)),
      _fluxUnknownsPerCell(_unknownsPerCell *
                           (DIMENSIONS + 1)),  // +1 for sources
      _spaceTimeUnknownsPerCell(numberOfVariables *
                                power(nodesPerCoordinateAxis, DIMENSIONS + 1)),
      _spaceTimeFluxUnknownsPerCell(_spaceTimeUnknownsPerCell *
                                    (DIMENSIONS + 1)),  // +1 for sources
      _dataPerCell(numberOfVariables *
                   power(nodesPerCoordinateAxis, DIMENSIONS + 0)),
      _minCorrectorTimeStamp(std::numeric_limits<double>::max()),
      _minPredictorTimeStamp(std::numeric_limits<double>::max()),
      _minCorrectorTimeStepSize(std::numeric_limits<double>::max()),
      _minPredictorTimeStepSize(std::numeric_limits<double>::max()),
      _minNextPredictorTimeStepSize(std::numeric_limits<double>::max()) {
  assertion(numberOfParameters == 0);
  // register tags with profiler
  for (const char* tag : tags) {
    _profiler->registerTag(tag);
  }
}

std::string exahype::solvers::ADERDGSolver::getIdentifier() const {
  return _identifier;
}

exahype::solvers::ADERDGSolver::Type exahype::solvers::ADERDGSolver::getType()
    const {
  return _type;
}

int exahype::solvers::ADERDGSolver::getNumberOfVariables() const {
  return _numberOfVariables;
}

int exahype::solvers::ADERDGSolver::getNumberOfParameters() const {
  return _numberOfParameters;
}

int exahype::solvers::ADERDGSolver::getNodesPerCoordinateAxis() const {
  return _nodesPerCoordinateAxis;
}

double exahype::solvers::ADERDGSolver::getMaximumMeshSize() const {
  return _maximumMeshSize;
}

int exahype::solvers::ADERDGSolver::getUnknownsPerFace() const {
  return _unknownsPerFace;
}

int exahype::solvers::ADERDGSolver::getUnknownsPerCellBoundary() const {
  return _unknownsPerCellBoundary;
}

int exahype::solvers::ADERDGSolver::getUnknownsPerCell() const {
  return _unknownsPerCell;
}

int exahype::solvers::ADERDGSolver::getFluxUnknownsPerCell() const {
  return _fluxUnknownsPerCell;
}

int exahype::solvers::ADERDGSolver::getSpaceTimeUnknownsPerCell() const {
  return _spaceTimeUnknownsPerCell;
}

int exahype::solvers::ADERDGSolver::getSpaceTimeFluxUnknownsPerCell() const {
  return _spaceTimeFluxUnknownsPerCell;
}

int exahype::solvers::ADERDGSolver::getDataPerCell() const {
  return _dataPerCell;
}

void exahype::solvers::ADERDGSolver::synchroniseTimeStepping(
    exahype::records::ADERDGCellDescription& p) const {
  switch (_timeStepping) {
    case TimeStepping::Global:
      p.setCorrectorTimeStamp(_minCorrectorTimeStamp);
      p.setCorrectorTimeStepSize(_minCorrectorTimeStepSize);
      p.setPredictorTimeStamp(_minPredictorTimeStamp);
      p.setPredictorTimeStepSize(_minPredictorTimeStepSize);
      break;
    case TimeStepping::GlobalFixed:
      p.setCorrectorTimeStamp(_minCorrectorTimeStamp);
      p.setCorrectorTimeStepSize(_minCorrectorTimeStepSize);
      p.setPredictorTimeStamp(_minPredictorTimeStamp);
      p.setPredictorTimeStepSize(_minPredictorTimeStepSize);
      break;
  }
}

void exahype::solvers::ADERDGSolver::synchroniseTimeStepping(
    const int cellDescriptionsIndex, const int element) {
  synchroniseTimeStepping(
      Heap::getInstance().getData(cellDescriptionsIndex)[element]);
}

void exahype::solvers::ADERDGSolver::startNewTimeStep() {
  switch (_timeStepping) {
    case TimeStepping::Global:
      _minCorrectorTimeStamp = _minPredictorTimeStamp;
      _minCorrectorTimeStepSize = _minPredictorTimeStepSize;

      _minPredictorTimeStepSize = _minNextPredictorTimeStepSize;
      _minPredictorTimeStamp =
          _minPredictorTimeStamp + _minNextPredictorTimeStepSize;

      _minNextPredictorTimeStepSize = std::numeric_limits<double>::max();
      break;
    case TimeStepping::GlobalFixed:
      _minCorrectorTimeStamp = _minPredictorTimeStamp;
      _minCorrectorTimeStepSize = _minPredictorTimeStepSize;

      _minPredictorTimeStepSize = _minNextPredictorTimeStepSize;
      _minPredictorTimeStamp =
          _minPredictorTimeStamp + _minNextPredictorTimeStepSize;
      break;
  }
}

void exahype::solvers::ADERDGSolver::updateMinNextPredictorTimeStepSize(
    const double& minNextPredictorTimeStepSize) {
  switch (_timeStepping) {
    case TimeStepping::Global:
      _minNextPredictorTimeStepSize =
          std::min(_minNextPredictorTimeStepSize, minNextPredictorTimeStepSize);
      break;
    case TimeStepping::GlobalFixed:
      _minNextPredictorTimeStepSize =
          _minNextPredictorTimeStepSize == std::numeric_limits<double>::max()
              ? std::min(_minNextPredictorTimeStepSize,
                         minNextPredictorTimeStepSize)
              : _minNextPredictorTimeStepSize;
      break;
  }
}

double exahype::solvers::ADERDGSolver::getMinNextPredictorTimeStepSize() const {
  return _minNextPredictorTimeStepSize;
}

void exahype::solvers::ADERDGSolver::setMinCorrectorTimeStamp(
    double minCorrectorTimeStamp) {
  _minCorrectorTimeStamp = minCorrectorTimeStamp;
}

double exahype::solvers::ADERDGSolver::getMinCorrectorTimeStamp() const {
  return _minCorrectorTimeStamp;
}

void exahype::solvers::ADERDGSolver::setMinPredictorTimeStamp(
    double minPredictorTimeStamp) {
  _minPredictorTimeStamp = minPredictorTimeStamp;
}

double exahype::solvers::ADERDGSolver::getMinPredictorTimeStamp() const {
  return _minPredictorTimeStamp;
}

double exahype::solvers::ADERDGSolver::getMinCorrectorTimeStepSize() const {
  return _minCorrectorTimeStepSize;
}

void exahype::solvers::ADERDGSolver::setMinPredictorTimeStepSize(
    double minPredictorTimeStepSize) {
  _minPredictorTimeStepSize = minPredictorTimeStepSize;
}

double exahype::solvers::ADERDGSolver::getMinPredictorTimeStepSize() const {
  return _minPredictorTimeStepSize;
}

int exahype::solvers::ADERDGSolver::tryGetElement(
    const int cellDescriptionsIndex, const int solverNumber) const {
  if (Heap::getInstance().isValidIndex(cellDescriptionsIndex)) {
    int element = 0;
    for (auto& p : Heap::getInstance().getData(cellDescriptionsIndex)) {
      if (p.getSolverNumber() == solverNumber) {
        return element;
      }
      ++element;
    }
  }
  return NotFound;
}

void exahype::solvers::ADERDGSolver::mergeNeighbours(
    const int cellDescriptionsIndex1, const int element1,
    const int cellDescriptionsIndex2, const int element2,
    const tarch::la::Vector<DIMENSIONS, int>& pos1,
    const tarch::la::Vector<DIMENSIONS, int>& pos2) {
  if (tarch::la::countEqualEntries(pos1, pos2) != 1) {
    return;  // We only consider faces; no corners.
  }
  // !!! In Riemann solve we consider "left" face of "right" cell and
  // "right" face of "left" cell. !!!
  const int normalDirection = tarch::la::equalsReturnIndex(pos1, pos2);
  assertion(normalDirection >= 0 && normalDirection < DIMENSIONS);
  const int faceIndex1 =
      2 * normalDirection + (pos2(normalDirection) > pos1(normalDirection)
                                 ? 1
                                 : 0);  // !!! Be aware of the ">" !!!
  const int faceIndex2 =
      2 * normalDirection + (pos1(normalDirection) > pos2(normalDirection)
                                 ? 1
                                 : 0);  // !!! Be aware of the ">" !!!

  int cellDescriptionsIndexLeft = cellDescriptionsIndex1;
  int elementLeft = element1;
  int faceIndexLeft = faceIndex1;

  int cellDescriptionsIndexRight = cellDescriptionsIndex2;
  int elementRight = element2;
  int faceIndexRight = faceIndex2;

  if (pos1(normalDirection) > pos2(normalDirection)) {
    cellDescriptionsIndexLeft = cellDescriptionsIndex2;
    elementLeft = element2;
    faceIndexLeft = faceIndex2;

    cellDescriptionsIndexRight = cellDescriptionsIndex1;
    elementRight = element1;
    faceIndexRight = faceIndex1;
  }

  auto& pLeft =
      Heap::getInstance().getData(cellDescriptionsIndexLeft)[elementLeft];
  auto& pRight =
      Heap::getInstance().getData(cellDescriptionsIndexRight)[elementRight];

  solveRiemannProblemAtInterface(pLeft, pRight, faceIndexLeft, faceIndexRight);

  mergeSolutionMinMaxOnFace(pLeft, pRight, faceIndexLeft, faceIndexRight);
}

void exahype::solvers::ADERDGSolver::solveRiemannProblemAtInterface(
    exahype::records::ADERDGCellDescription& pLeft,
    exahype::records::ADERDGCellDescription& pRight, const int faceIndexLeft,
    const int faceIndexRight) {
  if (pLeft.getType() == exahype::records::ADERDGCellDescription::Cell ||
      pRight.getType() == exahype::records::ADERDGCellDescription::Cell) {
    assertion1(
        pLeft.getType() == exahype::records::ADERDGCellDescription::Cell ||
            pLeft.getType() ==
                exahype::records::ADERDGCellDescription::Ancestor ||
            pLeft.getType() ==
                exahype::records::ADERDGCellDescription::Descendant,
        pLeft.toString());
    assertion1(
        pRight.getType() == exahype::records::ADERDGCellDescription::Cell ||
            pRight.getType() ==
                exahype::records::ADERDGCellDescription::Ancestor ||
            pRight.getType() ==
                exahype::records::ADERDGCellDescription::Descendant,
        pRight.toString());
    assertion1(pLeft.getRefinementEvent() ==
                   exahype::records::ADERDGCellDescription::None,
               pLeft.toString());
    assertion1(pRight.getRefinementEvent() ==
                   exahype::records::ADERDGCellDescription::None,
               pRight.toString());
    assertionEquals4(pLeft.getRiemannSolvePerformed(faceIndexLeft),
                     pRight.getRiemannSolvePerformed(faceIndexRight),
                     faceIndexLeft, faceIndexRight, pLeft.toString(),
                     pRight.toString());
    exahype::solvers::ADERDGSolver* solver =
        static_cast<exahype::solvers::ADERDGSolver*>(
            exahype::solvers::RegisteredSolvers[pLeft.getSolverNumber()]);

    const int numberOfFaceDof = solver->getUnknownsPerFace();

    double* QL = DataHeap::getInstance()
                     .getData(pLeft.getExtrapolatedPredictor())
                     .data() +
                 (faceIndexLeft * numberOfFaceDof);
    double* QR = DataHeap::getInstance()
                     .getData(pRight.getExtrapolatedPredictor())
                     .data() +
                 (faceIndexRight * numberOfFaceDof);
    double* FL =
        DataHeap::getInstance().getData(pLeft.getFluctuation()).data() +
        (faceIndexLeft * numberOfFaceDof);
    double* FR =
        DataHeap::getInstance().getData(pRight.getFluctuation()).data() +
        (faceIndexRight * numberOfFaceDof);

    for (int ii = 0; ii < numberOfFaceDof; ++ii) {
      assertion(std::isfinite(QL[ii]));
      assertion(std::isfinite(QR[ii]));
      assertion(std::isfinite(FL[ii]));
      assertion(std::isfinite(FR[ii]));
    }  // Dead code elimination will get rid of this loop if Asserts flag is not
       // set.

    // Synchronise time stepping.
    solver->synchroniseTimeStepping(pLeft);
    solver->synchroniseTimeStepping(pRight);

    // todo Time step must be interpolated in local time stepping case
    // both time step sizes are the same, so the min has no effect here.
    assertion1(faceIndexRight % 2 == 0, faceIndexRight);
    const int normalDirection = (faceIndexRight - (faceIndexRight % 2));

    solver->riemannSolver(FL, FR, QL, QR,
                          std::min(pLeft.getCorrectorTimeStepSize(),
                                   pRight.getCorrectorTimeStepSize()),
                          normalDirection);

    for (int i = 0; i < numberOfFaceDof; ++i) {
      assertion(std::isfinite(FL[i]));
      assertion(std::isfinite(FR[i]));
    }  // Dead code elimination will get rid of this loop if Asserts flag is not
       // set.
  }
}

void exahype::solvers::ADERDGSolver::mergeWithBoundaryData(
    const int cellDescriptionsIndex, const int element,
    const tarch::la::Vector<DIMENSIONS, int>& posCell,
    const tarch::la::Vector<DIMENSIONS, int>& posBoundary) {
  if (tarch::la::countEqualEntries(posCell, posBoundary) != 1) {
    return;  // We only consider faces; no corners.
  }

  // !!! Left face of right cell.
  const int normalOfExchangedFace =
      tarch::la::equalsReturnIndex(posCell, posBoundary);
  assertion(normalOfExchangedFace >= 0 && normalOfExchangedFace < DIMENSIONS);
  const int faceIndex =
      2 * normalOfExchangedFace +
      (posCell(normalOfExchangedFace) < posBoundary(normalOfExchangedFace) ? 1
                                                                           : 0);

  exahype::records::ADERDGCellDescription& p =
      Heap::getInstance().getData(cellDescriptionsIndex)[element];
  applyBoundaryConditions(p, faceIndex);
}

// Verified correct calling of this method for 9x9 grid on [0,1]x[0,1].
void exahype::solvers::ADERDGSolver::applyBoundaryConditions(
    exahype::records::ADERDGCellDescription& p, const int faceIndex) {
  assertion1(
      p.getRefinementEvent() == exahype::records::ADERDGCellDescription::None,
      p.toString());
  const int numberOfFaceDof = getUnknownsPerFace();

  double* stateIn =
      DataHeap::getInstance().getData(p.getExtrapolatedPredictor()).data() +
      (faceIndex * numberOfFaceDof);
  double* fluxIn = DataHeap::getInstance().getData(p.getFluctuation()).data() +
                   (faceIndex * numberOfFaceDof);

  const int normalDirection = (faceIndex - faceIndex % 2) / 2;
  for (int ii = 0; ii < numberOfFaceDof; ++ii) {
    assertion5(std::isfinite(stateIn[ii]), p.toString(), faceIndex,
               normalDirection, ii, stateIn[ii]);
    assertion5(std::isfinite(fluxIn[ii]), p.toString(), faceIndex,
               normalDirection, ii, fluxIn[ii]);
  }  // Dead code elimination will get rid of this loop if Asserts flag is not
     // set.

  double* stateOut = new double[numberOfFaceDof];
  double* fluxOut = new double[numberOfFaceDof];

  // Synchronise time stepping.
  synchroniseTimeStepping(p);

  boundaryConditions(fluxOut, stateOut, fluxIn, stateIn,
                     p.getOffset() + 0.5 * p.getSize(),  // centre
                     p.getSize(), p.getCorrectorTimeStamp(),
                     p.getCorrectorTimeStepSize(), faceIndex, normalDirection);

  for (int ii = 0; ii < numberOfFaceDof; ++ii) {
    assertion5(std::isfinite(stateOut[ii]), p.toString(), faceIndex,
               normalDirection, ii, stateOut[ii]);
    assertion5(std::isfinite(fluxOut[ii]), p.toString(), faceIndex,
               normalDirection, ii, fluxOut[ii]);
  }  // Dead code elimination will get rid of this loop if Asserts flag is not
     // set.

  // @todo(Dominic): Add to docu why we need this. Left or right input
  if (faceIndex % 2 == 0) {
    riemannSolver(fluxOut, fluxIn, stateOut, stateIn,
                  p.getCorrectorTimeStepSize(), normalDirection);
  } else {
    riemannSolver(fluxIn, fluxOut, stateIn, stateOut,
                  p.getCorrectorTimeStepSize(), normalDirection);
  }

  for (int ii = 0; ii < numberOfFaceDof; ++ii) {
    assertion5(std::isfinite(fluxIn[ii]), p.toString(), faceIndex,
               normalDirection, ii, fluxIn[ii]);
    assertion5(std::isfinite(fluxOut[ii]), p.toString(), faceIndex,
               normalDirection, ii, fluxOut[ii]);
  }  // Dead code elimination will get rid of this loop if Asserts flag is not
     // set.

  delete[] stateOut;
  delete[] fluxOut;
}

void exahype::solvers::ADERDGSolver::mergeSolutionMinMaxOnFace(
    exahype::records::ADERDGCellDescription& pLeft,
    exahype::records::ADERDGCellDescription& pRight, const int faceIndexLeft,
    const int faceIndexRight) const {
  if ((pLeft.getType() == exahype::records::ADERDGCellDescription::Cell &&
       (pRight.getType() == exahype::records::ADERDGCellDescription::Cell ||
        pRight.getType() == exahype::records::ADERDGCellDescription::Ancestor ||
        pRight.getType() ==
            exahype::records::ADERDGCellDescription::Descendant)) ||
      (pRight.getType() == exahype::records::ADERDGCellDescription::Cell &&
       (pLeft.getType() == exahype::records::ADERDGCellDescription::Cell ||
        pLeft.getType() == exahype::records::ADERDGCellDescription::Ancestor ||
        pLeft.getType() ==
            exahype::records::ADERDGCellDescription::Descendant))) {
    assertion(pLeft.getSolverNumber() == pRight.getSolverNumber());
    assertion(exahype::solvers::RegisteredSolvers[pLeft.getSolverNumber()]
                  ->getType() == exahype::solvers::Solver::Type::ADER_DG);
    const int numberOfVariables =
        static_cast<exahype::solvers::ADERDGSolver*>(
            exahype::solvers::RegisteredSolvers[pLeft.getSolverNumber()])
            ->getNumberOfVariables();
    for (int i = 0; i < numberOfVariables; i++) {
      double min = std::min(
          DataHeap::getInstance().getData(
              pLeft.getSolutionMin())[i + faceIndexLeft * numberOfVariables],
          DataHeap::getInstance().getData(
              pRight.getSolutionMin())[i + faceIndexRight * numberOfVariables]);
      double max = std::min(
          DataHeap::getInstance().getData(
              pLeft.getSolutionMax())[i + faceIndexLeft * numberOfVariables],
          DataHeap::getInstance().getData(
              pRight.getSolutionMax())[i + faceIndexRight * numberOfVariables]);

      DataHeap::getInstance().getData(
          pLeft.getSolutionMin())[i + faceIndexLeft * numberOfVariables] = min;
      DataHeap::getInstance().getData(
          pRight.getSolutionMin())[i + faceIndexRight * numberOfVariables] =
          min;

      DataHeap::getInstance().getData(
          pLeft.getSolutionMax())[i + faceIndexLeft * numberOfVariables] = max;
      DataHeap::getInstance().getData(
          pRight.getSolutionMax())[i + faceIndexRight * numberOfVariables] =
          max;
    }
  }  // else do nothing
}

#ifdef Parallel
<<<<<<< HEAD
const int exahype::solvers::ADERDGSolver::DataMessagesPerNeighbourCommunication    = 3;
const int exahype::solvers::ADERDGSolver::DataMessagesPerForkOrJoinCommunication   = 1;
const int exahype::solvers::ADERDGSolver::DataMessagesPerMasterWorkerCommunication = 2;
=======
const int
    exahype::solvers::ADERDGSolver::DataMessagesPerNeighbourCommunication = 3;
const int
    exahype::solvers::ADERDGSolver::DataMessagesPerForkOrJoinCommunication = 3;
const int
    exahype::solvers::ADERDGSolver::DataMessagesPerMasterWorkerCommunication =
        3;
>>>>>>> f1dbedad

void exahype::solvers::ADERDGSolver::sendCellDescriptions(
    const int toRank, const int cellDescriptionsIndex,
    const peano::heap::MessageType& messageType,
    const tarch::la::Vector<DIMENSIONS, double>& x, const int level) {
  assertion1(Heap::getInstance().isValidIndex(cellDescriptionsIndex),
<<<<<<< HEAD
      cellDescriptionsIndex);

  for (auto& p : Heap::getInstance().getData(cellDescriptionsIndex)) {
    switch(p.getType()) {
      case exahype::records::ADERDGCellDescription::Descendant:
      case exahype::records::ADERDGCellDescription::EmptyDescendant:
        // TODO(Dominic): Change to RemoteBoundaryDescendant
        p.setType(exahype::records::ADERDGCellDescription::Descendant);
        exahype::Cell::ensureNecessaryMemoryIsAllocated(p);
        break;
      case exahype::records::ADERDGCellDescription::Ancestor:
      case exahype::records::ADERDGCellDescription::EmptyAncestor:
        // TODO(Dominic): Change to RemoteBoundaryAncestor if top most parent
        // is ancestor or RemoteBoundaryAncestor
        p.setType(exahype::records::ADERDGCellDescription::Ancestor);
        exahype::Cell::ensureNecessaryMemoryIsAllocated(p);
        break;
      default:
        break;
    }
  }

  Heap::getInstance().sendData(cellDescriptionsIndex,
          toRank,x,level,messageType);
=======
             cellDescriptionsIndex);
  Heap::getInstance().sendData(cellDescriptionsIndex, toRank, x, level,
                               messageType);
>>>>>>> f1dbedad
}

void exahype::solvers::ADERDGSolver::sendEmptyCellDescriptions(
    const int toRank, const peano::heap::MessageType& messageType,
    const tarch::la::Vector<DIMENSIONS, double>& x, const int level) {
  Heap::HeapEntries emptyMessage(0);
  Heap::getInstance().sendData(emptyMessage, toRank, x, level, messageType);
}

void exahype::solvers::ADERDGSolver::mergeCellDescriptionsWithRemoteData(
    const int fromRank, const int cellDescriptionsIndex,
    const peano::heap::MessageType& messageType,
    const tarch::la::Vector<DIMENSIONS, double>& x, const int level) {
  assertion1(Heap::getInstance().isValidIndex(cellDescriptionsIndex),
             cellDescriptionsIndex);

  int receivedCellDescriptionsIndex = Heap::getInstance().createData(
      0, exahype::solvers::RegisteredSolvers.size());
  Heap::getInstance().receiveData(cellDescriptionsIndex, fromRank, x, level,
                                  messageType);
  resetDataHeapIndices(
      receivedCellDescriptionsIndex,
      multiscalelinkedcell::HangingVertexBookkeeper::RemoteAdjacencyIndex);

  Heap::getInstance()
      .getData(cellDescriptionsIndex)
      .reserve(std::max(
          Heap::getInstance().getData(cellDescriptionsIndex).size(),
          Heap::getInstance().getData(receivedCellDescriptionsIndex).size()));

  for (auto& pReceived :
       Heap::getInstance().getData(receivedCellDescriptionsIndex)) {
    bool found = false;
    for (auto& pLocal : Heap::getInstance().getData(cellDescriptionsIndex)) {
      if (pReceived.getSolverNumber() == pLocal.getSolverNumber()) {
        found = true;

        assertion(pReceived.getType() == pLocal.getType());
        if (pLocal.getType() ==
                exahype::records::ADERDGCellDescription::Type::Cell ||
            pLocal.getType() ==
                exahype::records::ADERDGCellDescription::Type::Ancestor ||
            //            pLocal.getType()==exahype::records::ADERDGCellDescription::Type::RemoteBoundaryAncestor
            //            ||
            //            pLocal.getType()==exahype::records::ADERDGCellDescription::Type::RemoteBoundaryDescendant
            //            ||
            pLocal.getType() ==
                exahype::records::ADERDGCellDescription::Type::Descendant) {
          assertionNumericalEquals2(pLocal.getCorrectorTimeStamp(),
                                    pReceived.getCorrectorTimeStamp(),
                                    pLocal.toString(), pReceived.toString());
          assertionNumericalEquals2(pLocal.getCorrectorTimeStepSize(),
                                    pReceived.getCorrectorTimeStepSize(),
                                    pLocal.toString(), pReceived.toString());
          assertionNumericalEquals2(pLocal.getPredictorTimeStamp(),
                                    pReceived.getPredictorTimeStamp(),
                                    pLocal.toString(), pReceived.toString());
          assertionNumericalEquals2(pLocal.getPredictorTimeStepSize(),
                                    pReceived.getPredictorTimeStepSize(),
                                    pLocal.toString(), pReceived.toString());
        }
      }
    }

    if (!found) {
      exahype::Cell::ensureNecessaryMemoryIsAllocated(pReceived);
      Heap::getInstance().getData(cellDescriptionsIndex).push_back(pReceived);
    }
  }
}

void exahype::solvers::ADERDGSolver::resetDataHeapIndices(
    const int cellDescriptionsIndex, const int parentIndex) {
  for (auto& p : Heap::getInstance().getData(cellDescriptionsIndex)) {
    p.setParentIndex(parentIndex);

    // Default field data indices
    p.setSolution(-1);
    p.setUpdate(-1);
    p.setExtrapolatedPredictor(-1);
    p.setFluctuation(-1);

    // Limiter meta data (oscillations identificator)
    p.setSolutionMin(-1);
    p.setSolutionMax(-1);
  }
}

/**
 * Drop cell descriptions received from \p fromRank.
 */
void exahype::solvers::ADERDGSolver::dropCellDescriptions(
    const int fromRank, const peano::heap::MessageType& messageType,
    const tarch::la::Vector<DIMENSIONS, double>& x, const int level) {
  Heap::getInstance().receiveData(fromRank, x, level, messageType);
}

// std::vector<double>
// exahype::solvers::ADERDGSolver::collectTimeStampsAndStepSizes() {
//  std::vector<double> timeStampsAndStepSizes(0,5);
//
//  timeStampsAndStepSizes.push_back(_minCorrectorTimeStamp);
//  timeStampsAndStepSizes.push_back(_minCorrectorTimeStepSize);
//  timeStampsAndStepSizes.push_back(_minPredictorTimeStepSize);
//  timeStampsAndStepSizes.push_back(_minPredictorTimeStamp);
//  timeStampsAndStepSizes.push_back(_minNextPredictorTimeStepSize);
//  return timeStampsAndStepSizes;
//}
//
// void exahype::solvers::ADERDGSolver::setTimeStampsAndStepSizes(
//    std::vector<double>& timeSteppingData) {
//  _minCorrectorTimeStamp        = timeSteppingData[0];
//  _minCorrectorTimeStepSize     = timeSteppingData[1];
//  _minPredictorTimeStepSize     = timeSteppingData[2];
//  _minPredictorTimeStamp        = timeSteppingData[3];
//  _minNextPredictorTimeStepSize = timeSteppingData[4];
//}

void exahype::solvers::ADERDGSolver::sendToRank(int rank, int tag) {
  MPI_Send(&_minCorrectorTimeStamp, 1, MPI_DOUBLE, rank, tag,
           tarch::parallel::Node::getInstance().getCommunicator());  // This is
  // necessary
  // since we
  // might have
  // performed a
  // predictor
  // rerun.
  MPI_Send(&_minCorrectorTimeStepSize, 1, MPI_DOUBLE, rank, tag,
           tarch::parallel::Node::getInstance().getCommunicator());  // This is
  // necessary
  // since we
  // might have
  // performed a
  // predictor
  // rerun.
  MPI_Send(&_minPredictorTimeStepSize, 1, MPI_DOUBLE, rank, tag,
           tarch::parallel::Node::getInstance().getCommunicator());
  MPI_Send(&_minPredictorTimeStamp, 1, MPI_DOUBLE, rank, tag,
           tarch::parallel::Node::getInstance().getCommunicator());
  MPI_Send(&_minNextPredictorTimeStepSize, 1, MPI_DOUBLE, rank, tag,
           tarch::parallel::Node::getInstance().getCommunicator());
}

void exahype::solvers::ADERDGSolver::receiveFromMasterRank(int rank, int tag) {
  MPI_Recv(&_minCorrectorTimeStamp, 1, MPI_DOUBLE, rank, tag,
           tarch::parallel::Node::getInstance().getCommunicator(),
           MPI_STATUS_IGNORE);  // This is necessary since we might have
                                // performed a predictor rerun.
  MPI_Recv(&_minCorrectorTimeStepSize, 1, MPI_DOUBLE, rank, tag,
           tarch::parallel::Node::getInstance().getCommunicator(),
           MPI_STATUS_IGNORE);  // This is necessary since we might have
                                // performed a predictor rerun.
  MPI_Recv(&_minPredictorTimeStepSize, 1, MPI_DOUBLE, rank, tag,
           tarch::parallel::Node::getInstance().getCommunicator(),
           MPI_STATUS_IGNORE);
  MPI_Recv(&_minPredictorTimeStamp, 1, MPI_DOUBLE, rank, tag,
           tarch::parallel::Node::getInstance().getCommunicator(),
           MPI_STATUS_IGNORE);
  MPI_Recv(&_minNextPredictorTimeStepSize, 1, MPI_DOUBLE, rank, tag,
           tarch::parallel::Node::getInstance().getCommunicator(),
           MPI_STATUS_IGNORE);
}

///////////////////////////////////
// FORK OR JOIN
///////////////////////////////////

void exahype::solvers::ADERDGSolver::sendDataToWorkerOrMasterDueToForkOrJoin(
    const int                                     toRank,
    const int                                     cellDescriptionsIndex,
    const int                                     element,
    const tarch::la::Vector<DIMENSIONS, double>&  x,
    const int                                     level) {
  assertion1(Heap::getInstance().isValidIndex(cellDescriptionsIndex),cellDescriptionsIndex);
  assertion1(element>=0,element);
  assertion2(static_cast<unsigned int>(element)<Heap::getInstance().getData(cellDescriptionsIndex).size(),
             element,Heap::getInstance().getData(cellDescriptionsIndex).size());

  auto& p = Heap::getInstance().getData(cellDescriptionsIndex)[element];

  double* solution = 0;
  switch(p.getType()) {
    case exahype::records::ADERDGCellDescription::Cell:
      solution        = DataHeap::getInstance().getData(p.getSolution()).data();

      logDebug("sendDataToWorkerOrMasterDueToForkOrJoin(...)","solution of solver " << p.getSolverNumber() << " sent to rank "<<toRank<<
               ", cell: "<< cellCentre << ", level: " << level);

      DataHeap::getInstance().sendData(
          solution, getUnknownsPerCell(), toRank, x, level,
          peano::heap::MessageType::ForkOrJoinCommunication);
      break;
    default:
      break;
  }
}


void exahype::solvers::ADERDGSolver::sendEmptyDataToWorkerOrMasterDueToForkOrJoin(
    const int                                     toRank,
    const tarch::la::Vector<DIMENSIONS, double>&  x,
    const int                                     level) {
  std::vector<double> emptyMessage(0);
  for(int sends=0; sends<DataMessagesPerForkOrJoinCommunication; ++sends)
    DataHeap::getInstance().sendData(
        emptyMessage, toRank, x, level,
        peano::heap::MessageType::ForkOrJoinCommunication);
}


void exahype::solvers::ADERDGSolver::mergeWithWorkerOrMasterDataDueToForkOrJoin(
    const int                                     fromRank,
    const int                                     cellDescriptionsIndex,
    const int                                     element,
    const tarch::la::Vector<DIMENSIONS, double>&  x,
    const int                                     level) {
  auto& p = exahype::solvers::ADERDGSolver::Heap::getInstance().getData(cellDescriptionsIndex)[element];
  assertion4(tarch::la::equals(x,p.getOffset()+0.5*p.getSize()),x,p.getOffset()+0.5*p.getSize(),level,p.getLevel());
  assertion2(p.getLevel()==level,p.getLevel(),level);

  if (p.getType()==exahype::records::ADERDGCellDescription::Cell) {
    logDebug("mergeWithRemoteDataDueToForkOrJoin(...)","[solution] receive from rank "<<fromRank<<
             ", cell: "<< cellCentre << ", level: " << level);

    DataHeap::getInstance().receiveData(
        p.getSolution(),fromRank,x,level,
        peano::heap::MessageType::ForkOrJoinCommunication);
  }
}

void exahype::solvers::ADERDGSolver::dropWorkerOrMasterDataDueToForkOrJoin(
    const int                                     fromRank,
    const tarch::la::Vector<DIMENSIONS, double>&  x,
    const int                                     level) {
  for(int receives=0; receives<DataMessagesPerForkOrJoinCommunication; ++receives)
    DataHeap::getInstance().receiveData(
        fromRank, x, level,
        peano::heap::MessageType::ForkOrJoinCommunication);
}

///////////////////////////////////
// NEIGHBOUR
///////////////////////////////////

void exahype::solvers::ADERDGSolver::sendDataToNeighbour(
    const int toRank, const int cellDescriptionsIndex, const int element,
    const tarch::la::Vector<DIMENSIONS, int>& src,
    const tarch::la::Vector<DIMENSIONS, int>& dest,
    const tarch::la::Vector<DIMENSIONS, double>& x, const int level) {
  if (tarch::la::countEqualEntries(src, dest) != 1) {
    return;  // We only consider faces; no corners.
  }

  const int normalOfExchangedFace = tarch::la::equalsReturnIndex(src, dest);
  assertion(normalOfExchangedFace >= 0 && normalOfExchangedFace < DIMENSIONS);
  const int faceIndex =
      2 * normalOfExchangedFace +
      (src(normalOfExchangedFace) < dest(normalOfExchangedFace)
           ? 1
           : 0);  // !!! Be aware of the "<" !!!

  auto& p = Heap::getInstance().getData(cellDescriptionsIndex)[element];

  if (holdsFaceData(p.getType())) {
    assertion(
        DataHeap::getInstance().isValidIndex(p.getExtrapolatedPredictor()));
    assertion(DataHeap::getInstance().isValidIndex(p.getFluctuation()));
    assertion(DataHeap::getInstance().isValidIndex(p.getSolutionMin()));
    assertion(DataHeap::getInstance().isValidIndex(p.getSolutionMax()));

    const int numberOfFaceDof = getUnknownsPerFace();
    const double* lQhbnd =
        DataHeap::getInstance().getData(p.getExtrapolatedPredictor()).data() +
        (faceIndex * numberOfFaceDof);
    const double* lFhbnd =
        DataHeap::getInstance().getData(p.getFluctuation()).data() +
        (faceIndex * numberOfFaceDof);

    logDebug(
        "sendDataToNeighbour(...)",
        "send " << exahype::Cell::DataExchangesPerADERDGSolver
                << " arrays to rank " << toRank << " for cell=" << p.getOffset()
                << " and face=" << faceIndex << " from vertex x=" << x
                << ", level=" << level << ", src type="
                << multiscalelinkedcell::indexToString(srcCellDescriptionIndex)
                << ", dest type="
                << multiscalelinkedcell::indexToString(destCellDescriptionIndex)
                << ", src=" << src << ", dest=" << dest
                << ", adjacent ranks=" << vertex.getAdjacentRanks()
                << ", counter=" << p.getFaceDataExchangeCounter(faceIndex));

    // We append all the max values to the min values.
    std::vector<double> sentMinMax(2 * getNumberOfVariables());
    for (int i = 0; i < getNumberOfVariables(); i++) {
      sentMinMax[i] = DataHeap::getInstance().getData(
          p.getSolutionMin())[faceIndex * getNumberOfVariables() + i];
      sentMinMax[i + getNumberOfVariables()] = DataHeap::getInstance().getData(
          p.getSolutionMax())[faceIndex * getNumberOfVariables() + i];
    }

    // Send order: minMax,lQhbnd,lFhbnd
    // Receive order: lFhbnd,lQhbnd,minMax
    DataHeap::getInstance().sendData(
        sentMinMax, toRank, x, level,
        peano::heap::MessageType::NeighbourCommunication);
    DataHeap::getInstance().sendData(
        lQhbnd, numberOfFaceDof, toRank, x, level,
        peano::heap::MessageType::NeighbourCommunication);
    DataHeap::getInstance().sendData(
        lFhbnd, numberOfFaceDof, toRank, x, level,
        peano::heap::MessageType::NeighbourCommunication);
    // TODO(Dominic): If anarchic time stepping send the time step over too.
  } else {
    std::vector<double> emptyArray(0, 0);

    for (int sends = 0; sends < DataMessagesPerNeighbourCommunication;
         ++sends) {
      DataHeap::getInstance().sendData(
          emptyArray, toRank, x, level,
          peano::heap::MessageType::NeighbourCommunication);
    }
  }
}

void exahype::solvers::ADERDGSolver::sendEmptyDataToNeighbour(
    const int toRank, const tarch::la::Vector<DIMENSIONS, int>& src,
    const tarch::la::Vector<DIMENSIONS, int>& dest,
    const tarch::la::Vector<DIMENSIONS, double>& x, const int level) {
  std::vector<double> emptyMessage(0);
  for (int sends = 0; sends < DataMessagesPerNeighbourCommunication; ++sends)
    DataHeap::getInstance().sendData(
        emptyMessage, toRank, x, level,
        peano::heap::MessageType::NeighbourCommunication);
}

void exahype::solvers::ADERDGSolver::mergeWithNeighbourData(
<<<<<<< HEAD
    const int                                     fromRank,
    const int                                     neighbourTypeAsInt,
    const int                                     cellDescriptionsIndex,
    const int                                     element,
    const tarch::la::Vector<DIMENSIONS, int>&     src,
    const tarch::la::Vector<DIMENSIONS, int>&     dest,
    const tarch::la::Vector<DIMENSIONS, double>&  x,
    const int                                     level) {
  if (tarch::la::countEqualEntries(src,dest)!=1) {
    return; // We only consider faces; no corners.
=======
    const int fromRank, const int cellDescriptionsIndex, const int element,
    const tarch::la::Vector<DIMENSIONS, int>& src,
    const tarch::la::Vector<DIMENSIONS, int>& dest,
    const tarch::la::Vector<DIMENSIONS, double>& x, const int level) {
  if (tarch::la::countEqualEntries(src, dest) != 1) {
    return;  // We only consider faces; no corners.
>>>>>>> f1dbedad
  }

  auto& p = Heap::getInstance().getData(cellDescriptionsIndex)[element];

  exahype::records::ADERDGCellDescription::Type neighbourType =
      static_cast<exahype::records::ADERDGCellDescription::Type>(neighbourTypeAsInt);

  const int normalOfExchangedFace = tarch::la::equalsReturnIndex(src, dest);
  assertion(normalOfExchangedFace >= 0 && normalOfExchangedFace < DIMENSIONS);
  const int faceIndex =
      2 * normalOfExchangedFace +
      (src(normalOfExchangedFace) > dest(normalOfExchangedFace)
           ? 1
           : 0);  // !!! Be aware of the ">" !!!

<<<<<<< HEAD
  if(holdsFaceData(neighbourType) && holdsFaceData(p.getType())){
    assertion4(!p.getRiemannSolvePerformed(faceIndex),
        faceIndex,cellDescriptionsIndex,p.getOffset().toString(),p.getLevel());
    assertion(DataHeap::getInstance().isValidIndex(p.getExtrapolatedPredictor()));
=======
  if (holdsFaceData(p.getType())) {
    assertion4(!p.getRiemannSolvePerformed(faceIndex), faceIndex,
               cellDescriptionsIndex, p.getOffset().toString(), p.getLevel());
    assertion(
        DataHeap::getInstance().isValidIndex(p.getExtrapolatedPredictor()));
>>>>>>> f1dbedad
    assertion(DataHeap::getInstance().isValidIndex(p.getFluctuation()));

    logDebug("mergeNeighbourData(...)",
             "receive " >> DataMessagesPerNeighbourCommunication >>
                 " arrays from rank "
                     << fromRank << " for vertex x=" << x << ", level=" << level
                     << ", src type=" << multiscalelinkedcell::indexToString(
                                             srcCellDescriptionIndex)
                     << ", src=" << src << ", dest=" << dest << ", counter="
                     << p.getFaceDataExchangeCounter(faceIndex));

    const int numberOfFaceDof = getUnknownsPerFace();
    int receivedlQhbndIndex =
        DataHeap::getInstance().createData(0, numberOfFaceDof);
    int receivedlFhbndIndex =
        DataHeap::getInstance().createData(0, numberOfFaceDof);
    int receivedMinMax =
        DataHeap::getInstance().createData(0, 2 * getNumberOfVariables());

    assertion(DataHeap::getInstance().getData(receivedlQhbndIndex).empty());
    assertion(DataHeap::getInstance().getData(receivedlFhbndIndex).empty());
    assertion(DataHeap::getInstance().getData(receivedMinMax).empty());

    // Send order: minMax,lQhbnd,lFhbnd
    // Receive order: lFhbnd,lQhbnd,minMax
    DataHeap::getInstance().receiveData(
        receivedlFhbndIndex, fromRank, x, level,
        peano::heap::MessageType::NeighbourCommunication);
    DataHeap::getInstance().receiveData(
        receivedlQhbndIndex, fromRank, x, level,
        peano::heap::MessageType::NeighbourCommunication);
    DataHeap::getInstance().receiveData(
        receivedMinMax, fromRank, x, level,
        peano::heap::MessageType::NeighbourCommunication);

    logDebug("receiveADERDGFaceData(...)",
             "[pre] solve Riemann problem with received data."
                 << " cellDescription=" << p.toString()
                 << ",faceIndexForCell=" << faceIndex
                 << ",normalOfExchangedFac=" << normalOfExchangedFace
                 << ",x=" << x.toString() << ", level=" << level
                 << ", counter=" << p.getFaceDataExchangeCounter(faceIndex));

    solveRiemannProblemAtInterface(p, faceIndex, receivedlQhbndIndex,
                                   receivedlFhbndIndex);

    mergeSolutionMinMaxOnFace(
        p, faceIndex, DataHeap::getInstance().getData(receivedMinMax).data(),
        DataHeap::getInstance().getData(receivedMinMax).data() +
            getNumberOfVariables());

    // TODO(Dominic): If anarchic time stepping, receive the time step too.

    DataHeap::getInstance().deleteData(receivedlQhbndIndex);
    DataHeap::getInstance().deleteData(receivedlFhbndIndex);
    DataHeap::getInstance().deleteData(receivedMinMax);
<<<<<<< HEAD
  } else  {
    logDebug(
        "receiveADERDGFaceData(...)", "drop three arrays from rank " <<
        fromRank << " for vertex x=" << x << ", level=" << level <<
        ", src type=" << multiscalelinkedcell::indexToString(srcCellDescriptionIndex) <<
        ", src=" << src << ", dest=" << dest <<
        ", counter=" << p.getFaceDataExchangeCounter(faceIndex)
    );

    dropNeighbourData(fromRank,src,dest,x,level);
=======
  } else {
    logDebug("receiveADERDGFaceData(...)",
             "drop three arrays from rank "
                 << fromRank << " for vertex x=" << x << ", level=" << level
                 << ", src type="
                 << multiscalelinkedcell::indexToString(srcCellDescriptionIndex)
                 << ", src=" << src << ", dest=" << dest
                 << ", counter=" << p.getFaceDataExchangeCounter(faceIndex));

    for (int receives = 0; receives < DataMessagesPerNeighbourCommunication;
         ++receives) {
      DataHeap::getInstance().receiveData(
          fromRank, x, level, peano::heap::MessageType::NeighbourCommunication);
    }
>>>>>>> f1dbedad
  }
}

void exahype::solvers::ADERDGSolver::solveRiemannProblemAtInterface(
    records::ADERDGCellDescription& cellDescription, const int faceIndex,
    const int indexOfQValues, const int indexOfFValues) {
  cellDescription.setRiemannSolvePerformed(faceIndex, true);

  const int numberOfFaceDof = getUnknownsPerFace();

  logDebug("solveRiemannProblemAtInterface(...)",
           "cell-description=" << cellDescription.toString());

  double* QL = 0;
  double* QR = 0;
  double* FL = 0;
  double* FR = 0;

  assertionEquals(DataHeap::getInstance().getData(indexOfQValues).size(),
                  static_cast<unsigned int>(numberOfFaceDof));
  assertionEquals(DataHeap::getInstance().getData(indexOfFValues).size(),
                  static_cast<unsigned int>(numberOfFaceDof));

  // @todo Doku im Header warum wir das hier brauchen,
  if (faceIndex % 2 == 0) {
    QL = DataHeap::getInstance().getData(indexOfQValues).data();
    QR = DataHeap::getInstance()
             .getData(cellDescription.getExtrapolatedPredictor())
             .data() +
         (faceIndex * numberOfFaceDof);
    FL = DataHeap::getInstance().getData(indexOfFValues).data();
    FR = DataHeap::getInstance()
             .getData(cellDescription.getFluctuation())
             .data() +
         (faceIndex * numberOfFaceDof);
  } else {
    QR = DataHeap::getInstance().getData(indexOfQValues).data();
    QL = DataHeap::getInstance()
             .getData(cellDescription.getExtrapolatedPredictor())
             .data() +
         (faceIndex * numberOfFaceDof);
    FR = DataHeap::getInstance().getData(indexOfFValues).data();
    FL = DataHeap::getInstance()
             .getData(cellDescription.getFluctuation())
             .data() +
         (faceIndex * numberOfFaceDof);
  }

  // Synchronise time stepping.
  synchroniseTimeStepping(cellDescription);

  const int normalDirection =
      (faceIndex - faceIndex % 2) / 2;  // faceIndex=2*normalNonZero+f, f=0,1
  riemannSolver(FL, FR, QL, QR, cellDescription.getCorrectorTimeStepSize(),
                normalDirection);

  for (int ii = 0; ii < numberOfFaceDof; ii++) {
    assertion8(std::isfinite(QR[ii]), cellDescription.toString(), faceIndex,
               normalDirection, indexOfQValues, indexOfFValues, ii, QR[ii],
               QL[ii]);
    assertion8(std::isfinite(QL[ii]), cellDescription.toString(), faceIndex,
               normalDirection, indexOfQValues, indexOfFValues, ii, QR[ii],
               QL[ii]);
    assertion8(std::isfinite(FR[ii]), cellDescription.toString(), faceIndex,
               normalDirection, indexOfQValues, indexOfFValues, ii, QR[ii],
               QL[ii]);
    assertion8(std::isfinite(FL[ii]), cellDescription.toString(), faceIndex,
               normalDirection, indexOfQValues, indexOfFValues, ii, QR[ii],
               QL[ii]);
  }  // Dead code elimination will get rid of this loop if Asserts flag is not
     // set.
}

void exahype::solvers::ADERDGSolver::mergeSolutionMinMaxOnFace(
    exahype::records::ADERDGCellDescription& cellDescription, int faceIndex,
    double* min, double* max) const {
  if (cellDescription.getType() ==
          exahype::records::ADERDGCellDescription::Cell ||
      cellDescription.getType() ==
          exahype::records::ADERDGCellDescription::Ancestor ||
      cellDescription.getType() ==
          exahype::records::ADERDGCellDescription::Descendant) {
    assertion(
        exahype::solvers::RegisteredSolvers[cellDescription.getSolverNumber()]
            ->getType() == exahype::solvers::Solver::Type::ADER_DG);
    const int numberOfVariables =
        static_cast<exahype::solvers::ADERDGSolver*>(
            exahype::solvers::RegisteredSolvers[cellDescription
                                                    .getSolverNumber()])
            ->getNumberOfVariables();

    for (int i = 0; i < numberOfVariables; i++) {
      DataHeap::getInstance().getData(
          cellDescription.getSolutionMin())[i + faceIndex * numberOfVariables] =
          min[i];
      DataHeap::getInstance().getData(
          cellDescription.getSolutionMax())[i + faceIndex * numberOfVariables] =
          max[i];
    }
  }
}

void exahype::solvers::ADERDGSolver::dropNeighbourData(
    const int fromRank, const tarch::la::Vector<DIMENSIONS, int>& src,
    const tarch::la::Vector<DIMENSIONS, int>& dest,
    const tarch::la::Vector<DIMENSIONS, double>& x, const int level) {
  for (int receives = 0; receives < DataMessagesPerNeighbourCommunication;
       ++receives)
    DataHeap::getInstance().receiveData(
        fromRank, x, level, peano::heap::MessageType::NeighbourCommunication);
}

///////////////////////////////////
// WORKER->MASTER
///////////////////////////////////

<<<<<<< HEAD
void exahype::solvers::ADERDGSolver::sendDataToMaster(
    const int                                     masterRank,
    const int                                     cellDescriptionsIndex,
    const int                                     element,
    const tarch::la::Vector<DIMENSIONS, double>&  x,
    const int                                     level){
  assertion1(Heap::getInstance().isValidIndex(cellDescriptionsIndex),cellDescriptionsIndex);
  assertion1(element>=0,element);
  assertion2(static_cast<unsigned int>(element)<Heap::getInstance().getData(cellDescriptionsIndex).size(),
             element,Heap::getInstance().getData(cellDescriptionsIndex).size());

  auto& p = Heap::getInstance().getData(cellDescriptionsIndex)[element];

  if (p.getType()==exahype::records::ADERDGCellDescription::Ancestor
      // || exahype::records::ADERDGCellDescription::RemoteBoundaryAncestor: // TODO(Dominic)
  ) {
    double* extrapolatedPredictor = DataHeap::getInstance().getData(p.getExtrapolatedPredictor()).data();
    double* fluctuations          = DataHeap::getInstance().getData(p.getFluctuation()).data();

    logDebug("sendDataToWorkerOrMasterDueToForkOrJoin(...)","solution of solver " << p.getSolverNumber() << " sent to rank "<<masterRank<<
             ", cell: "<< cellCentre << ", level: " << level);
=======
void exahype::solvers::ADERDGSolver::sendDataToWorkerOrMasterDueToForkOrJoin(
    const int toRank, const int cellDescriptionsIndex, const int element,
    const tarch::la::Vector<DIMENSIONS, double>& x, const int level) {
  assertionMsg(false, "Please implement!");
}

void exahype::solvers::ADERDGSolver::
    sendEmptyDataToWorkerOrMasterDueToForkOrJoin(
        const int toRank, const tarch::la::Vector<DIMENSIONS, double>& x,
        const int level) {
  std::vector<double> emptyMessage(0);
  for (int sends = 0; sends < DataMessagesPerForkOrJoinCommunication; ++sends)
    DataHeap::getInstance().sendData(
        emptyMessage, toRank, x, level,
        peano::heap::MessageType::ForkOrJoinCommunication);
}

void exahype::solvers::ADERDGSolver::mergeWithWorkerOrMasterDataDueToForkOrJoin(
    const int fromRank, const int cellDescriptionsIndex, const int element,
    const tarch::la::Vector<DIMENSIONS, double>& x, const int level) {
  assertionMsg(false, "Please implement!");
}

void exahype::solvers::ADERDGSolver::dropWorkerOrMasterDataDueToForkOrJoin(
    const int fromRank, const tarch::la::Vector<DIMENSIONS, double>& x,
    const int level) {
  for (int receives = 0; receives < DataMessagesPerForkOrJoinCommunication;
       ++receives)
    DataHeap::getInstance().receiveData(
        fromRank, x, level, peano::heap::MessageType::ForkOrJoinCommunication);
}
>>>>>>> f1dbedad

    // !!! Be aware of inverted receive order !!!
    // Send order:    extrapolatedPredictor, fluctuations
    // Receive order: fluctuations, extrapolatedPredictor
    DataHeap::getInstance().sendData(
        extrapolatedPredictor, getUnknownsPerCellBoundary(), masterRank, x, level,
        peano::heap::MessageType::MasterWorkerCommunication);
    DataHeap::getInstance().sendData(
        fluctuations, getUnknownsPerCellBoundary(), masterRank, x, level,
        peano::heap::MessageType::MasterWorkerCommunication);

<<<<<<< HEAD
  }
=======
void exahype::solvers::ADERDGSolver::sendDataToMaster(
    const int masterRank, const int cellDescriptionsIndex, const int element,
    const tarch::la::Vector<DIMENSIONS, double>& x, const int level) {
  assertionMsg(false, "Please implement!");
>>>>>>> f1dbedad
}

void exahype::solvers::ADERDGSolver::sendEmptyDataToMaster(
    const int masterRank, const tarch::la::Vector<DIMENSIONS, double>& x,
    const int level) {
  std::vector<double> emptyMessage(0);
  for (int sends = 0; sends < DataMessagesPerMasterWorkerCommunication; ++sends)
    DataHeap::getInstance().sendData(
        emptyMessage, masterRank, x, level,
        peano::heap::MessageType::MasterWorkerCommunication);
}

void exahype::solvers::ADERDGSolver::mergeWithWorkerData(
<<<<<<< HEAD
    const int                                     workerRank,
    const int                                     cellDescriptionsIndex,
    const int                                     element,
    const tarch::la::Vector<DIMENSIONS, double>&  x,
    const int                                     level){
  assertion1(Heap::getInstance().isValidIndex(cellDescriptionsIndex),cellDescriptionsIndex);
  assertion1(element>=0,element);
  assertion2(static_cast<unsigned int>(element)<Heap::getInstance().getData(cellDescriptionsIndex).size(),
             element,Heap::getInstance().getData(cellDescriptionsIndex).size());

  auto& p = Heap::getInstance().getData(cellDescriptionsIndex)[element];

  // TODO(Dominic): RemoteBoundaryAncestor should be only valid type at
  // master-worker boundary. Change both ancestor and empty ancestor
  // to this type if necessary.
  if (p.getType()==exahype::records::ADERDGCellDescription::Ancestor
      // || exahype::records::ADERDGCellDescription::RemoteBoundaryAncestor:
  ) {
    logDebug("sendDataToWorkerOrMasterDueToForkOrJoin(...)","solution of solver " << p.getSolverNumber() << " sent to rank "<<masterRank<<
             ", cell: "<< cellCentre << ", level: " << level);

    // !!! Be aware of inverted receive order !!!
    // Send order:    extrapolatedPredictor, fluctuations
    // Receive order: fluctuations, extrapolatedPredictor
    DataHeap::getInstance().receiveData(
        p.getFluctuation(), workerRank, x, level,
        peano::heap::MessageType::MasterWorkerCommunication);
    DataHeap::getInstance().receiveData(
        p.getExtrapolatedPredictor(), workerRank, x, level,
        peano::heap::MessageType::MasterWorkerCommunication);

  }
=======
    const int workerRank, const int cellDescriptionsIndex, const int element,
    const tarch::la::Vector<DIMENSIONS, double>& x, const int level) {
  assertionMsg(false, "Please implement!");
>>>>>>> f1dbedad
}

void exahype::solvers::ADERDGSolver::dropWorkerData(
    const int workerRank, const tarch::la::Vector<DIMENSIONS, double>& x,
    const int level) {
  for (int receives = 0; receives < DataMessagesPerMasterWorkerCommunication;
       ++receives)
    DataHeap::getInstance().receiveData(
        workerRank, x, level,
        peano::heap::MessageType::MasterWorkerCommunication);
}

///////////////////////////////////
// MASTER->WORKER
///////////////////////////////////

void exahype::solvers::ADERDGSolver::sendDataToWorker(
<<<<<<< HEAD
    const int                                     workerRank,
    const int                                     cellDescriptionsIndex,
    const int                                     element,
    const tarch::la::Vector<DIMENSIONS, double>&  x,
    const int                                     level){
  assertion1(Heap::getInstance().isValidIndex(cellDescriptionsIndex),cellDescriptionsIndex);
  assertion1(element>=0,element);
  assertion2(static_cast<unsigned int>(element)<Heap::getInstance().getData(cellDescriptionsIndex).size(),
             element,Heap::getInstance().getData(cellDescriptionsIndex).size());

  auto& p = Heap::getInstance().getData(cellDescriptionsIndex)[element];

  if (p.getType()==exahype::records::ADERDGCellDescription::Descendant
      // || exahype::records::ADERDGCellDescription::RemoteBoundaryDescendant: // TODO(Dominic)
  ) {
    double* extrapolatedPredictor = DataHeap::getInstance().getData(p.getExtrapolatedPredictor()).data();
    double* fluctuations          = DataHeap::getInstance().getData(p.getFluctuation()).data();

    logDebug("sendDataToWorkerOrMasterDueToForkOrJoin(...)","solution of solver " << p.getSolverNumber() << " sent to rank "<<masterRank<<
             ", cell: "<< cellCentre << ", level: " << level);

    // !!! Be aware of inverted receive order !!!
    // Send order:    extrapolatedPredictor, fluctuations
    // Receive order: fluctuations, extrapolatedPredictor
    DataHeap::getInstance().sendData(
        extrapolatedPredictor, getUnknownsPerCellBoundary(), workerRank, x, level,
        peano::heap::MessageType::MasterWorkerCommunication);
    DataHeap::getInstance().sendData(
        fluctuations, getUnknownsPerCellBoundary(), workerRank, x, level,
        peano::heap::MessageType::MasterWorkerCommunication);

  }
=======
    const int workerRank, const int cellDescriptionsIndex, const int element,
    const tarch::la::Vector<DIMENSIONS, double>& x, const int level) {
  assertionMsg(false, "Please implement!");
>>>>>>> f1dbedad
}

void exahype::solvers::ADERDGSolver::sendEmptyDataToWorker(
    const int workerRank, const tarch::la::Vector<DIMENSIONS, double>& x,
    const int level) {
  std::vector<double> emptyMessage(0);
  for (int sends = 0; sends < DataMessagesPerMasterWorkerCommunication; ++sends)
    DataHeap::getInstance().sendData(
        emptyMessage, workerRank, x, level,
        peano::heap::MessageType::MasterWorkerCommunication);
}

void exahype::solvers::ADERDGSolver::mergeWithMasterData(
<<<<<<< HEAD
    const int                                     masterRank,
    const int                                     cellDescriptionsIndex,
    const int                                     element,
    const tarch::la::Vector<DIMENSIONS, double>&  x,
    const int                                     level){
  assertion1(Heap::getInstance().isValidIndex(cellDescriptionsIndex),cellDescriptionsIndex);
  assertion1(element>=0,element);
  assertion2(static_cast<unsigned int>(element)<Heap::getInstance().getData(cellDescriptionsIndex).size(),
             element,Heap::getInstance().getData(cellDescriptionsIndex).size());

  auto& p = Heap::getInstance().getData(cellDescriptionsIndex)[element];

  // TODO(Dominic): RemoteBoundaryAncestor should be only valid type at
  // master-worker boundary. Change both ancestor and empty ancestor
  // to this type if necessary.
  if (p.getType()==exahype::records::ADERDGCellDescription::Descendant
      // || exahype::records::ADERDGCellDescription::RemoteBoundaryDescendant:
  ) {
    logDebug("sendDataToWorkerOrMasterDueToForkOrJoin(...)","solution of solver " << p.getSolverNumber() << " sent to rank "<<masterRank<<
             ", cell: "<< cellCentre << ", level: " << level);

    // !!! Be aware of inverted receive order !!!
    // Send order:    extrapolatedPredictor, fluctuations
    // Receive order: fluctuations, extrapolatedPredictor
    DataHeap::getInstance().receiveData(
        p.getFluctuation(), masterRank, x, level,
        peano::heap::MessageType::MasterWorkerCommunication);
    DataHeap::getInstance().receiveData(
        p.getExtrapolatedPredictor(), masterRank, x, level,
        peano::heap::MessageType::MasterWorkerCommunication);

  }
=======
    const int masterRank, const int cellDescriptionsIndex, const int element,
    const tarch::la::Vector<DIMENSIONS, double>& x, const int level) {
  assertionMsg(false, "Please implement!");
>>>>>>> f1dbedad
}

void exahype::solvers::ADERDGSolver::dropMasterData(
    const int masterRank, const tarch::la::Vector<DIMENSIONS, double>& x,
    const int level) {
  for (int receives = 0; receives < DataMessagesPerMasterWorkerCommunication;
       ++receives)
    DataHeap::getInstance().receiveData(
        masterRank, x, level,
        peano::heap::MessageType::MasterWorkerCommunication);
}
#endif

std::string exahype::solvers::ADERDGSolver::toString() const {
  std::ostringstream stringstr;
  toString(stringstr);
  return stringstr.str();
}

void exahype::solvers::ADERDGSolver::toString(std::ostream& out) const {
  out << "(";
  out << "_identifier:" << _identifier;
  out << ",";
  out << "_type:" << exahype::solvers::Solver::toString(_type);
  out << ",";
  out << "_numberOfVariables:" << _numberOfVariables;
  out << ",";
  out << "_numberOfParameters:" << _numberOfParameters;
  out << ",";
  out << "_nodesPerCoordinateAxis:" << _nodesPerCoordinateAxis;
  out << ",";
  out << "_maximumMeshSize:" << _maximumMeshSize;
  out << ",";
  out << "_timeStepping:" << exahype::solvers::Solver::toString(
                                 _timeStepping);  // only solver attributes
  out << ",";
  out << "_unknownsPerFace:" << _unknownsPerFace;
  out << ",";
  out << "_unknownsPerCellBoundary:" << _unknownsPerCellBoundary;
  out << ",";
  out << "_unknownsPerCell:" << _unknownsPerCell;
  out << ",";
  out << "_fluxUnknownsPerCell:" << _fluxUnknownsPerCell;
  out << ",";
  out << "_spaceTimeUnknownsPerCell:" << _spaceTimeUnknownsPerCell;
  out << ",";
  out << "_spaceTimeFluxUnknownsPerCell:" << _spaceTimeFluxUnknownsPerCell;
  out << ",";
  out << "_minCorrectorTimeStamp:" << _minCorrectorTimeStamp;
  out << ",";
  out << "_minPredictorTimeStamp:" << _minPredictorTimeStamp;
  out << ",";
  out << "_minCorrectorTimeStepSize:" << _minCorrectorTimeStepSize;
  out << ",";
  out << "_minPredictorTimeStepSize:" << _minPredictorTimeStepSize;
  out << ",";
  out << "_minNextPredictorTimeStepSize:" << _minNextPredictorTimeStepSize;
  out << ")";
}<|MERGE_RESOLUTION|>--- conflicted
+++ resolved
@@ -3,14 +3,14 @@
  * Copyright (c) 2016  http://exahype.eu
  * All rights reserved.
  *
- * The project has received funding from the European Union's Horizon
+ * The project has received funding from the European Union's Horizon 
  * 2020 research and innovation programme under grant agreement
  * No 671698. For copyrights and licensing, please consult the webpage.
  *
  * Released under the BSD 3 Open Source License.
  * For the full license text, see LICENSE.txt
  **/
-
+ 
 #include "exahype/Cell.h"
 
 #include "exahype/solvers/ADERDGSolver.h"
@@ -71,8 +71,7 @@
   return _identifier;
 }
 
-exahype::solvers::ADERDGSolver::Type exahype::solvers::ADERDGSolver::getType()
-    const {
+exahype::solvers::ADERDGSolver::Type exahype::solvers::ADERDGSolver::getType() const {
   return _type;
 }
 
@@ -139,30 +138,29 @@
 }
 
 void exahype::solvers::ADERDGSolver::synchroniseTimeStepping(
-    const int cellDescriptionsIndex, const int element) {
-  synchroniseTimeStepping(
-      Heap::getInstance().getData(cellDescriptionsIndex)[element]);
-}
+      const int cellDescriptionsIndex,
+      const int element) {
+  synchroniseTimeStepping(Heap::getInstance().getData(cellDescriptionsIndex)[element]);
+}
+
 
 void exahype::solvers::ADERDGSolver::startNewTimeStep() {
   switch (_timeStepping) {
     case TimeStepping::Global:
-      _minCorrectorTimeStamp = _minPredictorTimeStamp;
+      _minCorrectorTimeStamp    = _minPredictorTimeStamp;
       _minCorrectorTimeStepSize = _minPredictorTimeStepSize;
 
       _minPredictorTimeStepSize = _minNextPredictorTimeStepSize;
-      _minPredictorTimeStamp =
-          _minPredictorTimeStamp + _minNextPredictorTimeStepSize;
+      _minPredictorTimeStamp    = _minPredictorTimeStamp + _minNextPredictorTimeStepSize;
 
       _minNextPredictorTimeStepSize = std::numeric_limits<double>::max();
       break;
     case TimeStepping::GlobalFixed:
-      _minCorrectorTimeStamp = _minPredictorTimeStamp;
+      _minCorrectorTimeStamp    = _minPredictorTimeStamp;
       _minCorrectorTimeStepSize = _minPredictorTimeStepSize;
 
       _minPredictorTimeStepSize = _minNextPredictorTimeStepSize;
-      _minPredictorTimeStamp =
-          _minPredictorTimeStamp + _minNextPredictorTimeStepSize;
+      _minPredictorTimeStamp    = _minPredictorTimeStamp + _minNextPredictorTimeStepSize;
       break;
   }
 }
@@ -220,11 +218,12 @@
 }
 
 int exahype::solvers::ADERDGSolver::tryGetElement(
-    const int cellDescriptionsIndex, const int solverNumber) const {
+    const int cellDescriptionsIndex,
+    const int solverNumber) const {
   if (Heap::getInstance().isValidIndex(cellDescriptionsIndex)) {
-    int element = 0;
+    int element=0;
     for (auto& p : Heap::getInstance().getData(cellDescriptionsIndex)) {
-      if (p.getSolverNumber() == solverNumber) {
+      if (p.getSolverNumber()==solverNumber) {
         return element;
       }
       ++element;
@@ -234,112 +233,94 @@
 }
 
 void exahype::solvers::ADERDGSolver::mergeNeighbours(
-    const int cellDescriptionsIndex1, const int element1,
-    const int cellDescriptionsIndex2, const int element2,
-    const tarch::la::Vector<DIMENSIONS, int>& pos1,
-    const tarch::la::Vector<DIMENSIONS, int>& pos2) {
-  if (tarch::la::countEqualEntries(pos1, pos2) != 1) {
-    return;  // We only consider faces; no corners.
+    const int                                     cellDescriptionsIndex1,
+    const int                                     element1,
+    const int                                     cellDescriptionsIndex2,
+    const int                                     element2,
+    const tarch::la::Vector<DIMENSIONS, int>&     pos1,
+    const tarch::la::Vector<DIMENSIONS, int>&     pos2) {
+  if (tarch::la::countEqualEntries(pos1,pos2)!=1) {
+    return; // We only consider faces; no corners.
   }
   // !!! In Riemann solve we consider "left" face of "right" cell and
   // "right" face of "left" cell. !!!
   const int normalDirection = tarch::la::equalsReturnIndex(pos1, pos2);
   assertion(normalDirection >= 0 && normalDirection < DIMENSIONS);
-  const int faceIndex1 =
-      2 * normalDirection + (pos2(normalDirection) > pos1(normalDirection)
-                                 ? 1
-                                 : 0);  // !!! Be aware of the ">" !!!
-  const int faceIndex2 =
-      2 * normalDirection + (pos1(normalDirection) > pos2(normalDirection)
-                                 ? 1
-                                 : 0);  // !!! Be aware of the ">" !!!
-
-  int cellDescriptionsIndexLeft = cellDescriptionsIndex1;
-  int elementLeft = element1;
-  int faceIndexLeft = faceIndex1;
+  const int faceIndex1 = 2 * normalDirection +
+      (pos2(normalDirection) > pos1(normalDirection) ? 1 : 0); // !!! Be aware of the ">" !!!
+  const int faceIndex2 = 2 * normalDirection +
+      (pos1(normalDirection) > pos2(normalDirection) ? 1 : 0);   // !!! Be aware of the ">" !!!
+
+  int cellDescriptionsIndexLeft  = cellDescriptionsIndex1;
+  int elementLeft                = element1;
+  int faceIndexLeft              = faceIndex1;
 
   int cellDescriptionsIndexRight = cellDescriptionsIndex2;
-  int elementRight = element2;
-  int faceIndexRight = faceIndex2;
+  int elementRight               = element2;
+  int faceIndexRight             = faceIndex2;
 
   if (pos1(normalDirection) > pos2(normalDirection)) {
-    cellDescriptionsIndexLeft = cellDescriptionsIndex2;
-    elementLeft = element2;
-    faceIndexLeft = faceIndex2;
+    cellDescriptionsIndexLeft  = cellDescriptionsIndex2;
+    elementLeft                = element2;
+    faceIndexLeft              = faceIndex2;
 
     cellDescriptionsIndexRight = cellDescriptionsIndex1;
-    elementRight = element1;
-    faceIndexRight = faceIndex1;
-  }
-
-  auto& pLeft =
-      Heap::getInstance().getData(cellDescriptionsIndexLeft)[elementLeft];
-  auto& pRight =
-      Heap::getInstance().getData(cellDescriptionsIndexRight)[elementRight];
-
-  solveRiemannProblemAtInterface(pLeft, pRight, faceIndexLeft, faceIndexRight);
-
-  mergeSolutionMinMaxOnFace(pLeft, pRight, faceIndexLeft, faceIndexRight);
+    elementRight               = element1;
+    faceIndexRight             = faceIndex1;
+  }
+
+  auto& pLeft  = Heap::getInstance().getData(cellDescriptionsIndexLeft) [elementLeft];
+  auto& pRight = Heap::getInstance().getData(cellDescriptionsIndexRight)[elementRight];
+
+  solveRiemannProblemAtInterface(pLeft,pRight,faceIndexLeft,faceIndexRight);
+
+  mergeSolutionMinMaxOnFace(pLeft,pRight,faceIndexLeft,faceIndexRight);
 }
 
 void exahype::solvers::ADERDGSolver::solveRiemannProblemAtInterface(
     exahype::records::ADERDGCellDescription& pLeft,
-    exahype::records::ADERDGCellDescription& pRight, const int faceIndexLeft,
+    exahype::records::ADERDGCellDescription& pRight,
+    const int faceIndexLeft,
     const int faceIndexRight) {
-  if (pLeft.getType() == exahype::records::ADERDGCellDescription::Cell ||
+  if (pLeft.getType()  == exahype::records::ADERDGCellDescription::Cell ||
       pRight.getType() == exahype::records::ADERDGCellDescription::Cell) {
-    assertion1(
-        pLeft.getType() == exahype::records::ADERDGCellDescription::Cell ||
-            pLeft.getType() ==
-                exahype::records::ADERDGCellDescription::Ancestor ||
-            pLeft.getType() ==
-                exahype::records::ADERDGCellDescription::Descendant,
+    assertion1(pLeft.getType() == exahype::records::ADERDGCellDescription::Cell ||
+        pLeft.getType() == exahype::records::ADERDGCellDescription::Ancestor ||
+        pLeft.getType() == exahype::records::ADERDGCellDescription::Descendant,
         pLeft.toString());
-    assertion1(
-        pRight.getType() == exahype::records::ADERDGCellDescription::Cell ||
-            pRight.getType() ==
-                exahype::records::ADERDGCellDescription::Ancestor ||
-            pRight.getType() ==
-                exahype::records::ADERDGCellDescription::Descendant,
+    assertion1(pRight.getType() == exahype::records::ADERDGCellDescription::Cell ||
+        pRight.getType() == exahype::records::ADERDGCellDescription::Ancestor ||
+        pRight.getType() == exahype::records::ADERDGCellDescription::Descendant,
         pRight.toString());
-    assertion1(pLeft.getRefinementEvent() ==
-                   exahype::records::ADERDGCellDescription::None,
-               pLeft.toString());
-    assertion1(pRight.getRefinementEvent() ==
-                   exahype::records::ADERDGCellDescription::None,
-               pRight.toString());
+    assertion1(pLeft.getRefinementEvent()==exahype::records::ADERDGCellDescription::None,
+        pLeft.toString());
+    assertion1(pRight.getRefinementEvent()==exahype::records::ADERDGCellDescription::None,
+        pRight.toString());
     assertionEquals4(pLeft.getRiemannSolvePerformed(faceIndexLeft),
-                     pRight.getRiemannSolvePerformed(faceIndexRight),
-                     faceIndexLeft, faceIndexRight, pLeft.toString(),
-                     pRight.toString());
-    exahype::solvers::ADERDGSolver* solver =
-        static_cast<exahype::solvers::ADERDGSolver*>(
-            exahype::solvers::RegisteredSolvers[pLeft.getSolverNumber()]);
+        pRight.getRiemannSolvePerformed(faceIndexRight),
+        faceIndexLeft, faceIndexRight,
+        pLeft.toString(),
+        pRight.toString());
+    exahype::solvers::ADERDGSolver* solver = static_cast<exahype::solvers::ADERDGSolver*> (
+        exahype::solvers::RegisteredSolvers[pLeft.getSolverNumber()] );
 
     const int numberOfFaceDof = solver->getUnknownsPerFace();
 
-    double* QL = DataHeap::getInstance()
-                     .getData(pLeft.getExtrapolatedPredictor())
-                     .data() +
-                 (faceIndexLeft * numberOfFaceDof);
-    double* QR = DataHeap::getInstance()
-                     .getData(pRight.getExtrapolatedPredictor())
-                     .data() +
-                 (faceIndexRight * numberOfFaceDof);
-    double* FL =
-        DataHeap::getInstance().getData(pLeft.getFluctuation()).data() +
+    double* QL = DataHeap::getInstance() .getData(pLeft.getExtrapolatedPredictor()).data() +
         (faceIndexLeft * numberOfFaceDof);
-    double* FR =
-        DataHeap::getInstance().getData(pRight.getFluctuation()).data() +
+    double* QR = DataHeap::getInstance().getData(pRight.getExtrapolatedPredictor()).data() +
         (faceIndexRight * numberOfFaceDof);
-
-    for (int ii = 0; ii < numberOfFaceDof; ++ii) {
+    double* FL = DataHeap::getInstance().getData(pLeft.getFluctuation()).data() +
+        (faceIndexLeft * numberOfFaceDof);
+    double* FR = DataHeap::getInstance().getData(pRight.getFluctuation()).data() +
+        (faceIndexRight * numberOfFaceDof);
+
+    for(int ii=0; ii<numberOfFaceDof; ++ii) {
       assertion(std::isfinite(QL[ii]));
       assertion(std::isfinite(QR[ii]));
       assertion(std::isfinite(FL[ii]));
       assertion(std::isfinite(FR[ii]));
-    }  // Dead code elimination will get rid of this loop if Asserts flag is not
-       // set.
+    }  // Dead code elimination will get rid of this loop if Asserts flag is not set.
 
     // Synchronise time stepping.
     solver->synchroniseTimeStepping(pLeft);
@@ -347,176 +328,155 @@
 
     // todo Time step must be interpolated in local time stepping case
     // both time step sizes are the same, so the min has no effect here.
-    assertion1(faceIndexRight % 2 == 0, faceIndexRight);
-    const int normalDirection = (faceIndexRight - (faceIndexRight % 2));
-
-    solver->riemannSolver(FL, FR, QL, QR,
-                          std::min(pLeft.getCorrectorTimeStepSize(),
-                                   pRight.getCorrectorTimeStepSize()),
-                          normalDirection);
-
-    for (int i = 0; i < numberOfFaceDof; ++i) {
+    assertion1(faceIndexRight%2==0,faceIndexRight);
+    const int normalDirection = (faceIndexRight - (faceIndexRight %2));
+
+    solver->riemannSolver(
+        FL, FR, QL, QR,
+        std::min(pLeft.getCorrectorTimeStepSize(),
+            pRight.getCorrectorTimeStepSize()),
+            normalDirection);
+
+    for(int i=0; i<numberOfFaceDof; ++i) {
       assertion(std::isfinite(FL[i]));
       assertion(std::isfinite(FR[i]));
-    }  // Dead code elimination will get rid of this loop if Asserts flag is not
-       // set.
+    }  // Dead code elimination will get rid of this loop if Asserts flag is not set.
   }
 }
 
 void exahype::solvers::ADERDGSolver::mergeWithBoundaryData(
-    const int cellDescriptionsIndex, const int element,
-    const tarch::la::Vector<DIMENSIONS, int>& posCell,
-    const tarch::la::Vector<DIMENSIONS, int>& posBoundary) {
-  if (tarch::la::countEqualEntries(posCell, posBoundary) != 1) {
-    return;  // We only consider faces; no corners.
+      const int                                     cellDescriptionsIndex,
+      const int                                     element,
+      const tarch::la::Vector<DIMENSIONS, int>&     posCell,
+      const tarch::la::Vector<DIMENSIONS, int>&     posBoundary) {
+  if (tarch::la::countEqualEntries(posCell,posBoundary)!=1) {
+    return; // We only consider faces; no corners.
   }
 
   // !!! Left face of right cell.
-  const int normalOfExchangedFace =
-      tarch::la::equalsReturnIndex(posCell, posBoundary);
+  const int normalOfExchangedFace = tarch::la::equalsReturnIndex(posCell, posBoundary);
   assertion(normalOfExchangedFace >= 0 && normalOfExchangedFace < DIMENSIONS);
-  const int faceIndex =
-      2 * normalOfExchangedFace +
-      (posCell(normalOfExchangedFace) < posBoundary(normalOfExchangedFace) ? 1
-                                                                           : 0);
-
-  exahype::records::ADERDGCellDescription& p =
-      Heap::getInstance().getData(cellDescriptionsIndex)[element];
-  applyBoundaryConditions(p, faceIndex);
+  const int faceIndex = 2 * normalOfExchangedFace +
+      (posCell(normalOfExchangedFace) < posBoundary(normalOfExchangedFace) ? 1 : 0);
+
+  exahype::records::ADERDGCellDescription& p = Heap::getInstance().getData(cellDescriptionsIndex)[element];
+  applyBoundaryConditions(p,faceIndex);
 }
 
 // Verified correct calling of this method for 9x9 grid on [0,1]x[0,1].
 void exahype::solvers::ADERDGSolver::applyBoundaryConditions(
-    exahype::records::ADERDGCellDescription& p, const int faceIndex) {
-  assertion1(
-      p.getRefinementEvent() == exahype::records::ADERDGCellDescription::None,
-      p.toString());
+    exahype::records::ADERDGCellDescription& p,
+    const int faceIndex) {
+  assertion1(p.getRefinementEvent()==exahype::records::ADERDGCellDescription::None,p.toString());
   const int numberOfFaceDof = getUnknownsPerFace();
 
-  double* stateIn =
-      DataHeap::getInstance().getData(p.getExtrapolatedPredictor()).data() +
+  double* stateIn = DataHeap::getInstance().getData(p.getExtrapolatedPredictor()).data() +
       (faceIndex * numberOfFaceDof);
   double* fluxIn = DataHeap::getInstance().getData(p.getFluctuation()).data() +
-                   (faceIndex * numberOfFaceDof);
-
-  const int normalDirection = (faceIndex - faceIndex % 2) / 2;
-  for (int ii = 0; ii < numberOfFaceDof; ++ii) {
-    assertion5(std::isfinite(stateIn[ii]), p.toString(), faceIndex,
-               normalDirection, ii, stateIn[ii]);
-    assertion5(std::isfinite(fluxIn[ii]), p.toString(), faceIndex,
-               normalDirection, ii, fluxIn[ii]);
-  }  // Dead code elimination will get rid of this loop if Asserts flag is not
-     // set.
+      (faceIndex * numberOfFaceDof);
+
+  const int normalDirection = (faceIndex - faceIndex % 2)/2;
+  for(int ii=0; ii<numberOfFaceDof; ++ii) {
+    assertion5(std::isfinite(stateIn[ii]), p.toString(),
+        faceIndex, normalDirection, ii, stateIn[ii]);
+    assertion5(std::isfinite(fluxIn[ii]), p.toString(),
+        faceIndex, normalDirection, ii, fluxIn[ii]);
+  }  // Dead code elimination will get rid of this loop if Asserts flag is not set.
 
   double* stateOut = new double[numberOfFaceDof];
-  double* fluxOut = new double[numberOfFaceDof];
+  double* fluxOut  = new double[numberOfFaceDof];
 
   // Synchronise time stepping.
   synchroniseTimeStepping(p);
 
-  boundaryConditions(fluxOut, stateOut, fluxIn, stateIn,
-                     p.getOffset() + 0.5 * p.getSize(),  // centre
-                     p.getSize(), p.getCorrectorTimeStamp(),
-                     p.getCorrectorTimeStepSize(), faceIndex, normalDirection);
-
-  for (int ii = 0; ii < numberOfFaceDof; ++ii) {
-    assertion5(std::isfinite(stateOut[ii]), p.toString(), faceIndex,
-               normalDirection, ii, stateOut[ii]);
-    assertion5(std::isfinite(fluxOut[ii]), p.toString(), faceIndex,
-               normalDirection, ii, fluxOut[ii]);
-  }  // Dead code elimination will get rid of this loop if Asserts flag is not
-     // set.
+  boundaryConditions(fluxOut,stateOut,
+      fluxIn,stateIn,
+      p.getOffset() + 0.5*p.getSize(), // centre
+      p.getSize(),
+      p.getCorrectorTimeStamp(),
+      p.getCorrectorTimeStepSize(),
+      faceIndex,
+      normalDirection);
+
+  for(int ii=0; ii<numberOfFaceDof; ++ii) {
+    assertion5(std::isfinite(stateOut[ii]), p.toString(), faceIndex, normalDirection, ii, stateOut[ii]);
+    assertion5(std::isfinite(fluxOut[ii]), p.toString(), faceIndex, normalDirection, ii, fluxOut[ii]);
+  }  // Dead code elimination will get rid of this loop if Asserts flag is not set.
 
   // @todo(Dominic): Add to docu why we need this. Left or right input
   if (faceIndex % 2 == 0) {
     riemannSolver(fluxOut, fluxIn, stateOut, stateIn,
-                  p.getCorrectorTimeStepSize(), normalDirection);
+        p.getCorrectorTimeStepSize(),
+        normalDirection);
   } else {
     riemannSolver(fluxIn, fluxOut, stateIn, stateOut,
-                  p.getCorrectorTimeStepSize(), normalDirection);
-  }
-
-  for (int ii = 0; ii < numberOfFaceDof; ++ii) {
-    assertion5(std::isfinite(fluxIn[ii]), p.toString(), faceIndex,
-               normalDirection, ii, fluxIn[ii]);
-    assertion5(std::isfinite(fluxOut[ii]), p.toString(), faceIndex,
-               normalDirection, ii, fluxOut[ii]);
-  }  // Dead code elimination will get rid of this loop if Asserts flag is not
-     // set.
+        p.getCorrectorTimeStepSize(),
+        normalDirection);
+  }
+
+  for(int ii=0; ii<numberOfFaceDof; ++ii) {
+    assertion5(std::isfinite(fluxIn[ii]), p.toString(),
+               faceIndex, normalDirection, ii, fluxIn[ii]);
+    assertion5(std::isfinite(fluxOut[ii]), p.toString(),
+               faceIndex, normalDirection, ii, fluxOut[ii]);
+  }  // Dead code elimination will get rid of this loop if Asserts flag is not set.
 
   delete[] stateOut;
   delete[] fluxOut;
 }
 
 void exahype::solvers::ADERDGSolver::mergeSolutionMinMaxOnFace(
-    exahype::records::ADERDGCellDescription& pLeft,
-    exahype::records::ADERDGCellDescription& pRight, const int faceIndexLeft,
-    const int faceIndexRight) const {
-  if ((pLeft.getType() == exahype::records::ADERDGCellDescription::Cell &&
-       (pRight.getType() == exahype::records::ADERDGCellDescription::Cell ||
-        pRight.getType() == exahype::records::ADERDGCellDescription::Ancestor ||
-        pRight.getType() ==
-            exahype::records::ADERDGCellDescription::Descendant)) ||
-      (pRight.getType() == exahype::records::ADERDGCellDescription::Cell &&
-       (pLeft.getType() == exahype::records::ADERDGCellDescription::Cell ||
-        pLeft.getType() == exahype::records::ADERDGCellDescription::Ancestor ||
-        pLeft.getType() ==
-            exahype::records::ADERDGCellDescription::Descendant))) {
-    assertion(pLeft.getSolverNumber() == pRight.getSolverNumber());
-    assertion(exahype::solvers::RegisteredSolvers[pLeft.getSolverNumber()]
-                  ->getType() == exahype::solvers::Solver::Type::ADER_DG);
-    const int numberOfVariables =
-        static_cast<exahype::solvers::ADERDGSolver*>(
-            exahype::solvers::RegisteredSolvers[pLeft.getSolverNumber()])
-            ->getNumberOfVariables();
-    for (int i = 0; i < numberOfVariables; i++) {
+  exahype::records::ADERDGCellDescription& pLeft,
+  exahype::records::ADERDGCellDescription& pRight,
+  const int faceIndexLeft,
+  const int faceIndexRight
+) const {
+  if (
+      (pLeft.getType() == exahype::records::ADERDGCellDescription::Cell
+          && (pRight.getType() == exahype::records::ADERDGCellDescription::Cell ||
+              pRight.getType() == exahype::records::ADERDGCellDescription::Ancestor ||
+              pRight.getType() == exahype::records::ADERDGCellDescription::Descendant))
+              ||
+              (pRight.getType() == exahype::records::ADERDGCellDescription::Cell
+                  && (pLeft.getType() == exahype::records::ADERDGCellDescription::Cell ||
+                      pLeft.getType() == exahype::records::ADERDGCellDescription::Ancestor ||
+                      pLeft.getType() == exahype::records::ADERDGCellDescription::Descendant))
+  ) {
+    assertion( pLeft.getSolverNumber() == pRight.getSolverNumber() );
+    assertion( exahype::solvers::RegisteredSolvers[ pLeft.getSolverNumber() ]->getType()==exahype::solvers::Solver::Type::ADER_DG );
+    const int numberOfVariables = static_cast<exahype::solvers::ADERDGSolver*>(
+        exahype::solvers::RegisteredSolvers[ pLeft.getSolverNumber() ])->getNumberOfVariables();
+    for (int i=0; i<numberOfVariables; i++) {
       double min = std::min(
-          DataHeap::getInstance().getData(
-              pLeft.getSolutionMin())[i + faceIndexLeft * numberOfVariables],
-          DataHeap::getInstance().getData(
-              pRight.getSolutionMin())[i + faceIndexRight * numberOfVariables]);
+          DataHeap::getInstance().getData( pLeft.getSolutionMin()  )[i+faceIndexLeft *numberOfVariables],
+          DataHeap::getInstance().getData( pRight.getSolutionMin() )[i+faceIndexRight*numberOfVariables]
+      );
       double max = std::min(
-          DataHeap::getInstance().getData(
-              pLeft.getSolutionMax())[i + faceIndexLeft * numberOfVariables],
-          DataHeap::getInstance().getData(
-              pRight.getSolutionMax())[i + faceIndexRight * numberOfVariables]);
-
-      DataHeap::getInstance().getData(
-          pLeft.getSolutionMin())[i + faceIndexLeft * numberOfVariables] = min;
-      DataHeap::getInstance().getData(
-          pRight.getSolutionMin())[i + faceIndexRight * numberOfVariables] =
-          min;
-
-      DataHeap::getInstance().getData(
-          pLeft.getSolutionMax())[i + faceIndexLeft * numberOfVariables] = max;
-      DataHeap::getInstance().getData(
-          pRight.getSolutionMax())[i + faceIndexRight * numberOfVariables] =
-          max;
+          DataHeap::getInstance().getData( pLeft.getSolutionMax()  )[i+faceIndexLeft *numberOfVariables],
+          DataHeap::getInstance().getData( pRight.getSolutionMax() )[i+faceIndexRight*numberOfVariables]
+      );
+
+      DataHeap::getInstance().getData( pLeft.getSolutionMin()  )[i+faceIndexLeft *numberOfVariables] = min;
+      DataHeap::getInstance().getData( pRight.getSolutionMin() )[i+faceIndexRight*numberOfVariables] = min;
+
+      DataHeap::getInstance().getData( pLeft.getSolutionMax()  )[i+faceIndexLeft *numberOfVariables] = max;
+      DataHeap::getInstance().getData( pRight.getSolutionMax() )[i+faceIndexRight*numberOfVariables] = max;
     }
-  }  // else do nothing
+  } // else do nothing
 }
 
 #ifdef Parallel
-<<<<<<< HEAD
 const int exahype::solvers::ADERDGSolver::DataMessagesPerNeighbourCommunication    = 3;
 const int exahype::solvers::ADERDGSolver::DataMessagesPerForkOrJoinCommunication   = 1;
 const int exahype::solvers::ADERDGSolver::DataMessagesPerMasterWorkerCommunication = 2;
-=======
-const int
-    exahype::solvers::ADERDGSolver::DataMessagesPerNeighbourCommunication = 3;
-const int
-    exahype::solvers::ADERDGSolver::DataMessagesPerForkOrJoinCommunication = 3;
-const int
-    exahype::solvers::ADERDGSolver::DataMessagesPerMasterWorkerCommunication =
-        3;
->>>>>>> f1dbedad
 
 void exahype::solvers::ADERDGSolver::sendCellDescriptions(
-    const int toRank, const int cellDescriptionsIndex,
-    const peano::heap::MessageType& messageType,
-    const tarch::la::Vector<DIMENSIONS, double>& x, const int level) {
+    const int                                     toRank,
+    const int                                     cellDescriptionsIndex,
+    const peano::heap::MessageType&               messageType,
+    const tarch::la::Vector<DIMENSIONS, double>&  x,
+    const int                                     level) {
   assertion1(Heap::getInstance().isValidIndex(cellDescriptionsIndex),
-<<<<<<< HEAD
       cellDescriptionsIndex);
 
   for (auto& p : Heap::getInstance().getData(cellDescriptionsIndex)) {
@@ -541,84 +501,75 @@
 
   Heap::getInstance().sendData(cellDescriptionsIndex,
           toRank,x,level,messageType);
-=======
-             cellDescriptionsIndex);
-  Heap::getInstance().sendData(cellDescriptionsIndex, toRank, x, level,
-                               messageType);
->>>>>>> f1dbedad
 }
 
 void exahype::solvers::ADERDGSolver::sendEmptyCellDescriptions(
-    const int toRank, const peano::heap::MessageType& messageType,
-    const tarch::la::Vector<DIMENSIONS, double>& x, const int level) {
+    const int                                     toRank,
+    const peano::heap::MessageType&               messageType,
+    const tarch::la::Vector<DIMENSIONS, double>&  x,
+    const int                                     level) {
   Heap::HeapEntries emptyMessage(0);
-  Heap::getInstance().sendData(emptyMessage, toRank, x, level, messageType);
+  Heap::getInstance().sendData(emptyMessage,
+      toRank,x,level,messageType);
 }
 
 void exahype::solvers::ADERDGSolver::mergeCellDescriptionsWithRemoteData(
-    const int fromRank, const int cellDescriptionsIndex,
-    const peano::heap::MessageType& messageType,
-    const tarch::la::Vector<DIMENSIONS, double>& x, const int level) {
+    const int                                     fromRank,
+    const int                                     cellDescriptionsIndex,
+    const peano::heap::MessageType&               messageType,
+    const tarch::la::Vector<DIMENSIONS, double>&  x,
+    const int                                     level) {
   assertion1(Heap::getInstance().isValidIndex(cellDescriptionsIndex),
-             cellDescriptionsIndex);
-
-  int receivedCellDescriptionsIndex = Heap::getInstance().createData(
-      0, exahype::solvers::RegisteredSolvers.size());
-  Heap::getInstance().receiveData(cellDescriptionsIndex, fromRank, x, level,
-                                  messageType);
+      cellDescriptionsIndex);
+
+  int receivedCellDescriptionsIndex =
+      Heap::getInstance().createData(0,exahype::solvers::RegisteredSolvers.size());
+  Heap::getInstance().receiveData(cellDescriptionsIndex,
+      fromRank,x,level,messageType);
   resetDataHeapIndices(
       receivedCellDescriptionsIndex,
       multiscalelinkedcell::HangingVertexBookkeeper::RemoteAdjacencyIndex);
 
-  Heap::getInstance()
-      .getData(cellDescriptionsIndex)
-      .reserve(std::max(
-          Heap::getInstance().getData(cellDescriptionsIndex).size(),
-          Heap::getInstance().getData(receivedCellDescriptionsIndex).size()));
-
-  for (auto& pReceived :
-       Heap::getInstance().getData(receivedCellDescriptionsIndex)) {
+  Heap::getInstance().getData(cellDescriptionsIndex).reserve(
+      std::max(Heap::getInstance().getData(cellDescriptionsIndex).size(),
+               Heap::getInstance().getData(receivedCellDescriptionsIndex).size()));
+
+  for (auto& pReceived : Heap::getInstance().getData(receivedCellDescriptionsIndex)) {
     bool found = false;
     for (auto& pLocal : Heap::getInstance().getData(cellDescriptionsIndex)) {
-      if (pReceived.getSolverNumber() == pLocal.getSolverNumber()) {
+      if (pReceived.getSolverNumber()==pLocal.getSolverNumber()) {
         found = true;
 
-        assertion(pReceived.getType() == pLocal.getType());
-        if (pLocal.getType() ==
-                exahype::records::ADERDGCellDescription::Type::Cell ||
-            pLocal.getType() ==
-                exahype::records::ADERDGCellDescription::Type::Ancestor ||
-            //            pLocal.getType()==exahype::records::ADERDGCellDescription::Type::RemoteBoundaryAncestor
-            //            ||
-            //            pLocal.getType()==exahype::records::ADERDGCellDescription::Type::RemoteBoundaryDescendant
-            //            ||
-            pLocal.getType() ==
-                exahype::records::ADERDGCellDescription::Type::Descendant) {
-          assertionNumericalEquals2(pLocal.getCorrectorTimeStamp(),
-                                    pReceived.getCorrectorTimeStamp(),
-                                    pLocal.toString(), pReceived.toString());
-          assertionNumericalEquals2(pLocal.getCorrectorTimeStepSize(),
-                                    pReceived.getCorrectorTimeStepSize(),
-                                    pLocal.toString(), pReceived.toString());
-          assertionNumericalEquals2(pLocal.getPredictorTimeStamp(),
-                                    pReceived.getPredictorTimeStamp(),
-                                    pLocal.toString(), pReceived.toString());
-          assertionNumericalEquals2(pLocal.getPredictorTimeStepSize(),
-                                    pReceived.getPredictorTimeStepSize(),
-                                    pLocal.toString(), pReceived.toString());
+        assertion(pReceived.getType()==pLocal.getType());
+        if (pLocal.getType()==exahype::records::ADERDGCellDescription::Type::Cell ||
+            pLocal.getType()==exahype::records::ADERDGCellDescription::Type::Ancestor ||
+//            pLocal.getType()==exahype::records::ADERDGCellDescription::Type::RemoteBoundaryAncestor ||
+//            pLocal.getType()==exahype::records::ADERDGCellDescription::Type::RemoteBoundaryDescendant ||
+            pLocal.getType()==exahype::records::ADERDGCellDescription::Type::Descendant
+            ) {
+          assertionNumericalEquals2(pLocal.getCorrectorTimeStamp(),pReceived.getCorrectorTimeStamp(),
+              pLocal.toString(),pReceived.toString());
+          assertionNumericalEquals2(pLocal.getCorrectorTimeStepSize(),pReceived.getCorrectorTimeStepSize(),
+              pLocal.toString(),pReceived.toString());
+          assertionNumericalEquals2(pLocal.getPredictorTimeStamp(),pReceived.getPredictorTimeStamp(),
+              pLocal.toString(),pReceived.toString());
+          assertionNumericalEquals2(pLocal.getPredictorTimeStepSize(),pReceived.getPredictorTimeStepSize(),
+              pLocal.toString(),pReceived.toString());
         }
       }
     }
 
     if (!found) {
       exahype::Cell::ensureNecessaryMemoryIsAllocated(pReceived);
-      Heap::getInstance().getData(cellDescriptionsIndex).push_back(pReceived);
+      Heap::getInstance().getData(cellDescriptionsIndex).
+          push_back(pReceived);
     }
   }
 }
 
 void exahype::solvers::ADERDGSolver::resetDataHeapIndices(
-    const int cellDescriptionsIndex, const int parentIndex) {
+    const int cellDescriptionsIndex,
+    const int parentIndex) {
   for (auto& p : Heap::getInstance().getData(cellDescriptionsIndex)) {
     p.setParentIndex(parentIndex);
 
@@ -638,13 +589,14 @@
  * Drop cell descriptions received from \p fromRank.
  */
 void exahype::solvers::ADERDGSolver::dropCellDescriptions(
-    const int fromRank, const peano::heap::MessageType& messageType,
-    const tarch::la::Vector<DIMENSIONS, double>& x, const int level) {
-  Heap::getInstance().receiveData(fromRank, x, level, messageType);
-}
-
-// std::vector<double>
-// exahype::solvers::ADERDGSolver::collectTimeStampsAndStepSizes() {
+    const int                                     fromRank,
+    const peano::heap::MessageType&               messageType,
+    const tarch::la::Vector<DIMENSIONS, double>&  x,
+    const int                                     level) {
+  Heap::getInstance().receiveData(fromRank,x,level,messageType);
+}
+
+//std::vector<double> exahype::solvers::ADERDGSolver::collectTimeStampsAndStepSizes() {
 //  std::vector<double> timeStampsAndStepSizes(0,5);
 //
 //  timeStampsAndStepSizes.push_back(_minCorrectorTimeStamp);
@@ -655,7 +607,7 @@
 //  return timeStampsAndStepSizes;
 //}
 //
-// void exahype::solvers::ADERDGSolver::setTimeStampsAndStepSizes(
+//void exahype::solvers::ADERDGSolver::setTimeStampsAndStepSizes(
 //    std::vector<double>& timeSteppingData) {
 //  _minCorrectorTimeStamp        = timeSteppingData[0];
 //  _minCorrectorTimeStepSize     = timeSteppingData[1];
@@ -666,38 +618,24 @@
 
 void exahype::solvers::ADERDGSolver::sendToRank(int rank, int tag) {
   MPI_Send(&_minCorrectorTimeStamp, 1, MPI_DOUBLE, rank, tag,
-           tarch::parallel::Node::getInstance().getCommunicator());  // This is
-  // necessary
-  // since we
-  // might have
-  // performed a
-  // predictor
-  // rerun.
+      tarch::parallel::Node::getInstance().getCommunicator()); // This is necessary since we might have performed a predictor rerun.
   MPI_Send(&_minCorrectorTimeStepSize, 1, MPI_DOUBLE, rank, tag,
-           tarch::parallel::Node::getInstance().getCommunicator());  // This is
-  // necessary
-  // since we
-  // might have
-  // performed a
-  // predictor
-  // rerun.
+      tarch::parallel::Node::getInstance().getCommunicator()); // This is necessary since we might have performed a predictor rerun.
   MPI_Send(&_minPredictorTimeStepSize, 1, MPI_DOUBLE, rank, tag,
-           tarch::parallel::Node::getInstance().getCommunicator());
+      tarch::parallel::Node::getInstance().getCommunicator());
   MPI_Send(&_minPredictorTimeStamp, 1, MPI_DOUBLE, rank, tag,
-           tarch::parallel::Node::getInstance().getCommunicator());
+      tarch::parallel::Node::getInstance().getCommunicator());
   MPI_Send(&_minNextPredictorTimeStepSize, 1, MPI_DOUBLE, rank, tag,
-           tarch::parallel::Node::getInstance().getCommunicator());
+      tarch::parallel::Node::getInstance().getCommunicator());
 }
 
 void exahype::solvers::ADERDGSolver::receiveFromMasterRank(int rank, int tag) {
   MPI_Recv(&_minCorrectorTimeStamp, 1, MPI_DOUBLE, rank, tag,
            tarch::parallel::Node::getInstance().getCommunicator(),
-           MPI_STATUS_IGNORE);  // This is necessary since we might have
-                                // performed a predictor rerun.
+           MPI_STATUS_IGNORE); // This is necessary since we might have performed a predictor rerun.
   MPI_Recv(&_minCorrectorTimeStepSize, 1, MPI_DOUBLE, rank, tag,
            tarch::parallel::Node::getInstance().getCommunicator(),
-           MPI_STATUS_IGNORE);  // This is necessary since we might have
-                                // performed a predictor rerun.
+           MPI_STATUS_IGNORE); // This is necessary since we might have performed a predictor rerun.
   MPI_Recv(&_minPredictorTimeStepSize, 1, MPI_DOUBLE, rank, tag,
            tarch::parallel::Node::getInstance().getCommunicator(),
            MPI_STATUS_IGNORE);
@@ -791,59 +729,54 @@
 ///////////////////////////////////
 
 void exahype::solvers::ADERDGSolver::sendDataToNeighbour(
-    const int toRank, const int cellDescriptionsIndex, const int element,
-    const tarch::la::Vector<DIMENSIONS, int>& src,
-    const tarch::la::Vector<DIMENSIONS, int>& dest,
-    const tarch::la::Vector<DIMENSIONS, double>& x, const int level) {
-  if (tarch::la::countEqualEntries(src, dest) != 1) {
-    return;  // We only consider faces; no corners.
+    const int                                     toRank,
+    const int                                     cellDescriptionsIndex,
+    const int                                     element,
+    const tarch::la::Vector<DIMENSIONS, int>&     src,
+    const tarch::la::Vector<DIMENSIONS, int>&     dest,
+    const tarch::la::Vector<DIMENSIONS, double>&  x,
+    const int                                     level) {
+  if (tarch::la::countEqualEntries(src,dest)!=1) {
+    return; // We only consider faces; no corners.
   }
 
   const int normalOfExchangedFace = tarch::la::equalsReturnIndex(src, dest);
   assertion(normalOfExchangedFace >= 0 && normalOfExchangedFace < DIMENSIONS);
-  const int faceIndex =
-      2 * normalOfExchangedFace +
-      (src(normalOfExchangedFace) < dest(normalOfExchangedFace)
-           ? 1
-           : 0);  // !!! Be aware of the "<" !!!
+  const int faceIndex = 2 * normalOfExchangedFace +
+      (src(normalOfExchangedFace) < dest(normalOfExchangedFace) ? 1 : 0); // !!! Be aware of the "<" !!!
 
   auto& p = Heap::getInstance().getData(cellDescriptionsIndex)[element];
 
   if (holdsFaceData(p.getType())) {
-    assertion(
-        DataHeap::getInstance().isValidIndex(p.getExtrapolatedPredictor()));
+    assertion(DataHeap::getInstance().isValidIndex(p.getExtrapolatedPredictor()));
     assertion(DataHeap::getInstance().isValidIndex(p.getFluctuation()));
     assertion(DataHeap::getInstance().isValidIndex(p.getSolutionMin()));
     assertion(DataHeap::getInstance().isValidIndex(p.getSolutionMax()));
 
     const int numberOfFaceDof = getUnknownsPerFace();
-    const double* lQhbnd =
-        DataHeap::getInstance().getData(p.getExtrapolatedPredictor()).data() +
+    const double* lQhbnd = DataHeap::getInstance().getData(
+        p.getExtrapolatedPredictor()).data() +
         (faceIndex * numberOfFaceDof);
-    const double* lFhbnd =
-        DataHeap::getInstance().getData(p.getFluctuation()).data() +
+    const double* lFhbnd = DataHeap::getInstance().getData(
+        p.getFluctuation()).data() +
         (faceIndex * numberOfFaceDof);
 
     logDebug(
         "sendDataToNeighbour(...)",
-        "send " << exahype::Cell::DataExchangesPerADERDGSolver
-                << " arrays to rank " << toRank << " for cell=" << p.getOffset()
-                << " and face=" << faceIndex << " from vertex x=" << x
-                << ", level=" << level << ", src type="
-                << multiscalelinkedcell::indexToString(srcCellDescriptionIndex)
-                << ", dest type="
-                << multiscalelinkedcell::indexToString(destCellDescriptionIndex)
-                << ", src=" << src << ", dest=" << dest
-                << ", adjacent ranks=" << vertex.getAdjacentRanks()
-                << ", counter=" << p.getFaceDataExchangeCounter(faceIndex));
+        "send "<<exahype::Cell::DataExchangesPerADERDGSolver<<" arrays to rank " <<
+        toRank << " for cell="<<p.getOffset()<< " and face=" << faceIndex << " from vertex x=" << x << ", level=" << level <<
+        ", src type=" << multiscalelinkedcell::indexToString(srcCellDescriptionIndex) <<
+        ", dest type=" << multiscalelinkedcell::indexToString(destCellDescriptionIndex) <<
+        ", src=" << src << ", dest=" << dest <<
+        ", adjacent ranks=" << vertex.getAdjacentRanks() <<
+        ", counter=" << p.getFaceDataExchangeCounter(faceIndex)
+    );
 
     // We append all the max values to the min values.
-    std::vector<double> sentMinMax(2 * getNumberOfVariables());
-    for (int i = 0; i < getNumberOfVariables(); i++) {
-      sentMinMax[i] = DataHeap::getInstance().getData(
-          p.getSolutionMin())[faceIndex * getNumberOfVariables() + i];
-      sentMinMax[i + getNumberOfVariables()] = DataHeap::getInstance().getData(
-          p.getSolutionMax())[faceIndex * getNumberOfVariables() + i];
+    std::vector<double> sentMinMax( 2*getNumberOfVariables() );
+    for (int i=0; i<getNumberOfVariables(); i++) {
+      sentMinMax[i]                                = DataHeap::getInstance().getData( p.getSolutionMin() )[faceIndex*getNumberOfVariables()+i];
+      sentMinMax[i+getNumberOfVariables()] = DataHeap::getInstance().getData( p.getSolutionMax() )[faceIndex*getNumberOfVariables()+i];
     }
 
     // Send order: minMax,lQhbnd,lFhbnd
@@ -859,10 +792,9 @@
         peano::heap::MessageType::NeighbourCommunication);
     // TODO(Dominic): If anarchic time stepping send the time step over too.
   } else {
-    std::vector<double> emptyArray(0, 0);
-
-    for (int sends = 0; sends < DataMessagesPerNeighbourCommunication;
-         ++sends) {
+    std::vector<double> emptyArray(0,0);
+
+    for(int sends=0; sends<DataMessagesPerNeighbourCommunication; ++sends) {
       DataHeap::getInstance().sendData(
           emptyArray, toRank, x, level,
           peano::heap::MessageType::NeighbourCommunication);
@@ -871,18 +803,19 @@
 }
 
 void exahype::solvers::ADERDGSolver::sendEmptyDataToNeighbour(
-    const int toRank, const tarch::la::Vector<DIMENSIONS, int>& src,
-    const tarch::la::Vector<DIMENSIONS, int>& dest,
-    const tarch::la::Vector<DIMENSIONS, double>& x, const int level) {
+    const int                                     toRank,
+    const tarch::la::Vector<DIMENSIONS, int>&     src,
+    const tarch::la::Vector<DIMENSIONS, int>&     dest,
+    const tarch::la::Vector<DIMENSIONS, double>&  x,
+    const int                                     level) {
   std::vector<double> emptyMessage(0);
-  for (int sends = 0; sends < DataMessagesPerNeighbourCommunication; ++sends)
+  for(int sends=0; sends<DataMessagesPerNeighbourCommunication; ++sends)
     DataHeap::getInstance().sendData(
         emptyMessage, toRank, x, level,
         peano::heap::MessageType::NeighbourCommunication);
 }
 
 void exahype::solvers::ADERDGSolver::mergeWithNeighbourData(
-<<<<<<< HEAD
     const int                                     fromRank,
     const int                                     neighbourTypeAsInt,
     const int                                     cellDescriptionsIndex,
@@ -893,14 +826,6 @@
     const int                                     level) {
   if (tarch::la::countEqualEntries(src,dest)!=1) {
     return; // We only consider faces; no corners.
-=======
-    const int fromRank, const int cellDescriptionsIndex, const int element,
-    const tarch::la::Vector<DIMENSIONS, int>& src,
-    const tarch::la::Vector<DIMENSIONS, int>& dest,
-    const tarch::la::Vector<DIMENSIONS, double>& x, const int level) {
-  if (tarch::la::countEqualEntries(src, dest) != 1) {
-    return;  // We only consider faces; no corners.
->>>>>>> f1dbedad
   }
 
   auto& p = Heap::getInstance().getData(cellDescriptionsIndex)[element];
@@ -910,42 +835,27 @@
 
   const int normalOfExchangedFace = tarch::la::equalsReturnIndex(src, dest);
   assertion(normalOfExchangedFace >= 0 && normalOfExchangedFace < DIMENSIONS);
-  const int faceIndex =
-      2 * normalOfExchangedFace +
-      (src(normalOfExchangedFace) > dest(normalOfExchangedFace)
-           ? 1
-           : 0);  // !!! Be aware of the ">" !!!
-
-<<<<<<< HEAD
+  const int faceIndex = 2 * normalOfExchangedFace +
+      (src(normalOfExchangedFace) > dest(normalOfExchangedFace) ? 1 : 0); // !!! Be aware of the ">" !!!
+
   if(holdsFaceData(neighbourType) && holdsFaceData(p.getType())){
     assertion4(!p.getRiemannSolvePerformed(faceIndex),
         faceIndex,cellDescriptionsIndex,p.getOffset().toString(),p.getLevel());
     assertion(DataHeap::getInstance().isValidIndex(p.getExtrapolatedPredictor()));
-=======
-  if (holdsFaceData(p.getType())) {
-    assertion4(!p.getRiemannSolvePerformed(faceIndex), faceIndex,
-               cellDescriptionsIndex, p.getOffset().toString(), p.getLevel());
-    assertion(
-        DataHeap::getInstance().isValidIndex(p.getExtrapolatedPredictor()));
->>>>>>> f1dbedad
     assertion(DataHeap::getInstance().isValidIndex(p.getFluctuation()));
 
-    logDebug("mergeNeighbourData(...)",
-             "receive " >> DataMessagesPerNeighbourCommunication >>
-                 " arrays from rank "
-                     << fromRank << " for vertex x=" << x << ", level=" << level
-                     << ", src type=" << multiscalelinkedcell::indexToString(
-                                             srcCellDescriptionIndex)
-                     << ", src=" << src << ", dest=" << dest << ", counter="
-                     << p.getFaceDataExchangeCounter(faceIndex));
+    logDebug(
+        "mergeNeighbourData(...)", "receive ">>DataMessagesPerNeighbourCommunication>>" arrays from rank " <<
+        fromRank << " for vertex x=" << x << ", level=" << level <<
+        ", src type=" << multiscalelinkedcell::indexToString(srcCellDescriptionIndex) <<
+        ", src=" << src << ", dest=" << dest <<
+        ", counter=" << p.getFaceDataExchangeCounter(faceIndex)
+    );
 
     const int numberOfFaceDof = getUnknownsPerFace();
-    int receivedlQhbndIndex =
-        DataHeap::getInstance().createData(0, numberOfFaceDof);
-    int receivedlFhbndIndex =
-        DataHeap::getInstance().createData(0, numberOfFaceDof);
-    int receivedMinMax =
-        DataHeap::getInstance().createData(0, 2 * getNumberOfVariables());
+    int receivedlQhbndIndex = DataHeap::getInstance().createData(0, numberOfFaceDof);
+    int receivedlFhbndIndex = DataHeap::getInstance().createData(0, numberOfFaceDof);
+    int receivedMinMax      = DataHeap::getInstance().createData(0, 2*getNumberOfVariables());
 
     assertion(DataHeap::getInstance().getData(receivedlQhbndIndex).empty());
     assertion(DataHeap::getInstance().getData(receivedlFhbndIndex).empty());
@@ -953,38 +863,39 @@
 
     // Send order: minMax,lQhbnd,lFhbnd
     // Receive order: lFhbnd,lQhbnd,minMax
-    DataHeap::getInstance().receiveData(
-        receivedlFhbndIndex, fromRank, x, level,
+    DataHeap::getInstance().receiveData(receivedlFhbndIndex, fromRank, x, level,
         peano::heap::MessageType::NeighbourCommunication);
-    DataHeap::getInstance().receiveData(
-        receivedlQhbndIndex, fromRank, x, level,
+    DataHeap::getInstance().receiveData(receivedlQhbndIndex, fromRank, x, level,
         peano::heap::MessageType::NeighbourCommunication);
-    DataHeap::getInstance().receiveData(
-        receivedMinMax, fromRank, x, level,
+    DataHeap::getInstance().receiveData(receivedMinMax,  fromRank, x, level,
         peano::heap::MessageType::NeighbourCommunication);
 
-    logDebug("receiveADERDGFaceData(...)",
-             "[pre] solve Riemann problem with received data."
-                 << " cellDescription=" << p.toString()
-                 << ",faceIndexForCell=" << faceIndex
-                 << ",normalOfExchangedFac=" << normalOfExchangedFace
-                 << ",x=" << x.toString() << ", level=" << level
-                 << ", counter=" << p.getFaceDataExchangeCounter(faceIndex));
-
-    solveRiemannProblemAtInterface(p, faceIndex, receivedlQhbndIndex,
-                                   receivedlFhbndIndex);
+    logDebug(
+        "receiveADERDGFaceData(...)", "[pre] solve Riemann problem with received data." <<
+        " cellDescription=" << p.toString() <<
+        ",faceIndexForCell=" << faceIndex <<
+        ",normalOfExchangedFac=" << normalOfExchangedFace <<
+        ",x=" << x.toString() << ", level=" << level <<
+        ", counter=" << p.getFaceDataExchangeCounter(faceIndex)
+    );
+
+    solveRiemannProblemAtInterface(
+        p,
+        faceIndex,
+        receivedlQhbndIndex,
+        receivedlFhbndIndex);
 
     mergeSolutionMinMaxOnFace(
-        p, faceIndex, DataHeap::getInstance().getData(receivedMinMax).data(),
-        DataHeap::getInstance().getData(receivedMinMax).data() +
-            getNumberOfVariables());
+        p,
+        faceIndex,
+        DataHeap::getInstance().getData(receivedMinMax).data(),
+        DataHeap::getInstance().getData(receivedMinMax).data() + getNumberOfVariables() );
 
     // TODO(Dominic): If anarchic time stepping, receive the time step too.
 
     DataHeap::getInstance().deleteData(receivedlQhbndIndex);
     DataHeap::getInstance().deleteData(receivedlFhbndIndex);
     DataHeap::getInstance().deleteData(receivedMinMax);
-<<<<<<< HEAD
   } else  {
     logDebug(
         "receiveADERDGFaceData(...)", "drop three arrays from rank " <<
@@ -995,34 +906,20 @@
     );
 
     dropNeighbourData(fromRank,src,dest,x,level);
-=======
-  } else {
-    logDebug("receiveADERDGFaceData(...)",
-             "drop three arrays from rank "
-                 << fromRank << " for vertex x=" << x << ", level=" << level
-                 << ", src type="
-                 << multiscalelinkedcell::indexToString(srcCellDescriptionIndex)
-                 << ", src=" << src << ", dest=" << dest
-                 << ", counter=" << p.getFaceDataExchangeCounter(faceIndex));
-
-    for (int receives = 0; receives < DataMessagesPerNeighbourCommunication;
-         ++receives) {
-      DataHeap::getInstance().receiveData(
-          fromRank, x, level, peano::heap::MessageType::NeighbourCommunication);
-    }
->>>>>>> f1dbedad
   }
 }
 
 void exahype::solvers::ADERDGSolver::solveRiemannProblemAtInterface(
-    records::ADERDGCellDescription& cellDescription, const int faceIndex,
-    const int indexOfQValues, const int indexOfFValues) {
+    records::ADERDGCellDescription& cellDescription,
+    const int faceIndex,
+    const int indexOfQValues,
+    const int indexOfFValues) {
   cellDescription.setRiemannSolvePerformed(faceIndex, true);
 
   const int numberOfFaceDof = getUnknownsPerFace();
 
   logDebug("solveRiemannProblemAtInterface(...)",
-           "cell-description=" << cellDescription.toString());
+      "cell-description=" << cellDescription.toString());
 
   double* QL = 0;
   double* QR = 0;
@@ -1030,104 +927,86 @@
   double* FR = 0;
 
   assertionEquals(DataHeap::getInstance().getData(indexOfQValues).size(),
-                  static_cast<unsigned int>(numberOfFaceDof));
+      static_cast<unsigned int>(numberOfFaceDof));
   assertionEquals(DataHeap::getInstance().getData(indexOfFValues).size(),
-                  static_cast<unsigned int>(numberOfFaceDof));
+      static_cast<unsigned int>(numberOfFaceDof));
 
   // @todo Doku im Header warum wir das hier brauchen,
   if (faceIndex % 2 == 0) {
     QL = DataHeap::getInstance().getData(indexOfQValues).data();
-    QR = DataHeap::getInstance()
-             .getData(cellDescription.getExtrapolatedPredictor())
-             .data() +
-         (faceIndex * numberOfFaceDof);
+    QR = DataHeap::getInstance().getData(cellDescription.getExtrapolatedPredictor()).data() +
+        (faceIndex * numberOfFaceDof);
     FL = DataHeap::getInstance().getData(indexOfFValues).data();
-    FR = DataHeap::getInstance()
-             .getData(cellDescription.getFluctuation())
-             .data() +
-         (faceIndex * numberOfFaceDof);
+    FR = DataHeap::getInstance().getData(cellDescription.getFluctuation()).data() +
+        (faceIndex * numberOfFaceDof);
   } else {
     QR = DataHeap::getInstance().getData(indexOfQValues).data();
-    QL = DataHeap::getInstance()
-             .getData(cellDescription.getExtrapolatedPredictor())
-             .data() +
-         (faceIndex * numberOfFaceDof);
+    QL = DataHeap::getInstance().getData(cellDescription.getExtrapolatedPredictor()).data() +
+        (faceIndex * numberOfFaceDof);
     FR = DataHeap::getInstance().getData(indexOfFValues).data();
-    FL = DataHeap::getInstance()
-             .getData(cellDescription.getFluctuation())
-             .data() +
-         (faceIndex * numberOfFaceDof);
+    FL = DataHeap::getInstance().getData(cellDescription.getFluctuation()).data() +
+        (faceIndex * numberOfFaceDof);
   }
 
   // Synchronise time stepping.
   synchroniseTimeStepping(cellDescription);
 
-  const int normalDirection =
-      (faceIndex - faceIndex % 2) / 2;  // faceIndex=2*normalNonZero+f, f=0,1
-  riemannSolver(FL, FR, QL, QR, cellDescription.getCorrectorTimeStepSize(),
-                normalDirection);
-
-  for (int ii = 0; ii < numberOfFaceDof; ii++) {
-    assertion8(std::isfinite(QR[ii]), cellDescription.toString(), faceIndex,
-               normalDirection, indexOfQValues, indexOfFValues, ii, QR[ii],
-               QL[ii]);
-    assertion8(std::isfinite(QL[ii]), cellDescription.toString(), faceIndex,
-               normalDirection, indexOfQValues, indexOfFValues, ii, QR[ii],
-               QL[ii]);
-    assertion8(std::isfinite(FR[ii]), cellDescription.toString(), faceIndex,
-               normalDirection, indexOfQValues, indexOfFValues, ii, QR[ii],
-               QL[ii]);
-    assertion8(std::isfinite(FL[ii]), cellDescription.toString(), faceIndex,
-               normalDirection, indexOfQValues, indexOfFValues, ii, QR[ii],
-               QL[ii]);
-  }  // Dead code elimination will get rid of this loop if Asserts flag is not
-     // set.
+  const int normalDirection = (faceIndex - faceIndex%2)/2; // faceIndex=2*normalNonZero+f, f=0,1
+  riemannSolver(FL, FR, QL, QR,
+      cellDescription.getCorrectorTimeStepSize(),
+      normalDirection);
+
+  for (int ii = 0; ii<numberOfFaceDof; ii++) {
+    assertion8(std::isfinite(QR[ii]), cellDescription.toString(),
+        faceIndex, normalDirection, indexOfQValues, indexOfFValues,
+        ii, QR[ii], QL[ii]);
+    assertion8(std::isfinite(QL[ii]), cellDescription.toString(),
+        faceIndex, normalDirection, indexOfQValues, indexOfFValues,
+        ii, QR[ii], QL[ii]);
+    assertion8(std::isfinite(FR[ii]), cellDescription.toString(),
+        faceIndex, normalDirection, indexOfQValues, indexOfFValues,
+        ii, QR[ii], QL[ii]);
+    assertion8(std::isfinite(FL[ii]), cellDescription.toString(),
+        faceIndex, normalDirection, indexOfQValues, indexOfFValues,
+        ii, QR[ii], QL[ii]);
+  }  // Dead code elimination will get rid of this loop if Asserts flag is not set.
 }
 
 void exahype::solvers::ADERDGSolver::mergeSolutionMinMaxOnFace(
-    exahype::records::ADERDGCellDescription& cellDescription, int faceIndex,
-    double* min, double* max) const {
-  if (cellDescription.getType() ==
-          exahype::records::ADERDGCellDescription::Cell ||
-      cellDescription.getType() ==
-          exahype::records::ADERDGCellDescription::Ancestor ||
-      cellDescription.getType() ==
-          exahype::records::ADERDGCellDescription::Descendant) {
-    assertion(
-        exahype::solvers::RegisteredSolvers[cellDescription.getSolverNumber()]
-            ->getType() == exahype::solvers::Solver::Type::ADER_DG);
-    const int numberOfVariables =
-        static_cast<exahype::solvers::ADERDGSolver*>(
-            exahype::solvers::RegisteredSolvers[cellDescription
-                                                    .getSolverNumber()])
-            ->getNumberOfVariables();
-
-    for (int i = 0; i < numberOfVariables; i++) {
-      DataHeap::getInstance().getData(
-          cellDescription.getSolutionMin())[i + faceIndex * numberOfVariables] =
-          min[i];
-      DataHeap::getInstance().getData(
-          cellDescription.getSolutionMax())[i + faceIndex * numberOfVariables] =
-          max[i];
+  exahype::records::ADERDGCellDescription&  cellDescription,
+  int                                       faceIndex,
+  double* min, double* max) const {
+  if (cellDescription.getType() == exahype::records::ADERDGCellDescription::Cell ||
+      cellDescription.getType() == exahype::records::ADERDGCellDescription::Ancestor ||
+      cellDescription.getType() == exahype::records::ADERDGCellDescription::Descendant
+      ) {
+    assertion( exahype::solvers::RegisteredSolvers[ cellDescription.getSolverNumber() ]->getType()==exahype::solvers::Solver::Type::ADER_DG );
+    const int numberOfVariables = static_cast<exahype::solvers::ADERDGSolver*>(
+        exahype::solvers::RegisteredSolvers[ cellDescription.getSolverNumber() ])->getNumberOfVariables();
+
+    for (int i=0; i<numberOfVariables; i++) {
+      DataHeap::getInstance().getData( cellDescription.getSolutionMin()  )[i+faceIndex*numberOfVariables]  = min[i];
+      DataHeap::getInstance().getData( cellDescription.getSolutionMax()  )[i+faceIndex*numberOfVariables]  = max[i];
     }
   }
 }
 
 void exahype::solvers::ADERDGSolver::dropNeighbourData(
-    const int fromRank, const tarch::la::Vector<DIMENSIONS, int>& src,
-    const tarch::la::Vector<DIMENSIONS, int>& dest,
-    const tarch::la::Vector<DIMENSIONS, double>& x, const int level) {
-  for (int receives = 0; receives < DataMessagesPerNeighbourCommunication;
-       ++receives)
+    const int                                     fromRank,
+    const tarch::la::Vector<DIMENSIONS, int>&     src,
+    const tarch::la::Vector<DIMENSIONS, int>&     dest,
+    const tarch::la::Vector<DIMENSIONS, double>&  x,
+    const int                                     level) {
+  for(int receives=0; receives<DataMessagesPerNeighbourCommunication; ++receives)
     DataHeap::getInstance().receiveData(
-        fromRank, x, level, peano::heap::MessageType::NeighbourCommunication);
+        fromRank, x, level,
+        peano::heap::MessageType::NeighbourCommunication);
 }
 
 ///////////////////////////////////
 // WORKER->MASTER
 ///////////////////////////////////
 
-<<<<<<< HEAD
 void exahype::solvers::ADERDGSolver::sendDataToMaster(
     const int                                     masterRank,
     const int                                     cellDescriptionsIndex,
@@ -1149,39 +1028,6 @@
 
     logDebug("sendDataToWorkerOrMasterDueToForkOrJoin(...)","solution of solver " << p.getSolverNumber() << " sent to rank "<<masterRank<<
              ", cell: "<< cellCentre << ", level: " << level);
-=======
-void exahype::solvers::ADERDGSolver::sendDataToWorkerOrMasterDueToForkOrJoin(
-    const int toRank, const int cellDescriptionsIndex, const int element,
-    const tarch::la::Vector<DIMENSIONS, double>& x, const int level) {
-  assertionMsg(false, "Please implement!");
-}
-
-void exahype::solvers::ADERDGSolver::
-    sendEmptyDataToWorkerOrMasterDueToForkOrJoin(
-        const int toRank, const tarch::la::Vector<DIMENSIONS, double>& x,
-        const int level) {
-  std::vector<double> emptyMessage(0);
-  for (int sends = 0; sends < DataMessagesPerForkOrJoinCommunication; ++sends)
-    DataHeap::getInstance().sendData(
-        emptyMessage, toRank, x, level,
-        peano::heap::MessageType::ForkOrJoinCommunication);
-}
-
-void exahype::solvers::ADERDGSolver::mergeWithWorkerOrMasterDataDueToForkOrJoin(
-    const int fromRank, const int cellDescriptionsIndex, const int element,
-    const tarch::la::Vector<DIMENSIONS, double>& x, const int level) {
-  assertionMsg(false, "Please implement!");
-}
-
-void exahype::solvers::ADERDGSolver::dropWorkerOrMasterDataDueToForkOrJoin(
-    const int fromRank, const tarch::la::Vector<DIMENSIONS, double>& x,
-    const int level) {
-  for (int receives = 0; receives < DataMessagesPerForkOrJoinCommunication;
-       ++receives)
-    DataHeap::getInstance().receiveData(
-        fromRank, x, level, peano::heap::MessageType::ForkOrJoinCommunication);
-}
->>>>>>> f1dbedad
 
     // !!! Be aware of inverted receive order !!!
     // Send order:    extrapolatedPredictor, fluctuations
@@ -1193,28 +1039,21 @@
         fluctuations, getUnknownsPerCellBoundary(), masterRank, x, level,
         peano::heap::MessageType::MasterWorkerCommunication);
 
-<<<<<<< HEAD
-  }
-=======
-void exahype::solvers::ADERDGSolver::sendDataToMaster(
-    const int masterRank, const int cellDescriptionsIndex, const int element,
-    const tarch::la::Vector<DIMENSIONS, double>& x, const int level) {
-  assertionMsg(false, "Please implement!");
->>>>>>> f1dbedad
+  }
 }
 
 void exahype::solvers::ADERDGSolver::sendEmptyDataToMaster(
-    const int masterRank, const tarch::la::Vector<DIMENSIONS, double>& x,
-    const int level) {
+    const int                                     masterRank,
+    const tarch::la::Vector<DIMENSIONS, double>&  x,
+    const int                                     level){
   std::vector<double> emptyMessage(0);
-  for (int sends = 0; sends < DataMessagesPerMasterWorkerCommunication; ++sends)
+  for(int sends=0; sends<DataMessagesPerMasterWorkerCommunication; ++sends)
     DataHeap::getInstance().sendData(
         emptyMessage, masterRank, x, level,
         peano::heap::MessageType::MasterWorkerCommunication);
 }
 
 void exahype::solvers::ADERDGSolver::mergeWithWorkerData(
-<<<<<<< HEAD
     const int                                     workerRank,
     const int                                     cellDescriptionsIndex,
     const int                                     element,
@@ -1247,18 +1086,13 @@
         peano::heap::MessageType::MasterWorkerCommunication);
 
   }
-=======
-    const int workerRank, const int cellDescriptionsIndex, const int element,
-    const tarch::la::Vector<DIMENSIONS, double>& x, const int level) {
-  assertionMsg(false, "Please implement!");
->>>>>>> f1dbedad
 }
 
 void exahype::solvers::ADERDGSolver::dropWorkerData(
-    const int workerRank, const tarch::la::Vector<DIMENSIONS, double>& x,
-    const int level) {
-  for (int receives = 0; receives < DataMessagesPerMasterWorkerCommunication;
-       ++receives)
+    const int                                     workerRank,
+    const tarch::la::Vector<DIMENSIONS, double>&  x,
+    const int                                     level){
+  for(int receives=0; receives<DataMessagesPerMasterWorkerCommunication; ++receives)
     DataHeap::getInstance().receiveData(
         workerRank, x, level,
         peano::heap::MessageType::MasterWorkerCommunication);
@@ -1269,7 +1103,6 @@
 ///////////////////////////////////
 
 void exahype::solvers::ADERDGSolver::sendDataToWorker(
-<<<<<<< HEAD
     const int                                     workerRank,
     const int                                     cellDescriptionsIndex,
     const int                                     element,
@@ -1302,25 +1135,20 @@
         peano::heap::MessageType::MasterWorkerCommunication);
 
   }
-=======
-    const int workerRank, const int cellDescriptionsIndex, const int element,
-    const tarch::la::Vector<DIMENSIONS, double>& x, const int level) {
-  assertionMsg(false, "Please implement!");
->>>>>>> f1dbedad
 }
 
 void exahype::solvers::ADERDGSolver::sendEmptyDataToWorker(
-    const int workerRank, const tarch::la::Vector<DIMENSIONS, double>& x,
-    const int level) {
+    const int                                     workerRank,
+    const tarch::la::Vector<DIMENSIONS, double>&  x,
+    const int                                     level){
   std::vector<double> emptyMessage(0);
-  for (int sends = 0; sends < DataMessagesPerMasterWorkerCommunication; ++sends)
+  for(int sends=0; sends<DataMessagesPerMasterWorkerCommunication; ++sends)
     DataHeap::getInstance().sendData(
         emptyMessage, workerRank, x, level,
         peano::heap::MessageType::MasterWorkerCommunication);
 }
 
 void exahype::solvers::ADERDGSolver::mergeWithMasterData(
-<<<<<<< HEAD
     const int                                     masterRank,
     const int                                     cellDescriptionsIndex,
     const int                                     element,
@@ -1353,18 +1181,13 @@
         peano::heap::MessageType::MasterWorkerCommunication);
 
   }
-=======
-    const int masterRank, const int cellDescriptionsIndex, const int element,
-    const tarch::la::Vector<DIMENSIONS, double>& x, const int level) {
-  assertionMsg(false, "Please implement!");
->>>>>>> f1dbedad
 }
 
 void exahype::solvers::ADERDGSolver::dropMasterData(
-    const int masterRank, const tarch::la::Vector<DIMENSIONS, double>& x,
-    const int level) {
-  for (int receives = 0; receives < DataMessagesPerMasterWorkerCommunication;
-       ++receives)
+    const int                                     masterRank,
+    const tarch::la::Vector<DIMENSIONS, double>&  x,
+        const int                                     level) {
+  for(int receives=0; receives<DataMessagesPerMasterWorkerCommunication; ++receives)
     DataHeap::getInstance().receiveData(
         masterRank, x, level,
         peano::heap::MessageType::MasterWorkerCommunication);
@@ -1377,7 +1200,7 @@
   return stringstr.str();
 }
 
-void exahype::solvers::ADERDGSolver::toString(std::ostream& out) const {
+void exahype::solvers::ADERDGSolver::toString (std::ostream& out) const {
   out << "(";
   out << "_identifier:" << _identifier;
   out << ",";
@@ -1391,8 +1214,7 @@
   out << ",";
   out << "_maximumMeshSize:" << _maximumMeshSize;
   out << ",";
-  out << "_timeStepping:" << exahype::solvers::Solver::toString(
-                                 _timeStepping);  // only solver attributes
+  out << "_timeStepping:" << exahype::solvers::Solver::toString(_timeStepping); // only solver attributes
   out << ",";
   out << "_unknownsPerFace:" << _unknownsPerFace;
   out << ",";
@@ -1415,5 +1237,5 @@
   out << "_minPredictorTimeStepSize:" << _minPredictorTimeStepSize;
   out << ",";
   out << "_minNextPredictorTimeStepSize:" << _minNextPredictorTimeStepSize;
-  out << ")";
+  out <<  ")";
 }