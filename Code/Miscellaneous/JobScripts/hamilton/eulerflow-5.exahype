--- conflicted
+++ resolved
@@ -29,11 +29,7 @@
     dimension                = 2
     width                    = 15.0, 15.0
     offset                   = 0.0, 0.0
-<<<<<<< HEAD
     end-time                 = 0.001
-=======
-    end-time                 = 0.025
->>>>>>> e11505ce
   end computational-domain
 
   shared-memory
