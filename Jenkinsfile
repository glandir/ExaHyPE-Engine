#!/usr/bin/env groovy
import jenkins.model.Jenkins

pipeline {
    agent { label 'Linux-Cluster' }
    triggers {
        pollSCM('H H * * *')
     	//cron('H H * * *')
    }
    stages {
	stage ('Checkout') {
	    steps {
		sh 'echo Running as $(id -un)@$(hostname -f)'
		checkout scm
		sh 'pwd'
		sh 'ls'

		script {
		config = load "Miscellaneous/Jenkins/Config.groovy"
		matrix = load "Miscellaneous/Jenkins/Matrix.groovy"
		run = load "Miscellaneous/Jenkins/Run.groovy"
		build = load "Miscellaneous/Jenkins/Build.groovy"
		}
		sh util.getModuleCode() + 'Submodules/updateSubmodules.sh -s'
		sh util.getModuleCode() + 'Submodules/updateSubmodules.sh'

	    }
	}

	stage ('Build') {
	    steps {
		sh 'pwd'
		sh 'ls'
		sh 'ls ApplicationExamples || true'
		// Gather all test cases.
		script {
		    testCases = matrix.getMatrix()
		    def buildMatrix = build.assembleBuildMatrix(testCases, "${workspace}")
		    parallel buildMatrix
		}
	    }
	}
	stage ('Run') {
	    steps {
		script {
		    def runMatrix = run.assembleRunMatrix(testCases, "${workspace}")
		    parallel runMatrix
		}
	    }
	}
        stage ('Deploy'){
          when { branch "jenkins" }     
            steps{
              sh "git checkout jenkins"
              sh "git pull"
              sh "git checkout release"
              sh "git pull"
              sh "git merge jenkins"
<<<<<<< HEAD
//              sh 'git commit -ma "Jenkins: Deployed master to release branch"'
=======
              sh 'git commit -m "Jenkins: Deployed master to release branch"'
>>>>>>> b46716ee
              sh "git push origin release"
            }
          }
        }
    post {
	always {
	    cleanWs()
	}
	success {
	    updateGitlabCommitStatus(name: BRANCH_NAME, state: 'success')
	}
	failure {
	    updateGitlabCommitStatus(name: BRANCH_NAME, state: 'failed')
	}
    }
    options {
	gitLabConnection('Exahype-Gitlab')
    }
}<|MERGE_RESOLUTION|>--- conflicted
+++ resolved
@@ -56,11 +56,7 @@
               sh "git checkout release"
               sh "git pull"
               sh "git merge jenkins"
-<<<<<<< HEAD
-//              sh 'git commit -ma "Jenkins: Deployed master to release branch"'
-=======
-              sh 'git commit -m "Jenkins: Deployed master to release branch"'
->>>>>>> b46716ee
+//              sh 'git commit -ma "Jenkins: Deployed master to release branch"
               sh "git push origin release"
             }
           }
