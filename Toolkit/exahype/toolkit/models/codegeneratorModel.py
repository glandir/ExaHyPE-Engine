
import sys

# add path to dependencies
from ..configuration import Configuration
sys.path.insert(1, Configuration.pathToCodegenerator)
import codegenerator


class CodegeneratorModel:


    def generateCode(self, solverContext):
        #translation from solverContext to codegeneratorContext
<<<<<<< HEAD
        if solverContext["kernelType"] == "aderdg":
            codegeneratorContext = {
                # Mandatory parameters
                "kernelType"         : "aderdg",
                "pathToApplication"  : solverContext["outputPath"],
                "pathToOptKernel"    : solverContext["optKernelPath"],
                "namespace"          : solverContext["optNamespace"],
                "solverName"         : solverContext["project"] + "::" + solverContext["solver"],
                "numberOfVariables"  : solverContext["numberOfVariables"],
                "numberOfParameters" : solverContext["numberOfMaterialParameters"],
                "order"              : solverContext["order"],
                "dimension"          : solverContext["dimensions"],
                "numerics"           : "linear" if solverContext["isLinear"] else "nonlinear",
                "architecture"       : solverContext["architecture"],
                # Optional bool parameters (may set redundant flags and default false flag)
                "useFlux"            : solverContext["useFlux"],
                "useFluxVect"        : solverContext["useFluxVect"],
                "useNCP"             : solverContext["useNCP"],
                "useNCPVect"         : solverContext["useNCPVect"],
                "useSource"          : solverContext["useSource"],
                "useSourceVect"      : solverContext["useSourceVect"],
                "useFusedSource"     : solverContext["useFusedSource"],
                "useFusedSourceVect" : solverContext["useFusedSourceVect"],
                "useMaterialParam"   : solverContext["useMaterialParameters"],
                "useMaterialParamVect" : solverContext["useMaterialParametersVect"],
                "useCERKGuess"       : solverContext["useCERK"],
                "useSplitCKScalar"   : solverContext["useSplitCKScalar"],
                "useSplitCKVect"     : solverContext["useSplitCKVect"],
                "useGaussLobatto"    : solverContext["basis"] == "lobatto",
                # Optional int parameters (may set redundant flags)
                "usePointSources"    : solverContext["numberOfPointSources"] if solverContext["numberOfPointSources"] > 0 else -1,
                "tempVarsOnStack"    : solverContext["tempVarsOnStack"]
            }
        elif solverContext["kernelType"] == "limiter":
            codegeneratorContext = {
                # Mandatory parameters
                "kernelType"         : "limiter",
                "pathToApplication"  : solverContext["outputPath"],
                "pathToOptKernel"    : solverContext["optKernelPath"],
                "namespace"          : solverContext["optNamespace"],
                "solverName"         : solverContext["project"] + "::" + solverContext["solver"],
                "numberOfVariables"  : solverContext["numberOfVariables"],
                "numberOfParameters" : solverContext["numberOfMaterialParameters"],
                "order"              : solverContext["order"],
                "dimension"          : solverContext["dimensions"],
                "architecture"       : solverContext["architecture"],
                "numberOfObservable" : solverContext.get("numberOfDMPObservables", -1), #not set if not limiterSolver
                "ghostLayerWidth"    : solverContext.get("ghostLayerWidth", 0), #not set if not limiterSolver
                "limPatchSize"       : solverContext.get("patchSize",-1),
                # Optional bool parameters (may set redundant flags and default false flag)
                "useGaussLobatto"    : solverContext["basis"] == "lobatto",
                # Optional int parameters (may set redundant flags)
                "tempVarsOnStack"    : solverContext["tempVarsOnStack"]
            }
        elif solverContext["kernelType"] == "fv":
            codegeneratorContext = {
                # Mandatory parameters
                "kernelType"         : "fv",
                "pathToApplication"  : solverContext["outputPath"],
                "pathToOptKernel"    : solverContext["optKernelPath"],
                "namespace"          : solverContext["optNamespace"],
                "solverName"         : solverContext["project"] + "::" + solverContext["solver"],
                "numberOfVariables"  : solverContext["numberOfVariables"],
                "numberOfParameters" : solverContext["numberOfMaterialParameters"],
                "patchSize"          : solverContext["patchSize"],
                "dimension"          : solverContext["dimensions"],
                "finiteVolumesType"  : solverContext["finiteVolumesType"],
                "architecture"       : solverContext["architecture"],
                "slopeLimiter"       : solverContext["slopeLimiter"],
                # Optional bool parameters (may set redundant flags and default false flag)
                "useFlux"            : solverContext["useFlux"],
                "useViscousFlux"     : solverContext["useViscousFlux"],
                "useNCP"             : solverContext["useNCP"],
                "useSource"          : solverContext["useSource"],
                "useFusedSource"     : solverContext["useFusedSource"],
                "useMaterialParam"   : solverContext["useMaterialParameters"],
                "useRobustDiagLim"   : solverContext["useRobustDiagonalLimiting"],
                # Optional int parameters (may set redundant flags)
                "usePointSources"    : solverContext["numberOfPointSources"] if solverContext["numberOfPointSources"] > 0 else -1,
                "tempVarsOnStack"    : solverContext["tempVarsOnStack"]
            }
        else:
            raise ValueError("KernelType '"+context["kernelType"]+"' not supported by the codegenerator")
=======
        codegeneratorContext = {
            # Mandatory parameters
            "pathToApplication"  : solverContext["outputPath"],
            "pathToOptKernel"    : solverContext["optKernelPath"],
            "namespace"          : solverContext["optNamespace"],
            "solverName"         : solverContext["project"] + "::" + solverContext["solver"],
            "numberOfVariables"  : solverContext["numberOfVariables"],
            "numberOfParameters" : solverContext["numberOfMaterialParameters"],
            "order"              : solverContext["order"],
            "dimension"          : solverContext["dimensions"],
            "numerics"           : "linear" if solverContext["isLinear"] else "nonlinear",
            "architecture"       : solverContext["architecture"],
            # Optional bool parameters (may set redundant flags and default false flag)
            "useFlux"            : solverContext["useFlux"],
            "useFluxVect"        : solverContext["useFluxVect"],
            "useViscousFlux"     : solverContext["useViscousFlux"],
            "useNCP"             : solverContext["useNCP"],
            "useNCPVect"         : solverContext["useNCPVect"],
            "useSource"          : solverContext["useSource"],
            "useSourceVect"      : solverContext["useSourceVect"],
            "useFusedSource"     : solverContext["useFusedSource"],
            "useFusedSourceVect" : solverContext["useFusedSourceVect"],
            "useMaterialParam"   : solverContext["useMaterialParameters"],
            "useMaterialParamVect" : solverContext["useMaterialParametersVect"],
            "useCERKGuess"       : solverContext["useCERK"],
            "useSplitCKScalar"   : solverContext["useSplitCKScalar"],
            "useSplitCKVect"     : solverContext["useSplitCKVect"],
            "useGaussLobatto"    : solverContext["basis"] == "lobatto",
            # Optional int parameters (may set redundant flags)
            "usePointSources"    : solverContext["numberOfPointSources"] if solverContext["numberOfPointSources"] > 0 else -1,
            "tempVarsOnStack"    : solverContext["tempVarsOnStack"],
            "useLimiter"         : solverContext.get("numberOfDMPObservables", -1), #not set if not limiterSolver
            "ghostLayerWidth"    : solverContext.get("ghostLayerWidth", 0), #not set if not limiterSolver
            "limPatchSize"       : solverContext.get("patchSize",-1)
        }
        
>>>>>>> 4be0cb3b
        # call the codegenerator with the given context
        codegeneratorController = codegenerator.Controller(codegeneratorContext)
        codegeneratorController.generateCode()
        
        # if verbose print the associated command line
        codegeneratorContext["commandLine"] = codegeneratorController.commandLine
        
        return solverContext["optKernelPath"], codegeneratorContext<|MERGE_RESOLUTION|>--- conflicted
+++ resolved
@@ -12,7 +12,6 @@
 
     def generateCode(self, solverContext):
         #translation from solverContext to codegeneratorContext
-<<<<<<< HEAD
         if solverContext["kernelType"] == "aderdg":
             codegeneratorContext = {
                 # Mandatory parameters
@@ -30,6 +29,7 @@
                 # Optional bool parameters (may set redundant flags and default false flag)
                 "useFlux"            : solverContext["useFlux"],
                 "useFluxVect"        : solverContext["useFluxVect"],
+                "useViscousFlux"     : solverContext["useViscousFlux"],
                 "useNCP"             : solverContext["useNCP"],
                 "useNCPVect"         : solverContext["useNCPVect"],
                 "useSource"          : solverContext["useSource"],
@@ -96,44 +96,6 @@
             }
         else:
             raise ValueError("KernelType '"+context["kernelType"]+"' not supported by the codegenerator")
-=======
-        codegeneratorContext = {
-            # Mandatory parameters
-            "pathToApplication"  : solverContext["outputPath"],
-            "pathToOptKernel"    : solverContext["optKernelPath"],
-            "namespace"          : solverContext["optNamespace"],
-            "solverName"         : solverContext["project"] + "::" + solverContext["solver"],
-            "numberOfVariables"  : solverContext["numberOfVariables"],
-            "numberOfParameters" : solverContext["numberOfMaterialParameters"],
-            "order"              : solverContext["order"],
-            "dimension"          : solverContext["dimensions"],
-            "numerics"           : "linear" if solverContext["isLinear"] else "nonlinear",
-            "architecture"       : solverContext["architecture"],
-            # Optional bool parameters (may set redundant flags and default false flag)
-            "useFlux"            : solverContext["useFlux"],
-            "useFluxVect"        : solverContext["useFluxVect"],
-            "useViscousFlux"     : solverContext["useViscousFlux"],
-            "useNCP"             : solverContext["useNCP"],
-            "useNCPVect"         : solverContext["useNCPVect"],
-            "useSource"          : solverContext["useSource"],
-            "useSourceVect"      : solverContext["useSourceVect"],
-            "useFusedSource"     : solverContext["useFusedSource"],
-            "useFusedSourceVect" : solverContext["useFusedSourceVect"],
-            "useMaterialParam"   : solverContext["useMaterialParameters"],
-            "useMaterialParamVect" : solverContext["useMaterialParametersVect"],
-            "useCERKGuess"       : solverContext["useCERK"],
-            "useSplitCKScalar"   : solverContext["useSplitCKScalar"],
-            "useSplitCKVect"     : solverContext["useSplitCKVect"],
-            "useGaussLobatto"    : solverContext["basis"] == "lobatto",
-            # Optional int parameters (may set redundant flags)
-            "usePointSources"    : solverContext["numberOfPointSources"] if solverContext["numberOfPointSources"] > 0 else -1,
-            "tempVarsOnStack"    : solverContext["tempVarsOnStack"],
-            "useLimiter"         : solverContext.get("numberOfDMPObservables", -1), #not set if not limiterSolver
-            "ghostLayerWidth"    : solverContext.get("ghostLayerWidth", 0), #not set if not limiterSolver
-            "limPatchSize"       : solverContext.get("patchSize",-1)
-        }
-        
->>>>>>> 4be0cb3b
         # call the codegenerator with the given context
         codegeneratorController = codegenerator.Controller(codegeneratorContext)
         codegeneratorController.generateCode()
