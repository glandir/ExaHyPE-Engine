--- conflicted
+++ resolved
@@ -32,14 +32,10 @@
 for cmd in "$@"; do
 	case $cmd in
 		"exahype"|"bootstrap"|"all") # Does git pull, update-peano and update-toolkit
-<<<<<<< HEAD
-			cdroot; info "Performing standard exahype update"
-=======
 			info "Performing parallel quick standard exahype update"
->>>>>>> f5e96e87
 			git pull
 			subreq peano &
-			subreq toolkit & 
+			subreq clean-toolkit & 
 			wait
 			# We don't do libxsmm as it's not needed for most applications
 			info "Finished updating ExahyPE (+peano, +toolkit) in $GITROOT"
@@ -53,6 +49,12 @@
 		"toolkit") # Compiles the toolkit with ant and javac
 			info "Creating Toolkit"
 			cd Toolkit
+			exec ./build.sh
+			;;
+		"clean-toolkit") # Workaround for the toolkit build
+			info "Creating a clean toolkit"
+			cd Toolkit
+			rm -r src/eu/exahype/node*
 			exec ./build.sh
 			;;
 		"libxsmm") # Checkout or recompile libxsmm
