#!/bin/bash
#
# Peano is nowadays managed as a git submodule. That makes it easy
# to keep in sync. However, you also need access to the Peano
# repository (you find the URL in the file ../.gitmodules).
#
# If you don't have (read) access to the repository, you can use
# the script ./fetchSnapshot.sh  to download a public available
# tarball instead.
#

#CONFIGURATION VALUE
pathToExaHyPETopLevelFromHere=".."

# local var to resolve relative path correctly
scriptDir=$(dirname -- "$(readlink -f -- "$BASH_SOURCE")") #Should be the Submodules directory
currentLocation=$(pwd)
pathToTopLevel="$scriptDir"/"$pathToExaHyPETopLevelFromHere"


# Move to the Submodules directory
cd "$scriptDir"

# By default don't rebuild LIBXSMM is nothing changed
REBUILD_LIBXSMM=false

update_Peano() {
	#Peano
	if [ ! -d Peano ]; then
		mkdir Peano
	fi
	if [ ! -f Peano/.git ]; then
		echo "Initialize Peano submodule"
		cd "$pathToTopLevel" # move to the top level (required for git version below 1.8.4)
		git submodule update --init Submodules/Peano
		cd "$scriptDir" #move back
	else
		echo "Update Peano submodule"
		cd Peano
		git pull origin master
		cd ..
	fi
}

update_others() {
	#Jinja2
	if [ ! -d jinja ]; then
		mkdir jinja
	fi
	if [ ! -f jinja/.git ]; then
		echo "Initialize jinja submodule"
		cd "$pathToTopLevel" # move to the top level (required for git version below 1.8.4)
		git submodule update --init Submodules/jinja
		cd "$scriptDir" #move back
	else
		echo "Update jinja submodule"
		cd jinja
		git pull origin master
		cd ..
	fi
	#Markupsafe
	if [ ! -d markupsafe ]; then
		mkdir markupsafe
	fi
	if [ ! -f markupsafe/.git ]; then
		echo "Initialize markupsafe submodule"
		cd "$pathToTopLevel" # move to the top level (required for git version below 1.8.4)
		git submodule update --init Submodules/markupsafe
		cd "$scriptDir" #move back
	else
		echo "Update markupsafe submodule"
		cd markupsafe
		git pull origin master
		cd ..
	fi
	#attrs
	if [ ! -d attrs ]; then
		mkdir attrs
	fi
	if [ ! -f attrs/.git ]; then
		echo "Initialize attrs submodule"
		cd "$pathToTopLevel" # move to the top level (required for git version below 1.8.4)
		git submodule update --init Submodules/attrs
		cd "$scriptDir" #move back
	else
		echo "Update attrs submodule"
		cd attrs
		git pull origin master
		cd ..
	fi
	#pyrsistent
	if [ ! -d pyrsistent ]; then
		mkdir pyrsistent
	fi
	if [ ! -f pyrsistent/.git ]; then
		echo "Initialize pyrsistent submodule"
		cd "$pathToTopLevel" # move to the top level (required for git version below 1.8.4)
		git submodule update --init Submodules/pyrsistent
		cd "$scriptDir" #move back
	else
		echo "Update pyrsistent submodule"
		cd pyrsistent
		git pull origin master
		cd ..
	fi
	#jsonschema
	if [ ! -d jsonschema ]; then
		mkdir jsonschema
	fi
	if [ ! -f jsonschema/.git ]; then
		echo "Initialize jsonschema submodule"
		cd "$pathToTopLevel" # move to the top level (required for git version below 1.8.4)
		git submodule update --init Submodules/jsonschema
		cd "$scriptDir" #move back
	else
		echo "Update jsonschema submodule"
		cd jsonschema
		git checkout -- * #undo modifications
		git pull origin master
		cd ..
	fi
	# comment last two lines of module init file (hot fix)
	cd jsonschema
	sed -i -e "s,^from pkg_resources import get_distribution,#from pkg_resources import get_distribution,g" jsonschema/__init__.py
	sed -i -e "s,^__version__ = get_distribution(__name__).version,#__version__ = get_distribution(__name__).version,g" jsonschema/__init__.py
	cd ..
	#six
	if [ ! -d six ]; then
		mkdir six
	fi
	if [ ! -f six/.git ]; then
		echo "Initialize six submodule"
		cd "$pathToTopLevel" # move to the top level (required for git version below 1.8.4)
		git submodule update --init Submodules/six
		cd "$scriptDir" #move back
	else
		echo "Update six submodule"
		cd six
		git pull origin master
		cd ..
	fi
	#Libxsmm
	if [ ! -d libxsmm ]; then
		mkdir libxsmm
	fi
	if [ ! -f libxsmm/.git ]; then
		echo "Initialize libxsmm submodule"
		cd "$pathToTopLevel" # move to the top level (required for git version below 1.8.4)
		git submodule update --init Submodules/libxsmm
		cd "$scriptDir" #move back
		#Clean documentation to save space
		cd libxsmm
		rm -rf samples/
		rm -rf documentation/
		cd ..
	else
		echo "Update libxsmm submodule"
		cd libxsmm
		LOCAL=$(git rev-parse master)
		REMOTE=$(git rev-parse origin/master)
		if [ $LOCAL = $REMOTE ]; then
			echo "Up-to-date"
		else
			REBUILD_LIBXSMM=true
			git stash -q     #silently stash the changes (deleted directories)
			git pull origin master
			git stash pop -q #silently unstash the changes (deleted directories)
			rm -rf samples/       #delete potential new stuff
			rm -rf documentation/ #delete potential new stuff
		fi
		cd ..
	fi
	
	# build libxsmm
	if [ ! -d libxsmm/bin ] || [ ! -e libxsmm/bin/libxsmm_gemm_generator ]; then
		REBUILD_LIBXSMM=true
	fi
	if [ "$REBUILD_LIBXSMM" = true ]; then
		echo "Build libxsmm gemm generator"
		cd libxsmm
		make realclean
		make generator
		cd ..
	fi
}

if [ $# -eq 0 ]; then
	update_Peano
        update_others
else
	while getopts htswpo opt; do
	case $opt in
		h)  echo "-h prints this message"
			echo "-s set submodules url to ssh"
			echo "-t use ssh tunnel (port: 12345) and git protocol (works on SuperMUC)"
			echo "-v set submodules url to https"
			echo "-p only update the Peano submodule"
			echo "-o only update submodules other than Peano"
			exit -1;;
<<<<<<< HEAD
		t)  git config submodule.Submodules/Peano.url       git://localhost:12345/Peano.git
=======
		t)  git config submodule.Submodules/Peano.url    git://localhost:12345/gi26det/Peano.git
>>>>>>> 5c8bb23f
			git config submodule.Submodules/jinja.url       git://localhost:12345/pallets/jinja.git
			git config submodule.Submodules/markupsafe.url  git://localhost:12345/pallets/markupsafe.git
			git config submodule.Submodules/attrs.url       git://localhost:12345/python-attrs/attrs.git
			git config submodule.Submodules/pyrsistent.url  git://localhost:12345/tobgu/pyrsistent.git
			git config submodule.Submodules/jsonschema.url  git://localhost:12345/Julian/jsonschema.git
			git config submodule.Submodules/six.url         git://localhost:12345/benjaminp/six.git
			git config submodule.Submodules/libxsmm.url     git://localhost:12345/hfp/libxsmm.git ;;
		s)  git config submodule.Submodules/Peano.url       git@gitlab.lrz.de:gi26det/Peano.git
			git config submodule.Submodules/jinja.url       git@github.com:pallets/jinja.git
			git config submodule.Submodules/markupsafe.url  git@github.com:pallets/markupsafe.git
			git config submodule.Submodules/attrs.url       git@github.com:python-attrs/attrs.git
			git config submodule.Submodules/pyrsistent.url  git@github.com:tobgu/pyrsistent.git
			git config submodule.Submodules/jsonschema.url  git@github.com:Julian/jsonschema.git
			git config submodule.Submodules/six.url         git@github.com:benjaminp/six.git
			git config submodule.Submodules/libxsmm.url     git@github.com:hfp/libxsmm.git ;;
		w)  git config submodule.Submodules/Peano.url       https://gitlab.lrz.de/gi26det/Peano.git
			git config submodule.Submodules/jinja.url       https://github.com/pallets/jinja.git
			git config submodule.Submodules/markupsafe.url  https://github.com/pallets/markupsafe.git
			git config submodule.Submodules/attrs.url       https://github.com/python-attrs/attrs.git
			git config submodule.Submodules/pyrsistent.url  https://github.com/tobgu/pyrsistent.git
			git config submodule.Submodules/jsonschema.url  https://github.com/Julian/jsonschema.git
			git config submodule.Submodules/six.url         https://github.com/benjaminp/six.git
			git config submodule.Submodules/libxsmm.url     https://github.com/hfp/libxsmm.git ;;
		p)  echo "only update Peano"
			update_Peano ;;
		o)  echo "only update submodules other than Peano"
			update_others ;;
	esac
	done
fi

# move back to where the script was called
cd "$currentLocation"



<|MERGE_RESOLUTION|>--- conflicted
+++ resolved
@@ -186,7 +186,7 @@
 
 if [ $# -eq 0 ]; then
 	update_Peano
-        update_others
+	update_others
 else
 	while getopts htswpo opt; do
 	case $opt in
@@ -197,11 +197,7 @@
 			echo "-p only update the Peano submodule"
 			echo "-o only update submodules other than Peano"
 			exit -1;;
-<<<<<<< HEAD
-		t)  git config submodule.Submodules/Peano.url       git://localhost:12345/Peano.git
-=======
 		t)  git config submodule.Submodules/Peano.url    git://localhost:12345/gi26det/Peano.git
->>>>>>> 5c8bb23f
 			git config submodule.Submodules/jinja.url       git://localhost:12345/pallets/jinja.git
 			git config submodule.Submodules/markupsafe.url  git://localhost:12345/pallets/markupsafe.git
 			git config submodule.Submodules/attrs.url       git://localhost:12345/python-attrs/attrs.git
